# -*- coding: utf-8 -*-
"""
    pint.compat
    ~~~~~~~~~~~

    Compatibility layer.

    :copyright: 2013 by Pint Authors, see AUTHORS for more details.
    :license: BSD, see LICENSE for more details.
"""

from __future__ import division, unicode_literals, print_function, absolute_import

import sys

<<<<<<< HEAD
from collections.abc import MutableMapping
=======
try:
    from collections import MutableMapping
except:
    from collections.abc import MutableMapping
>>>>>>> f551a684
if sys.version_info < (3, 0):
    from thread import get_ident
elif sys.version_info < (3, 3):
    from _thread import get_ident
else:
    from threading import get_ident


def _recursive_repr(fillvalue='...'):
    'Decorator to make a repr function return fillvalue for a recursive call'

    def decorating_function(user_function):
        repr_running = set()

        def wrapper(self):
            key = id(self), get_ident()
            if key in repr_running:
                return fillvalue
            repr_running.add(key)
            try:
                result = user_function(self)
            finally:
                repr_running.discard(key)
            return result

        # Can't use functools.wraps() here because of bootstrap issues
        wrapper.__module__ = getattr(user_function, '__module__')
        wrapper.__doc__ = getattr(user_function, '__doc__')
        wrapper.__name__ = getattr(user_function, '__name__')
        wrapper.__annotations__ = getattr(user_function, '__annotations__', {})
        return wrapper

    return decorating_function


class ChainMap(MutableMapping):
    ''' A ChainMap groups multiple dicts (or other mappings) together
    to create a single, updateable view.

    The underlying mappings are stored in a list.  That list is public and can
    accessed or updated using the *maps* attribute.  There is no other state.

    Lookups search the underlying mappings successively until a key is found.
    In contrast, writes, updates, and deletions only operate on the first
    mapping.

    '''

    def __init__(self, *maps):
        '''Initialize a ChainMap by setting *maps* to the given mappings.
        If no mappings are provided, a single empty dictionary is used.

        '''
        self.maps = list(maps) or [{}]          # always at least one map

    def __missing__(self, key):
        raise KeyError(key)

    def __getitem__(self, key):
        for mapping in self.maps:
            try:
                return mapping[key]             # can't use 'key in mapping' with defaultdict
            except KeyError:
                pass
        return self.__missing__(key)            # support subclasses that define __missing__

    def get(self, key, default=None):
        return self[key] if key in self else default

    def __len__(self):
        return len(set().union(*self.maps))     # reuses stored hash values if possible

    def __iter__(self):
        return iter(set().union(*self.maps))

    def __contains__(self, key):
        return any(key in m for m in self.maps)

    def __bool__(self):
        return any(self.maps)

    @_recursive_repr()
    def __repr__(self):
        return '{0.__class__.__name__}({1})'.format(
            self, ', '.join(map(repr, self.maps)))

    @classmethod
    def fromkeys(cls, iterable, *args):
        'Create a ChainMap with a single dict created from the iterable.'
        return cls(dict.fromkeys(iterable, *args))

    def copy(self):
        'New ChainMap or subclass with a new copy of maps[0] and refs to maps[1:]'
        return self.__class__(self.maps[0].copy(), *self.maps[1:])

    __copy__ = copy

    def new_child(self, m=None):                # like Django's _Context.push()
        '''
        New ChainMap with a new map followed by all previous maps. If no
        map is provided, an empty dict is used.
        '''
        if m is None:
            m = {}
        return self.__class__(m, *self.maps)

    @property
    def parents(self):                          # like Django's _Context.pop()
        'New ChainMap from maps[1:].'
        return self.__class__(*self.maps[1:])

    def __setitem__(self, key, value):
        self.maps[0][key] = value

    def __delitem__(self, key):
        try:
            del self.maps[0][key]
        except KeyError:
            raise KeyError('Key not found in the first mapping: {!r}'.format(key))

    def popitem(self):
        'Remove and return an item pair from maps[0]. Raise KeyError is maps[0] is empty.'
        try:
            return self.maps[0].popitem()
        except KeyError:
            raise KeyError('No keys found in the first mapping.')

    def pop(self, key, *args):
        'Remove *key* from maps[0] and return its value. Raise KeyError if *key* not in maps[0].'
        try:
            return self.maps[0].pop(key, *args)
        except KeyError:
            raise KeyError('Key not found in the first mapping: {!r}'.format(key))

    def clear(self):
        'Clear maps[0], leaving maps[1:] intact.'
        self.maps[0].clear()<|MERGE_RESOLUTION|>--- conflicted
+++ resolved
@@ -13,14 +13,10 @@
 
 import sys
 
-<<<<<<< HEAD
-from collections.abc import MutableMapping
-=======
 try:
     from collections import MutableMapping
 except:
     from collections.abc import MutableMapping
->>>>>>> f551a684
 if sys.version_info < (3, 0):
     from thread import get_ident
 elif sys.version_info < (3, 3):
