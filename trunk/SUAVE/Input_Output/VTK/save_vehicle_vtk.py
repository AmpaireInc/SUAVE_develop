--- conflicted
+++ resolved
@@ -24,17 +24,10 @@
 
 ## @ingroup Input_Output-VTK
 def save_vehicle_vtks(vehicle, conditions=None, Results=Data(),
-<<<<<<< HEAD
-                      time_step=0,origin_offset=np.array([0.,0.,0.]),VLM_settings=None,
-                      prop_filename="propeller.vtk", rot_filename="rotor.vtk",
-                      wake_filename="prop_wake.vtk", wing_vlm_filename="wing_vlm_horseshoes.vtk",wing_filename="wing_vlm.vtk",
-                      fuselage_filename="fuselage.vtk", nacelle_filename="nacelle.vtk", save_loc=None, verbose=False):
-=======
                       time_step=0,origin_offset=np.array([0.,0.,0.]),VLM_settings=None, aircraftReferenceFrame=True,
                       prop_filename="propeller.vtk", rot_filename="rotor.vtk",
                       wake_filename="prop_wake.vtk", wing_vlm_filename="wing_vlm_horseshoes.vtk",wing_filename="wing_vlm.vtk",
                       fuselage_filename="fuselage.vtk", nacelle_filename="nacelle.vtk", save_loc=None):
->>>>>>> a6b243f4
     """
     Saves SUAVE vehicle components as VTK files in legacy format.
 
@@ -81,27 +74,20 @@
     #---------------------------
     for network in vehicle.networks:
         try:
-            if verbose:
-                print("Attempting to save propeller.")
+            print("Attempting to save propeller.")
             propellers = network.propellers
             try:
                 n_props = len(propellers)
             except:
                 n_props   = int(network.number_of_engines)
         except:
-            if verbose:
-                print("No propellers.")
+            print("No propellers.")
             n_props = 0
 
         if n_props>0:
             for i in range(n_props):
                 propi = propellers[list(propellers.keys())[i]]
 
-<<<<<<< HEAD
-                propi.inputs.y_axis_rotation = network.y_axis_rotation
-
-=======
->>>>>>> a6b243f4
                 start_angle = propi.start_angle
                 Na = propi.number_azimuthal_stations
                 angles = np.linspace(0,2*np.pi,Na+1)[:-1]
@@ -117,11 +103,7 @@
                 sep  = filename.rfind('.')
                 file = filename[0:sep]+str(i)+filename[sep:]
 
-<<<<<<< HEAD
-                save_prop_vtk(propi, file, Results, time_step, origin_offset)
-=======
                 save_prop_vtk(propi, file, Results, time_step, origin_offset, aircraftReferenceFrame=aircraftReferenceFrame)
->>>>>>> a6b243f4
 
                 try:
                     # check if rotor has wake present
@@ -147,24 +129,18 @@
                     Results['prop_outputs'] = propi.outputs
 
                     # save prop wake
-<<<<<<< HEAD
-                    save_prop_wake_vtk(wVD, gamma, file, Results,start_angle_idx,origin_offset,rot=propi.rotation)
-=======
                     save_prop_wake_vtk(propi, wVD, gamma, file, Results,start_angle_idx,origin_offset,rot=propi.rotation, aircraftReferenceFrame=aircraftReferenceFrame)
->>>>>>> a6b243f4
 
 
         try:
-            if verbose:
-                print("Attempting to save rotor.")
+            print("Attempting to save rotor.")
             lift_rotors = network.lift_rotors
             if network.number_of_lift_rotor_engines is not None:
                 n_rots = int(network.number_of_lift_rotor_engines)
             else:
                 n_rots = 0
         except:
-            if verbose:
-                print("No lift rotors.")
+            print("No lift rotors.")
             n_rots = 0
 
 
@@ -187,16 +163,12 @@
                 sep  = filename.rfind('.')
                 file = filename[0:sep]+str(i)+filename[sep:]
 
-<<<<<<< HEAD
-                save_prop_vtk(roti, file, Results,i,time_step, origin_offset)
-=======
                 save_prop_vtk(roti, file, Results,i,time_step, origin_offset, aircraftReferenceFrame=aircraftReferenceFrame)
->>>>>>> a6b243f4
 
                 try:
                     # check if rotor has wake present
-                    gamma = roti.Wake.vortex_distribution.reshaped_wake.GAMMA
-                    wVD   = roti.Wake.vortex_distribution.reshaped_wake
+                    gamma = roti.vortex_distribution.reshaped_wake.GAMMA
+                    wVD = propi.vortex_distribution.reshaped_wake
                     wake_present = True
                 except:
                     wake_present = False
@@ -218,33 +190,14 @@
                     Results['prop_outputs'] = Results['all_prop_outputs'][roti_key]
 
                     # save prop wake
-<<<<<<< HEAD
-                    wVD = roti.Wake.vortex_distribution.reshaped_wake
-                    save_prop_wake_vtk(wVD, gamma, file, Results,origin_offset,rot=roti.rotation)
-=======
                     save_prop_wake_vtk(propi, wVD, gamma, file, Results,origin_offset,rot=roti.rotation,aircraftReferenceFrame=aircraftReferenceFrame)
->>>>>>> a6b243f4
 
 
     #---------------------------
     # Save wing results to vtk
     #---------------------------
-    try:
-        VD = vehicle.vortex_distribution
-        vdPresent = True
-    except:
-        vdPresent = False
-
-    wings      = vehicle.wings
-    wing_names = list(wings.keys())
+    wing_names = list(vehicle.wings.keys())
     n_wings    = len(wing_names)
-    if vdPresent:
-        if 'VLM_wings' in vehicle.vortex_distribution.keys():
-            wings      = vehicle.vortex_distribution.VLM_wings
-            wing_names = list(wings.keys())
-            n_wings    = len(wing_names)
-
-
     for i in range(n_wings):
         if save_loc ==None:
             filename = wing_filename
@@ -256,10 +209,6 @@
 
         sep  = filename.rfind('.')
         file = filename[0:sep]+str(wing_names[i])+filename[sep:]
-<<<<<<< HEAD
-        save_wing_vtk(vehicle, wings[wing_names[i]], VLM_settings, file, Results,time_step,origin_offset)
-
-=======
         file2 = filename2[0:sep]+str(wing_names[i])+filename2[sep:]
         save_wing_vtk(vehicle, vehicle.wings[wing_names[i]], VLM_settings, file, Results,time_step,origin_offset)
 
@@ -268,7 +217,6 @@
             VLM_outputs   = VLM(conditions, VLM_settings, vehicle)
             gamma         = VLM_outputs.gamma
             save_vortex_distribution_vtk(vehicle,conditions,VD,gamma,vehicle.wings[wing_names[i]], file2, time_step)
->>>>>>> a6b243f4
 
     #------------------------------
     # Save fuselage results to vtk
