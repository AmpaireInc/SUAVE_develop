## @ingroup Input_Output-VTK
# save_vehicle_vtks.py
#
# Created:    Jun 2021, R. Erhard
# Modified:
#

#----------------------------
# Imports
#----------------------------

from SUAVE.Input_Output.VTK.save_wing_vtk import save_wing_vtk
from SUAVE.Input_Output.VTK.save_prop_vtk import save_prop_vtk
from SUAVE.Input_Output.VTK.save_prop_wake_vtk import save_prop_wake_vtk
from SUAVE.Input_Output.VTK.save_fuselage_vtk import save_fuselage_vtk
from SUAVE.Input_Output.VTK.save_nacelle_vtk import save_nacelle_vtk
from SUAVE.Input_Output.VTK.save_vortex_distribution_vtk import save_vortex_distribution_vtk

from SUAVE.Analyses.Aerodynamics import Vortex_Lattice

from SUAVE.Core import Data
import numpy as np
import os

## @ingroup Input_Output-VTK
def save_vehicle_vtks(vehicle, conditions=None, Results=Data(), 
                      time_step=0,origin_offset=np.array([0.,0.,0.]),VLM_settings=None, 
                      prop_filename="propeller.vtk", rot_filename="rotor.vtk",
                      wake_filename="prop_wake.vtk", wing_vlm_filename="wing_vlm_horseshoes.vtk",wing_filename="wing_vlm.vtk", 
                      fuselage_filename="fuselage.vtk", nacelle_filename="nacelle.vtk", save_loc=None, verbose=False):
    """
    Saves SUAVE vehicle components as VTK files in legacy format.

    Inputs:
       vehicle                Data structure of SUAVE vehicle                    [Unitless]
       settings               Settings for aerodynamic analysis                  [Unitless]
       Results                Data structure of wing and propeller results       [Unitless]
       time_step              Simulation time step                               [Unitless]
       prop_filename          Name of vtk file to save                           [String]
       rot_filename           Name of vtk file to save                           [String]
       wake_filename          Name of vtk file to save                           [String]
       wing_filename          Name of vtk file to save                           [String]
       fuselage_filename      Name of vtk file to save                           [String]
       save_loc               Location at which to save vtk files                [String]

    Outputs:
       N/A

    Properties Used:
       N/A

    Assumptions:
       Quad cell structures for mesh

    Source:
       None

    """
    if (save_loc is not None) and (not os.path.exists(save_loc)):
        os.makedirs(save_loc)
        print("Directory "+save_loc+" created.") 
        
    if VLM_settings == None:
        VLM_settings = Vortex_Lattice().settings
        VLM_settings.number_spanwise_vortices  = 25
        VLM_settings.number_chordwise_vortices = 5
        VLM_settings.spanwise_cosine_spacing   = False
        VLM_settings.model_fuselage            = False
        VLM_settings.model_nacelle             = False


    #---------------------------
    # Save propellers and rotors to vtk
    #---------------------------
    for network in vehicle.networks:
        try:
            if verbose:
                print("Attempting to save propeller.")
            propellers = network.propellers
            try:
                n_props = int(network.number_of_propeller_engines)
            except:
                n_props   = int(network.number_of_engines)
        except:
            if verbose:
                print("No propellers.")
            n_props = 0

        if n_props>0:
            for i in range(n_props):
                propi = propellers[list(propellers.keys())[i]]
                
                propi.inputs.y_axis_rotation = network.y_axis_rotation
                
                start_angle = propi.start_angle
                Na = propi.number_azimuthal_stations
                angles = np.linspace(0,2*np.pi,Na+1)[:-1]
                start_angle_idx = np.where(np.isclose(abs(start_angle),angles))[0][0]
                
                
                # save the ith propeller
                if save_loc==None:
                    filename = prop_filename
                else:
                    filename = save_loc + prop_filename
                    
                sep  = filename.rfind('.')
                file = filename[0:sep]+str(i)+filename[sep:]

                save_prop_vtk(propi, file, Results, time_step, origin_offset)
                
                try:
                    # check if rotor has wake present
                    gamma = propi.Wake.vortex_distribution.reshaped_wake.GAMMA[start_angle_idx,:,:,:,:]
                    wVD = propi.Wake.vortex_distribution.reshaped_wake
                    wake_present = True
                except:
                    wake_present = False
                    pass
                
                if wake_present:
                    #---------------------------
                    # Save propeller wake to vtk
                    #---------------------------
                    # save the wake of the ith propeller
                    if save_loc ==None:
                        filename = wake_filename
                    else:
                        filename = save_loc + wake_filename
                    sep  = filename.rfind('.')
                    file = filename[0:sep]+str(i)+"_t."+str(time_step)+filename[sep:]
                
                    Results['prop_outputs'] = propi.outputs
                    
                    # save prop wake
                    save_prop_wake_vtk(wVD, gamma, file, Results,start_angle_idx,origin_offset,rot=propi.rotation) 
                
                    
        try:
            if verbose:
                print("Attempting to save rotor.")
            lift_rotors = network.lift_rotors
            if network.number_of_lift_rotor_engines is not None:
                n_rots = int(network.number_of_lift_rotor_engines)
            else:
                n_rots = 0
        except:
            if verbose:
                print("No lift rotors.")
            n_rots = 0


        if n_rots > 0:
            for i in range(n_rots):
                roti = lift_rotors[list(lift_rotors.keys())[i]]
                

                start_angle = roti.start_angle
                Na = roti.number_azimuthal_stations
                angles = np.linspace(0,2*np.pi,Na+1)[1:]
                start_angle_idx = np.where(start_angle==angles)
                
                
                # save the ith rotor
                if save_loc ==None:
                    filename = prop_filename
                else:
                    filename = save_loc + rot_filename
                sep  = filename.rfind('.')
                file = filename[0:sep]+str(i)+filename[sep:]

                save_prop_vtk(roti, file, Results,i,time_step, origin_offset)
                
                try:
                    # check if rotor has wake present
                    gamma = roti.Wake.vortex_distribution.reshaped_wake.GAMMA
                    wVD   = roti.Wake.vortex_distribution.reshaped_wake
                    wake_present = True
                except:
                    wake_present = False
                    pass
                
                if wake_present:                    
                    #---------------------------
                    # Save propeller wake to vtk
                    #---------------------------
                    # save the wake of the ith propeller
                    if save_loc ==None:
                        filename = wake_filename
                    else:
                        filename = save_loc + wake_filename
                    sep  = filename.rfind('.')
                    file = filename[0:sep]+str(i)+"_t."+str(time_step)+filename[sep:]
                
                    roti_key = list(Results['all_prop_outputs'].keys())[i]
                    Results['prop_outputs'] = Results['all_prop_outputs'][roti_key]
                    
                    # save prop wake
                    wVD = roti.Wake.vortex_distribution.reshaped_wake
                    save_prop_wake_vtk(wVD, gamma, file, Results,origin_offset,rot=roti.rotation)      

    
    #---------------------------
    # Save wing results to vtk
    #---------------------------
<<<<<<< HEAD
    try:
        VD = vehicle.vortex_distribution
        vdPresent = True
    except:
        vdPresent = False
        
    wings      = vehicle.wings
    wing_names = list(wings.keys())
    n_wings    = len(wing_names)        
    if vdPresent:
        if 'VLM_wings' in vehicle.vortex_distribution.keys():
            wings      = vehicle.vortex_distribution.VLM_wings
            wing_names = list(wings.keys())
            n_wings    = len(wing_names)

    
    for i in range(n_wings):
        if save_loc ==None:
            filename = wing_filename
            filename2 = wing_vlm_filename
        else:
            filename = save_loc + wing_filename
            filename2 = save_loc + wing_vlm_filename


        sep  = filename.rfind('.')
        file = filename[0:sep]+str(wing_names[i])+filename[sep:]
        save_wing_vtk(vehicle, wings[wing_names[i]], VLM_settings, file, Results,time_step,origin_offset)
=======
    # check for vortex distribution
    if 'vortex_distribution' in vehicle.keys():
        
        if 'VLM_wings' in vehicle.vortex_distribution.keys():
            wings      = vehicle.vortex_distribution.VLM_wings
            wing_names = list(wings.keys())
            n_wings    = len(wing_names)        
        else:
            wings      = vehicle.wings
            wing_names = list(wings.keys())
            n_wings    = len(wing_names)
    
        for i in range(n_wings):
            if save_loc ==None:
                filename = wing_filename
                filename2 = wing_vlm_filename
            else:
                filename = save_loc + wing_filename
                filename2 = save_loc + wing_vlm_filename
    
    
            sep  = filename.rfind('.')
            file = filename[0:sep]+str(wing_names[i])+filename[sep:]
            file2 = filename2[0:sep]+str(wing_names[i])+filename2[sep:]
            
                
            save_wing_vtk(vehicle, wings[wing_names[i]], VLM_settings, file, Results,time_step,origin_offset)
>>>>>>> 50467436
        

    #------------------------------
    # Save fuselage results to vtk
    #------------------------------
    fuselages    = list(vehicle.fuselages.keys())
    n_fuselage   = len(fuselages)
    for i in range(n_fuselage):
        if save_loc ==None:
            filename = fuselage_filename
        else:
            filename = save_loc + fuselage_filename
        sep  = filename.rfind('.')
        file = filename[0:sep]+str(i)+"_t"+str(time_step)+filename[sep:]

        save_fuselage_vtk(vehicle, file, Results, origin_offset)

    
    #------------------------------
    # Save nacelles to vtk
    #------------------------------
    nacelles    = vehicle.nacelles
    for i, nacelle in enumerate(nacelles):
        if save_loc ==None:
            filename = nacelle_filename
        else:
            filename = save_loc + nacelle_filename
        sep  = filename.rfind('.')
        file = filename[0:sep]+str(i)+"_t"+str(time_step)+filename[sep:]

        save_nacelle_vtk(nacelle, file, Results, origin_offset)
    return<|MERGE_RESOLUTION|>--- conflicted
+++ resolved
@@ -23,10 +23,10 @@
 import os
 
 ## @ingroup Input_Output-VTK
-def save_vehicle_vtks(vehicle, conditions=None, Results=Data(), 
-                      time_step=0,origin_offset=np.array([0.,0.,0.]),VLM_settings=None, 
+def save_vehicle_vtks(vehicle, conditions=None, Results=Data(),
+                      time_step=0,origin_offset=np.array([0.,0.,0.]),VLM_settings=None,
                       prop_filename="propeller.vtk", rot_filename="rotor.vtk",
-                      wake_filename="prop_wake.vtk", wing_vlm_filename="wing_vlm_horseshoes.vtk",wing_filename="wing_vlm.vtk", 
+                      wake_filename="prop_wake.vtk", wing_vlm_filename="wing_vlm_horseshoes.vtk",wing_filename="wing_vlm.vtk",
                       fuselage_filename="fuselage.vtk", nacelle_filename="nacelle.vtk", save_loc=None, verbose=False):
     """
     Saves SUAVE vehicle components as VTK files in legacy format.
@@ -58,8 +58,8 @@
     """
     if (save_loc is not None) and (not os.path.exists(save_loc)):
         os.makedirs(save_loc)
-        print("Directory "+save_loc+" created.") 
-        
+        print("Directory "+save_loc+" created.")
+
     if VLM_settings == None:
         VLM_settings = Vortex_Lattice().settings
         VLM_settings.number_spanwise_vortices  = 25
@@ -89,26 +89,26 @@
         if n_props>0:
             for i in range(n_props):
                 propi = propellers[list(propellers.keys())[i]]
-                
+
                 propi.inputs.y_axis_rotation = network.y_axis_rotation
-                
+
                 start_angle = propi.start_angle
                 Na = propi.number_azimuthal_stations
                 angles = np.linspace(0,2*np.pi,Na+1)[:-1]
                 start_angle_idx = np.where(np.isclose(abs(start_angle),angles))[0][0]
-                
-                
+
+
                 # save the ith propeller
                 if save_loc==None:
                     filename = prop_filename
                 else:
                     filename = save_loc + prop_filename
-                    
+
                 sep  = filename.rfind('.')
                 file = filename[0:sep]+str(i)+filename[sep:]
 
                 save_prop_vtk(propi, file, Results, time_step, origin_offset)
-                
+
                 try:
                     # check if rotor has wake present
                     gamma = propi.Wake.vortex_distribution.reshaped_wake.GAMMA[start_angle_idx,:,:,:,:]
@@ -117,7 +117,7 @@
                 except:
                     wake_present = False
                     pass
-                
+
                 if wake_present:
                     #---------------------------
                     # Save propeller wake to vtk
@@ -129,13 +129,13 @@
                         filename = save_loc + wake_filename
                     sep  = filename.rfind('.')
                     file = filename[0:sep]+str(i)+"_t."+str(time_step)+filename[sep:]
-                
+
                     Results['prop_outputs'] = propi.outputs
-                    
+
                     # save prop wake
-                    save_prop_wake_vtk(wVD, gamma, file, Results,start_angle_idx,origin_offset,rot=propi.rotation) 
-                
-                    
+                    save_prop_wake_vtk(wVD, gamma, file, Results,start_angle_idx,origin_offset,rot=propi.rotation)
+
+
         try:
             if verbose:
                 print("Attempting to save rotor.")
@@ -153,14 +153,14 @@
         if n_rots > 0:
             for i in range(n_rots):
                 roti = lift_rotors[list(lift_rotors.keys())[i]]
-                
+
 
                 start_angle = roti.start_angle
                 Na = roti.number_azimuthal_stations
                 angles = np.linspace(0,2*np.pi,Na+1)[1:]
                 start_angle_idx = np.where(start_angle==angles)
-                
-                
+
+
                 # save the ith rotor
                 if save_loc ==None:
                     filename = prop_filename
@@ -170,7 +170,7 @@
                 file = filename[0:sep]+str(i)+filename[sep:]
 
                 save_prop_vtk(roti, file, Results,i,time_step, origin_offset)
-                
+
                 try:
                     # check if rotor has wake present
                     gamma = roti.Wake.vortex_distribution.reshaped_wake.GAMMA
@@ -179,8 +179,8 @@
                 except:
                     wake_present = False
                     pass
-                
-                if wake_present:                    
+
+                if wake_present:
                     #---------------------------
                     # Save propeller wake to vtk
                     #---------------------------
@@ -191,35 +191,34 @@
                         filename = save_loc + wake_filename
                     sep  = filename.rfind('.')
                     file = filename[0:sep]+str(i)+"_t."+str(time_step)+filename[sep:]
-                
+
                     roti_key = list(Results['all_prop_outputs'].keys())[i]
                     Results['prop_outputs'] = Results['all_prop_outputs'][roti_key]
-                    
+
                     # save prop wake
                     wVD = roti.Wake.vortex_distribution.reshaped_wake
-                    save_prop_wake_vtk(wVD, gamma, file, Results,origin_offset,rot=roti.rotation)      
-
-    
+                    save_prop_wake_vtk(wVD, gamma, file, Results,origin_offset,rot=roti.rotation)
+
+
     #---------------------------
     # Save wing results to vtk
     #---------------------------
-<<<<<<< HEAD
     try:
         VD = vehicle.vortex_distribution
         vdPresent = True
     except:
         vdPresent = False
-        
+
     wings      = vehicle.wings
     wing_names = list(wings.keys())
-    n_wings    = len(wing_names)        
+    n_wings    = len(wing_names)
     if vdPresent:
         if 'VLM_wings' in vehicle.vortex_distribution.keys():
             wings      = vehicle.vortex_distribution.VLM_wings
             wing_names = list(wings.keys())
             n_wings    = len(wing_names)
 
-    
+
     for i in range(n_wings):
         if save_loc ==None:
             filename = wing_filename
@@ -232,36 +231,7 @@
         sep  = filename.rfind('.')
         file = filename[0:sep]+str(wing_names[i])+filename[sep:]
         save_wing_vtk(vehicle, wings[wing_names[i]], VLM_settings, file, Results,time_step,origin_offset)
-=======
-    # check for vortex distribution
-    if 'vortex_distribution' in vehicle.keys():
-        
-        if 'VLM_wings' in vehicle.vortex_distribution.keys():
-            wings      = vehicle.vortex_distribution.VLM_wings
-            wing_names = list(wings.keys())
-            n_wings    = len(wing_names)        
-        else:
-            wings      = vehicle.wings
-            wing_names = list(wings.keys())
-            n_wings    = len(wing_names)
-    
-        for i in range(n_wings):
-            if save_loc ==None:
-                filename = wing_filename
-                filename2 = wing_vlm_filename
-            else:
-                filename = save_loc + wing_filename
-                filename2 = save_loc + wing_vlm_filename
-    
-    
-            sep  = filename.rfind('.')
-            file = filename[0:sep]+str(wing_names[i])+filename[sep:]
-            file2 = filename2[0:sep]+str(wing_names[i])+filename2[sep:]
-            
-                
-            save_wing_vtk(vehicle, wings[wing_names[i]], VLM_settings, file, Results,time_step,origin_offset)
->>>>>>> 50467436
-        
+
 
     #------------------------------
     # Save fuselage results to vtk
@@ -278,7 +248,7 @@
 
         save_fuselage_vtk(vehicle, file, Results, origin_offset)
 
-    
+
     #------------------------------
     # Save nacelles to vtk
     #------------------------------
