## @ingroup Input_Output-VTK
# save_vehicle_vtks.py
#
# Created:    Jun 2021, R. Erhard
# Modified:
#

#----------------------------
# Imports
#----------------------------

from SUAVE.Input_Output.VTK.save_wing_vtk import save_wing_vtk
from SUAVE.Input_Output.VTK.save_prop_vtk import save_prop_vtk
from SUAVE.Input_Output.VTK.save_prop_wake_vtk import save_prop_wake_vtk
from SUAVE.Input_Output.VTK.save_fuselage_vtk import save_fuselage_vtk
from SUAVE.Input_Output.VTK.save_nacelle_vtk import save_nacelle_vtk
from SUAVE.Input_Output.VTK.save_vortex_distribution_vtk import save_vortex_distribution_vtk

from SUAVE.Analyses.Aerodynamics import Vortex_Lattice

from SUAVE.Core import Data
import numpy as np
import os

<<<<<<< HEAD
def save_vehicle_vtks(vehicle, results, time_step, settings=None, prop_filename="propeller.vtk", rot_filename="rotor.vtk",
                     wake_filename="prop_wake.vtk", wing_filename="wing_vlm.vtk", fuselage_filename="fuselage.vtk", save_loc=None):
=======
## @ingroup Input_Output-VTK
def save_vehicle_vtks(vehicle, conditions=None, Results=Data(), 
                      time_step=0,origin_offset=np.array([0.,0.,0.]),VLM_settings=None, 
                      prop_filename="propeller.vtk", rot_filename="rotor.vtk",
                      wake_filename="prop_wake.vtk", wing_vlm_filename="wing_vlm_horseshoes.vtk",wing_filename="wing_vlm.vtk", 
                      fuselage_filename="fuselage.vtk", nacelle_filename="nacelle.vtk", save_loc=None):
>>>>>>> afe8f7ac
    """
    Saves SUAVE vehicle components as VTK files in legacy format.

    Inputs:
       vehicle                Data structure of SUAVE vehicle                    [Unitless]
       settings               Settings for aerodynamic analysis                  [Unitless]
       results                Results from running full mission                  [Unitless]
       time_step              Simulation time step                               [Unitless]
       prop_filename          Name of vtk file to save                           [String]
       rot_filename           Name of vtk file to save                           [String]
       wake_filename          Name of vtk file to save                           [String]
       wing_filename          Name of vtk file to save                           [String]
       fuselage_filename      Name of vtk file to save                           [String]
       save_loc               Location at which to save vtk files                [String]

    Outputs:
       N/A

    Properties Used:
       N/A

    Assumptions:
       Quad cell structures for mesh

    Source:
       None

    """
<<<<<<< HEAD
    
    # Extract wing and propeller performance from results
    
    Results = Data()
    
    Results['cl_y_DVE']     = Data()
    Results['CL_wing_DVE']  = Data()
    Results['cdi_y_DVE']    = Data()
    Results['CDi_wing_DVE'] = Data()
    Results['CL_wing_DVE']  = Data()
    
    Results["all_prop_outputs"]       = Data()
    Results["all_lift_rotor_outputs"] = Data()
    
    
    i=0
    for segment in results.segments.values():
        num_ctrl_pts = len(segment.conditions.frames.inertial.time)
        for ti in range(num_ctrl_pts):
        
            # Store wing outputs
            Results['cl_y_DVE'][i]     = segment.conditions.aerodynamics.lift_breakdown.inviscid_wings_sectional[ti]
            Results['CL_wing_DVE'][i]  = segment.conditions.aerodynamics.lift_breakdown.total[ti]
            Results['cdi_y_DVE'][i]    = segment.conditions.aerodynamics.drag_breakdown.induced.wings_sectional[ti]
            Results['CDi_wing_DVE'][i] = segment.conditions.aerodynamics.drag_breakdown.total[ti]
    
            # Store rotor outputs
            Results["all_prop_outputs"][i]       = segment.conditions.noise.sources.propellers
            Results["all_lift_rotor_outputs"][i] = segment.conditions.noise.sources.lift_rotors
            
            i+=1
    #except:
        #Results = Data()
        #print("Mission results not complete. Saving VTKs of vehicle geometry only...")
    
    
    if settings == None:
        settings = Vortex_Lattice().settings
        settings.number_spanwise_vortices  = 25
        settings.number_chordwise_vortices = 5
        settings.spanwise_cosine_spacing   = False
        settings.model_fuselage            = False

    # unpack vortex distribution
    try:
        VD = vehicle.vortex_distribution
    except:
        print("Simulation has not yet been run. Generating vortex distribution for geometry export.")
        VD = generate_vortex_distribution(vehicle,settings)
        vehicle.vortex_distribution = VD
=======
    if (save_loc is not None) and (not os.path.exists(save_loc)):
        os.makedirs(save_loc)
        print("Directory "+save_loc+" created.") 
        
    if VLM_settings == None:
        VLM_settings = Vortex_Lattice().settings
        VLM_settings.number_spanwise_vortices  = 25
        VLM_settings.number_chordwise_vortices = 5
        VLM_settings.spanwise_cosine_spacing   = False
        VLM_settings.model_fuselage            = False
        VLM_settings.model_nacelle             = False
>>>>>>> afe8f7ac


    #---------------------------
    # Save propellers and rotors to vtk
    #---------------------------
    for network in vehicle.networks:
        try:
            print("Attempting to save propeller.")
            propellers = network.propellers
            try:
                n_props = int(network.number_of_propeller_engines)
            except:
                n_props   = int(network.number_of_engines)
        except:
            print("No propellers.")
            n_props = 0

        if n_props>0:
            for i in range(n_props):
                propi = propellers[list(propellers.keys())[i]]
                
                propi.inputs.y_axis_rotation = network.y_axis_rotation
                
                start_angle = propi.start_angle
                Na = propi.number_azimuthal_stations
                angles = np.linspace(0,2*np.pi,Na+1)[:-1]
                start_angle_idx = np.where(np.isclose(abs(start_angle),angles))[0][0]
                
                
                # save the ith propeller
                if save_loc==None:
                    filename = prop_filename
                else:
                    filename = save_loc + prop_filename
                    
                sep  = filename.rfind('.')
                file = filename[0:sep]+str(i)+filename[sep:]

                save_prop_vtk(propi, file, Results, time_step, origin_offset)
                
                try:
                    # check if rotor has wake present
                    gamma = propi.Wake.wake_vortex_distribution.GAMMA[start_angle_idx,:,:,:,:]
                    wVD = propi.Wake.wake_vortex_distribution
                    wake_present = True
                except:
                    wake_present = False
                    pass
                
                if wake_present:
                    #---------------------------
                    # Save propeller wake to vtk
                    #---------------------------
                    # save the wake of the ith propeller
                    if save_loc ==None:
                        filename = wake_filename
                    else:
                        filename = save_loc + wake_filename
                    sep  = filename.rfind('.')
                    file = filename[0:sep]+str(i)+"_t."+str(time_step)+filename[sep:]
                
                    Results['prop_outputs'] = propi.outputs
                    
                    # save prop wake
                    save_prop_wake_vtk(wVD, gamma, file, Results,start_angle_idx,origin_offset,rot=propi.rotation) 
                
                    
        try:
            print("Attempting to save rotor.")
            lift_rotors = network.lift_rotors
            if network.number_of_lift_rotor_engines is not None:
                n_rots = int(network.number_of_lift_rotor_engines)
            else:
                n_rots = 0
        except:
            print("No lift rotors.")
            n_rots = 0


        if n_rots > 0:
            for i in range(n_rots):
                roti = lift_rotors[list(lift_rotors.keys())[i]]
                

                start_angle = roti.start_angle
                Na = roti.number_azimuthal_stations
                angles = np.linspace(0,2*np.pi,Na+1)[1:]
                start_angle_idx = np.where(start_angle==angles)
                
                
                # save the ith rotor
                if save_loc ==None:
                    filename = prop_filename
                else:
                    filename = save_loc + rot_filename
                sep  = filename.rfind('.')
                file = filename[0:sep]+str(i)+filename[sep:]

<<<<<<< HEAD
                save_prop_vtk(lift_rotors[list(lift_rotors.keys())[i]], file, Results,i,time_step)



    #---------------------------
    # Save propeller wake to vtk
    #---------------------------
    try:
        n_wakes = len(VD.Wake.XA1[:,0,0,0])

    except:
        print("Wake simulation has not yet been run. No propeller wakes generated.")
        n_wakes = 0

    if n_wakes >0:
    
        # evaluate for each control point in the mission
        for ti in range(len(Results['all_prop_outputs'])):
            props_ti_key = list(Results['all_prop_outputs'].keys())[ti]
            all_prop_outputs = Results['all_prop_outputs'][props_ti_key]
            
            # evaluate each wake per control point
            for i in range(n_wakes):
                # save the wake of the ith propeller
                if save_loc ==None:
                    filename = wake_filename
                else:
                    filename = save_loc + wake_filename
                sep  = filename.find('.')
                file = filename[0:sep]+str(i)+"_t"+str(time_step)+filename[sep:]
                
                propi_key = list(all_prop_outputs.keys())[i]
                Results['prop_outputs'] = all_prop_outputs[propi_key]
                save_prop_wake_vtk(VD.Wake, file, Results,i)

=======
                save_prop_vtk(roti, file, Results,i,time_step, origin_offset)
                
                try:
                    # check if rotor has wake present
                    gamma = roti.wake_vortex_distribution.GAMMA
                    wVD = propi.wake_vortex_distribution
                    wake_present = True
                except:
                    wake_present = False
                    pass
                
                if wake_present:                    
                    #---------------------------
                    # Save propeller wake to vtk
                    #---------------------------
                    # save the wake of the ith propeller
                    if save_loc ==None:
                        filename = wake_filename
                    else:
                        filename = save_loc + wake_filename
                    sep  = filename.rfind('.')
                    file = filename[0:sep]+str(i)+"_t."+str(time_step)+filename[sep:]
                
                    roti_key = list(Results['all_prop_outputs'].keys())[i]
                    Results['prop_outputs'] = Results['all_prop_outputs'][roti_key]
                    
                    # save prop wake
                    wVD = roti.wake_vortex_distribution
                    save_prop_wake_vtk(wVD, gamma, file, Results,origin_offset,rot=roti.rotation)      

    
>>>>>>> afe8f7ac
    #---------------------------
    # Save wing results to vtk
    #---------------------------
    wing_names = list(vehicle.wings.keys())
    n_wings    = len(wing_names)
    for i in range(n_wings):
        if save_loc ==None:
            filename = wing_filename
            filename2 = wing_vlm_filename
        else:
            filename = save_loc + wing_filename
            filename2 = save_loc + wing_vlm_filename


        sep  = filename.rfind('.')
        file = filename[0:sep]+str(wing_names[i])+filename[sep:]
        file2 = filename2[0:sep]+str(wing_names[i])+filename2[sep:]
        save_wing_vtk(vehicle, vehicle.wings[wing_names[i]], VLM_settings, file, Results,time_step,origin_offset)
        
        if conditions != None:
            # evaluate vortex strengths and same vortex distribution
            VLM_outputs   = VLM(conditions, VLM_settings, vehicle) 
            gamma         = VLM_outputs.gamma
            save_vortex_distribution_vtk(vehicle,conditions,VD,gamma,vehicle.wings[wing_names[i]], file2, time_step)

    #------------------------------
    # Save fuselage results to vtk
    #------------------------------
    fuselages    = list(vehicle.fuselages.keys())
    n_fuselage   = len(fuselages)
    for i in range(n_fuselage):
        if save_loc ==None:
            filename = fuselage_filename
        else:
            filename = save_loc + fuselage_filename
        sep  = filename.rfind('.')
        file = filename[0:sep]+str(i)+"_t"+str(time_step)+filename[sep:]

        save_fuselage_vtk(vehicle, file, Results, origin_offset)

    
    #------------------------------
    # Save nacelles to vtk
    #------------------------------
    nacelles    = vehicle.nacelles
    for i, nacelle in enumerate(nacelles):
        if save_loc ==None:
            filename = nacelle_filename
        else:
            filename = save_loc + nacelle_filename
        sep  = filename.rfind('.')
        file = filename[0:sep]+str(i)+"_t"+str(time_step)+filename[sep:]

        save_nacelle_vtk(nacelle, file, Results, origin_offset)
    return<|MERGE_RESOLUTION|>--- conflicted
+++ resolved
@@ -22,24 +22,19 @@
 import numpy as np
 import os
 
-<<<<<<< HEAD
-def save_vehicle_vtks(vehicle, results, time_step, settings=None, prop_filename="propeller.vtk", rot_filename="rotor.vtk",
-                     wake_filename="prop_wake.vtk", wing_filename="wing_vlm.vtk", fuselage_filename="fuselage.vtk", save_loc=None):
-=======
 ## @ingroup Input_Output-VTK
 def save_vehicle_vtks(vehicle, conditions=None, Results=Data(), 
                       time_step=0,origin_offset=np.array([0.,0.,0.]),VLM_settings=None, 
                       prop_filename="propeller.vtk", rot_filename="rotor.vtk",
                       wake_filename="prop_wake.vtk", wing_vlm_filename="wing_vlm_horseshoes.vtk",wing_filename="wing_vlm.vtk", 
                       fuselage_filename="fuselage.vtk", nacelle_filename="nacelle.vtk", save_loc=None):
->>>>>>> afe8f7ac
     """
     Saves SUAVE vehicle components as VTK files in legacy format.
 
     Inputs:
        vehicle                Data structure of SUAVE vehicle                    [Unitless]
        settings               Settings for aerodynamic analysis                  [Unitless]
-       results                Results from running full mission                  [Unitless]
+       Results                Data structure of wing and propeller results       [Unitless]
        time_step              Simulation time step                               [Unitless]
        prop_filename          Name of vtk file to save                           [String]
        rot_filename           Name of vtk file to save                           [String]
@@ -61,58 +56,6 @@
        None
 
     """
-<<<<<<< HEAD
-    
-    # Extract wing and propeller performance from results
-    
-    Results = Data()
-    
-    Results['cl_y_DVE']     = Data()
-    Results['CL_wing_DVE']  = Data()
-    Results['cdi_y_DVE']    = Data()
-    Results['CDi_wing_DVE'] = Data()
-    Results['CL_wing_DVE']  = Data()
-    
-    Results["all_prop_outputs"]       = Data()
-    Results["all_lift_rotor_outputs"] = Data()
-    
-    
-    i=0
-    for segment in results.segments.values():
-        num_ctrl_pts = len(segment.conditions.frames.inertial.time)
-        for ti in range(num_ctrl_pts):
-        
-            # Store wing outputs
-            Results['cl_y_DVE'][i]     = segment.conditions.aerodynamics.lift_breakdown.inviscid_wings_sectional[ti]
-            Results['CL_wing_DVE'][i]  = segment.conditions.aerodynamics.lift_breakdown.total[ti]
-            Results['cdi_y_DVE'][i]    = segment.conditions.aerodynamics.drag_breakdown.induced.wings_sectional[ti]
-            Results['CDi_wing_DVE'][i] = segment.conditions.aerodynamics.drag_breakdown.total[ti]
-    
-            # Store rotor outputs
-            Results["all_prop_outputs"][i]       = segment.conditions.noise.sources.propellers
-            Results["all_lift_rotor_outputs"][i] = segment.conditions.noise.sources.lift_rotors
-            
-            i+=1
-    #except:
-        #Results = Data()
-        #print("Mission results not complete. Saving VTKs of vehicle geometry only...")
-    
-    
-    if settings == None:
-        settings = Vortex_Lattice().settings
-        settings.number_spanwise_vortices  = 25
-        settings.number_chordwise_vortices = 5
-        settings.spanwise_cosine_spacing   = False
-        settings.model_fuselage            = False
-
-    # unpack vortex distribution
-    try:
-        VD = vehicle.vortex_distribution
-    except:
-        print("Simulation has not yet been run. Generating vortex distribution for geometry export.")
-        VD = generate_vortex_distribution(vehicle,settings)
-        vehicle.vortex_distribution = VD
-=======
     if (save_loc is not None) and (not os.path.exists(save_loc)):
         os.makedirs(save_loc)
         print("Directory "+save_loc+" created.") 
@@ -124,7 +67,6 @@
         VLM_settings.spanwise_cosine_spacing   = False
         VLM_settings.model_fuselage            = False
         VLM_settings.model_nacelle             = False
->>>>>>> afe8f7ac
 
 
     #---------------------------
@@ -223,43 +165,6 @@
                 sep  = filename.rfind('.')
                 file = filename[0:sep]+str(i)+filename[sep:]
 
-<<<<<<< HEAD
-                save_prop_vtk(lift_rotors[list(lift_rotors.keys())[i]], file, Results,i,time_step)
-
-
-
-    #---------------------------
-    # Save propeller wake to vtk
-    #---------------------------
-    try:
-        n_wakes = len(VD.Wake.XA1[:,0,0,0])
-
-    except:
-        print("Wake simulation has not yet been run. No propeller wakes generated.")
-        n_wakes = 0
-
-    if n_wakes >0:
-    
-        # evaluate for each control point in the mission
-        for ti in range(len(Results['all_prop_outputs'])):
-            props_ti_key = list(Results['all_prop_outputs'].keys())[ti]
-            all_prop_outputs = Results['all_prop_outputs'][props_ti_key]
-            
-            # evaluate each wake per control point
-            for i in range(n_wakes):
-                # save the wake of the ith propeller
-                if save_loc ==None:
-                    filename = wake_filename
-                else:
-                    filename = save_loc + wake_filename
-                sep  = filename.find('.')
-                file = filename[0:sep]+str(i)+"_t"+str(time_step)+filename[sep:]
-                
-                propi_key = list(all_prop_outputs.keys())[i]
-                Results['prop_outputs'] = all_prop_outputs[propi_key]
-                save_prop_wake_vtk(VD.Wake, file, Results,i)
-
-=======
                 save_prop_vtk(roti, file, Results,i,time_step, origin_offset)
                 
                 try:
@@ -291,7 +196,6 @@
                     save_prop_wake_vtk(wVD, gamma, file, Results,origin_offset,rot=roti.rotation)      
 
     
->>>>>>> afe8f7ac
     #---------------------------
     # Save wing results to vtk
     #---------------------------
