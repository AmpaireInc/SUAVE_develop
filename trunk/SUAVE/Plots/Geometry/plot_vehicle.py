## @ingroup Plots-Geometry
# plot_vehicle.py
#
# Created:  Mar 2020, M. Clarke
#           Apr 2020, M. Clarke
#           Jul 2020, M. Clarke
#           Jul 2021, E. Botero
#           Oct 2021, M. Clarke
#           Dec 2021, M. Clarke
#           Feb 2022, R. Erhard
#           Mar 2022, R. Erhard

# ----------------------------------------------------------------------
#  Imports
# ----------------------------------------------------------------------
from SUAVE.Core import Data
import numpy as np
import matplotlib.pyplot as plt
from mpl_toolkits.mplot3d.art3d import Poly3DCollection
from SUAVE.Methods.Geometry.Two_Dimensional.Cross_Section.Airfoil.import_airfoil_geometry import import_airfoil_geometry
from SUAVE.Methods.Geometry.Two_Dimensional.Cross_Section.Airfoil.compute_naca_4series import compute_naca_4series
from SUAVE.Methods.Aerodynamics.Common.Fidelity_Zero.Lift.generate_vortex_distribution  import generate_vortex_distribution
from SUAVE.Analyses.Aerodynamics import Vortex_Lattice

## @ingroup Plots-Geometry
def plot_vehicle(vehicle, elevation_angle = 30,azimuthal_angle = 210, axis_limits = 10,plot_axis = False,
                 save_figure = False, plot_control_points = True, save_filename = "Vehicle_Geometry"):
    """This plots vortex lattice panels created when Fidelity Zero  Aerodynamics
    Routine is initialized

    Assumptions:
    None

    Source:
    None

    Inputs:
    vehicle

    Outputs:
    Plots

    Properties Used:
    N/A
    """

    print("\nPlotting vehicle")

    # unpack vortex distribution
    try:
        VD = vehicle.vortex_distribution
    except:
        settings = Vortex_Lattice().settings
        settings.number_spanwise_vortices  = 25
        settings.number_chordwise_vortices = 5
        settings.spanwise_cosine_spacing   = False
        settings.model_fuselage            = False
        settings.model_nacelle             = False
        VD = generate_vortex_distribution(vehicle,settings)

    # initalize figure
    fig = plt.figure(save_filename)
    fig.set_size_inches(8,8)
    axes = plt.axes(projection='3d')
    axes.view_init(elev= elevation_angle, azim= azimuthal_angle)

    # -------------------------------------------------------------------------
    # PLOT WING
    # -------------------------------------------------------------------------
    wing_face_color = 'darkgrey'
    wing_edge_color = 'grey'
    wing_alpha_val  = 1
    plot_wing(axes,VD,wing_face_color,wing_edge_color,wing_alpha_val)
    if  plot_control_points:
        axes.scatter(VD.XC,VD.YC,VD.ZC, c='r', marker = 'o' )

    # -------------------------------------------------------------------------
    # PLOT WAKES
    # -------------------------------------------------------------------------
    wake_face_color = 'white'
    wake_edge_color = 'blue'
    wake_alpha      = 0.5
    for net in vehicle.networks:
        if "propellers" in net.keys():
            for prop in net.propellers:
                # plot propeller wake
                if prop.Wake.wake_method =="Fidelity_One":
                    plot_propeller_wake(axes, prop, wake_face_color, wake_edge_color, wake_alpha)
        if "lift_rotors" in net.keys():
            for rot in net.lift_rotors:
                # plot rotor wake
                if rot.Wake.wake_method =="Fidelity_One":
                    plot_propeller_wake(axes, rot, wake_face_color, wake_edge_color, wake_alpha)


    # -------------------------------------------------------------------------
    # PLOT FUSELAGE
    # -------------------------------------------------------------------------
    fuselage_face_color = 'grey'
    fuselage_edge_color = 'darkgrey'
    fuselage_alpha      = 1
    for fus in vehicle.fuselages:
        # Generate Fuselage Geometry
        fus_pts = generate_fuselage_points(fus)

        # Plot Fuselage Geometry
        plot_fuselage_geometry(axes,fus_pts,fuselage_face_color,fuselage_edge_color,fuselage_alpha)

    # -------------------------------------------------------------------------
    # PLOT ENGINE
    # -------------------------------------------------------------------------
    nacelle_face_color = 'darkred'
    nacelle_edge_color = 'black'
    nacelle_alpha      = 1
    for nacelle in vehicle.nacelles:
        # Generate Nacelle Geoemtry
        nac_geo = generate_nacelle_points(nacelle)

        # Plot Nacelle Geometry
        plot_nacelle_geometry(axes,nac_geo,nacelle_face_color,nacelle_edge_color,nacelle_alpha )


    # -------------------------------------------------------------------------
    # PLOT ENGINE
    # -------------------------------------------------------------------------
    network_face_color = 'darkred'
    network_edge_color = 'red'
    network_alpha      = 1
    for network in vehicle.networks:
        plot_network(axes,network,network_face_color,network_edge_color,network_alpha )

    axes.set_xlim(0,axis_limits*2)
    axes.set_ylim(-axis_limits,axis_limits)
    axes.set_zlim(-axis_limits,axis_limits)

    if not plot_axis:
        plt.axis('off')
        plt.grid(None)

    if save_figure:
        fig.savefig(save_filename)
    return

def plot_wing(axes,VD,face_color,edge_color,alpha_val):
    """ This plots the wings of a vehicle

    Assumptions:
    None

    Source:
    None

    Inputs:
    VD.
       XA1...ZB2         - coordinates of wing vortex distribution
    face_color           - color of panel
    edge_color           - color of panel edge
    alpha_color          - translucency:  1 = opaque , 0 = transparent

    Properties Used:
    N/A
    """

    n_cp = VD.n_cp
    for i in range(n_cp):

        X = [VD.XA1[i],VD.XB1[i],VD.XB2[i],VD.XA2[i]]
        Y = [VD.YA1[i],VD.YB1[i],VD.YB2[i],VD.YA2[i]]
        Z = [VD.ZA1[i],VD.ZB1[i],VD.ZB2[i],VD.ZA2[i]]

        verts = [list(zip(X, Y, Z))]

        collection = Poly3DCollection(verts)
        collection.set_facecolor(face_color)
        collection.set_edgecolor(edge_color)
        collection.set_alpha(alpha_val)

        axes.add_collection3d(collection)

    return

def plot_propeller_wake(axes, prop,face_color,edge_color,alpha,ctrl_pt=0):
    """ This plots a helical wake of a propeller or rotor

    Assumptions:
    None

    Source:
    None

    Inputs:
    VD.Wake.
       XA1...ZB2         - coordinates of wake vortex distribution
    face_color           - color of panel
    edge_color           - color of panel edge
    alpha_color          - translucency:  1 = opaque , 0 = transparent

    Properties Used:
    N/A
    """
    wVD = prop.Wake.vortex_distribution.reshaped_wake
    num_cpts = len(wVD.XA1[0,:,0,0,0])
    num_B    = len(wVD.XA1[0,0,:,0,0])
    dim_R    = len(wVD.XA1[0,0,0,:,0])
    nts      = len(wVD.XA1[0,0,0,0,:])

    for t_idx in range(nts):
        for B_idx in range(num_B):
            for loc in range(dim_R):
                X = [wVD.XA1[0,ctrl_pt,B_idx,loc,t_idx],
                     wVD.XB1[0,ctrl_pt,B_idx,loc,t_idx],
                     wVD.XB2[0,ctrl_pt,B_idx,loc,t_idx],
                     wVD.XA2[0,ctrl_pt,B_idx,loc,t_idx]]
                Y = [wVD.YA1[0,ctrl_pt,B_idx,loc,t_idx],
                     wVD.YB1[0,ctrl_pt,B_idx,loc,t_idx],
                     wVD.YB2[0,ctrl_pt,B_idx,loc,t_idx],
                     wVD.YA2[0,ctrl_pt,B_idx,loc,t_idx]]
                Z = [wVD.ZA1[0,ctrl_pt,B_idx,loc,t_idx],
                     wVD.ZB1[0,ctrl_pt,B_idx,loc,t_idx],
                     wVD.ZB2[0,ctrl_pt,B_idx,loc,t_idx],
                     wVD.ZA2[0,ctrl_pt,B_idx,loc,t_idx]]
                verts = [list(zip(X, Y, Z))]
                collection = Poly3DCollection(verts)
                collection.set_facecolor(face_color)
                collection.set_edgecolor(edge_color)
                collection.set_alpha(alpha)
                axes.add_collection3d(collection)
    return


def generate_fuselage_points(fus ,tessellation = 24 ):
    """ This generates the coordinate points on the surface of the fuselage

    Assumptions:
    None

    Source:
    None

    Inputs:
    fus                  - fuselage data structure

    Properties Used:
    N/A
    """
    num_fus_segs = len(fus.Segments.keys())
    fus_pts      = np.zeros((num_fus_segs,tessellation ,3))

    if num_fus_segs > 0:
        for i_seg in range(num_fus_segs):
            theta    = np.linspace(0,2*np.pi,tessellation)
            a        = fus.Segments[i_seg].width/2
            b        = fus.Segments[i_seg].height/2
            r        = np.sqrt((b*np.sin(theta))**2  + (a*np.cos(theta))**2)
            fus_ypts = r*np.cos(theta)
            fus_zpts = r*np.sin(theta)
            fus_pts[i_seg,:,0] = fus.Segments[i_seg].percent_x_location*fus.lengths.total + fus.origin[0][0]
            fus_pts[i_seg,:,1] = fus_ypts + fus.Segments[i_seg].percent_y_location*fus.lengths.total + fus.origin[0][1]
            fus_pts[i_seg,:,2] = fus_zpts + fus.Segments[i_seg].percent_z_location*fus.lengths.total + fus.origin[0][2]

    return fus_pts


def plot_fuselage_geometry(axes,fus_pts, face_color,edge_color,alpha):
    """ This plots the 3D surface of the fuselage

    Assumptions:
    None

    Source:
    None

    Inputs:
    fus_pts              - coordinates of fuselage points
    face_color           - color of panel
    edge_color           - color of panel edge
    alpha_color          - translucency:  1 = opaque , 0 = transparent


    Properties Used:
    N/A
    """

    num_fus_segs = len(fus_pts[:,0,0])
    if num_fus_segs > 0:
        tesselation  = len(fus_pts[0,:,0])
        for i_seg in range(num_fus_segs-1):
            for i_tes in range(tesselation-1):
                X = [fus_pts[i_seg  ,i_tes  ,0],
                     fus_pts[i_seg  ,i_tes+1,0],
                     fus_pts[i_seg+1,i_tes+1,0],
                     fus_pts[i_seg+1,i_tes  ,0]]
                Y = [fus_pts[i_seg  ,i_tes  ,1],
                     fus_pts[i_seg  ,i_tes+1,1],
                     fus_pts[i_seg+1,i_tes+1,1],
                     fus_pts[i_seg+1,i_tes  ,1]]
                Z = [fus_pts[i_seg  ,i_tes  ,2],
                     fus_pts[i_seg  ,i_tes+1,2],
                     fus_pts[i_seg+1,i_tes+1,2],
                     fus_pts[i_seg+1,i_tes  ,2]]
                verts = [list(zip(X, Y, Z))]
                collection = Poly3DCollection(verts)
                collection.set_facecolor(face_color)
                collection.set_edgecolor(edge_color)
                collection.set_alpha(alpha)
                axes.add_collection3d(collection)

    return


def plot_network(axes,network,prop_face_color,prop_edge_color,prop_alpha):
    """ This plots the 3D surface of the network

    Assumptions:
    None

    Source:
    None

    Inputs:
    network            - network data structure
    network_face_color - color of panel
    network_edge_color - color of panel edge
    network_alpha      - translucency:  1 = opaque , 0 = transparent

    Properties Used:
    N/A
    """

    if ('propellers' in network.keys()):

        for prop in network.propellers:

            # Generate And Plot Propeller/Rotor Geometry
            plot_propeller_geometry(axes,prop,0,prop_face_color,prop_edge_color,prop_alpha)

    if ('lift_rotors' in network.keys()):

        for rotor in network.lift_rotors:

            # Generate and Plot Propeller/Rotor Geometry
            plot_propeller_geometry(axes,rotor,0,prop_face_color,prop_edge_color,prop_alpha)

    return

def generate_nacelle_points(nac,tessellation = 24):
    """ This generates the coordinate points on the surface of the nacelle

    Assumptions:
    None

    Source:
    None

    Inputs:
    Properties Used:
    N/A
    """


    num_nac_segs = len(nac.Segments.keys())
    theta        = np.linspace(0,2*np.pi,tessellation)
    n_points     = 20

    if num_nac_segs == 0:
        num_nac_segs = int(n_points/2)
        nac_pts      = np.zeros((num_nac_segs,tessellation,3))
        naf          = nac.Airfoil

        if naf.naca_4_series_airfoil != None:
            # use mean camber surface of airfoil
            camber       = float(naf.naca_4_series_airfoil[0])/100
            camber_loc   = float(naf.naca_4_series_airfoil[1])/10
            thickness    = float(naf.naca_4_series_airfoil[2:])/100
            airfoil_data = compute_naca_4series(camber, camber_loc, thickness,(n_points - 2))
            xpts         = np.repeat(np.atleast_2d(airfoil_data.x_lower_surface).T,tessellation,axis = 1)*nac.length
            zpts         = np.repeat(np.atleast_2d(airfoil_data.camber_coordinates[0]).T,tessellation,axis = 1)*nac.length

        elif naf.coordinate_file != None:
            a_sec        = naf.coordinate_file
            a_secl       = [0]
            airfoil_data = import_airfoil_geometry(a_sec,npoints=num_nac_segs)
            xpts         = np.repeat(np.atleast_2d(np.take(airfoil_data.x_coordinates,a_secl,axis=0)).T,tessellation,axis = 1)*nac.length
            zpts         = np.repeat(np.atleast_2d(np.take(airfoil_data.y_coordinates,a_secl,axis=0)).T,tessellation,axis = 1)*nac.length

        else:
            # if no airfoil defined, use super ellipse as default
            a =  nac.length/2
            b =  (nac.diameter - nac.inlet_diameter)/2
            b = np.maximum(b,1E-3) # ensure
            xpts =  np.repeat(np.atleast_2d(np.linspace(-a,a,num_nac_segs)).T,tessellation,axis = 1)
            zpts = (np.sqrt((b**2)*(1 - (xpts**2)/(a**2) )))*nac.length
            xpts = (xpts+a)*nac.length

        if nac.flow_through:
            zpts = zpts + nac.inlet_diameter/2

        # create geometry
        theta_2d = np.repeat(np.atleast_2d(theta),num_nac_segs,axis =0)
        nac_pts[:,:,0] =  xpts
        nac_pts[:,:,1] =  zpts*np.cos(theta_2d)
        nac_pts[:,:,2] =  zpts*np.sin(theta_2d)

    else:
        nac_pts = np.zeros((num_nac_segs,tessellation,3))
        for i_seg in range(num_nac_segs):
            a        = nac.Segments[i_seg].width/2
            b        = nac.Segments[i_seg].height/2
            r        = np.sqrt((b*np.sin(theta))**2  + (a*np.cos(theta))**2)
            nac_ypts = r*np.cos(theta)
            nac_zpts = r*np.sin(theta)
            nac_pts[i_seg,:,0] = nac.Segments[i_seg].percent_x_location*nac.length
            nac_pts[i_seg,:,1] = nac_ypts + nac.Segments[i_seg].percent_y_location*nac.length
            nac_pts[i_seg,:,2] = nac_zpts + nac.Segments[i_seg].percent_z_location*nac.length

    # rotation about y to orient propeller/rotor to thrust angle
    rot_trans =  nac.nac_vel_to_body()
    rot_trans =  np.repeat( np.repeat(rot_trans[ np.newaxis,:,: ],tessellation,axis=0)[ np.newaxis,:,:,: ],num_nac_segs,axis=0)

    NAC_PTS  =  np.matmul(rot_trans,nac_pts[...,None]).squeeze()

    # translate to body
    NAC_PTS[:,:,0] = NAC_PTS[:,:,0] + nac.origin[0][0]
    NAC_PTS[:,:,1] = NAC_PTS[:,:,1] + nac.origin[0][1]
    NAC_PTS[:,:,2] = NAC_PTS[:,:,2] + nac.origin[0][2]
    return NAC_PTS

def plot_nacelle_geometry(axes,NAC_SURF_PTS,face_color,edge_color,alpha):
    """ This plots a 3D surface of a nacelle

    Assumptions:
    None

    Source:
    None

    Properties Used:
    N/A
    """

    num_nac_segs = len(NAC_SURF_PTS[:,0,0])
    tesselation  = len(NAC_SURF_PTS[0,:,0])
    for i_seg in range(num_nac_segs-1):
        for i_tes in range(tesselation-1):
            X = [NAC_SURF_PTS[i_seg  ,i_tes  ,0],
                 NAC_SURF_PTS[i_seg  ,i_tes+1,0],
                 NAC_SURF_PTS[i_seg+1,i_tes+1,0],
                 NAC_SURF_PTS[i_seg+1,i_tes  ,0]]
            Y = [NAC_SURF_PTS[i_seg  ,i_tes  ,1],
                 NAC_SURF_PTS[i_seg  ,i_tes+1,1],
                 NAC_SURF_PTS[i_seg+1,i_tes+1,1],
                 NAC_SURF_PTS[i_seg+1,i_tes  ,1]]
            Z = [NAC_SURF_PTS[i_seg  ,i_tes  ,2],
                 NAC_SURF_PTS[i_seg  ,i_tes+1,2],
                 NAC_SURF_PTS[i_seg+1,i_tes+1,2],
                 NAC_SURF_PTS[i_seg+1,i_tes  ,2]]
            verts = [list(zip(X, Y, Z))]
            collection = Poly3DCollection(verts)
            collection.set_facecolor(face_color)
            collection.set_edgecolor(edge_color)
            collection.set_alpha(alpha)
            axes.add_collection3d(collection)

    return

def plot_propeller_geometry(axes,prop,cpt=0,prop_face_color='red',prop_edge_color='darkred',prop_alpha=1):
    """ This plots a 3D surface of the  propeller

    Assumptions:
    None

    Source:
    None

    Inputs:
    prop           - SUAVE propeller for which to plot the geometry
    cpt            - control point at which to plot the propeller


    Properties Used:
    N/A
    """
    num_B     = prop.number_of_blades
    n_points  = 20
    af_pts    = n_points-1
    dim       = len(prop.radius_distribution)

    for i in range(num_B):
        G = get_blade_coordinates(prop,n_points,dim,i)
        # ------------------------------------------------------------------------
        # Plot Propeller Blade
        # ------------------------------------------------------------------------
        for sec in range(dim-1):
            for loc in range(af_pts):
                X = [G.XA1[cpt,sec,loc],
                     G.XB1[cpt,sec,loc],
                     G.XB2[cpt,sec,loc],
                     G.XA2[cpt,sec,loc]]
                Y = [G.YA1[cpt,sec,loc],
                     G.YB1[cpt,sec,loc],
                     G.YB2[cpt,sec,loc],
                     G.YA2[cpt,sec,loc]]
                Z = [G.ZA1[cpt,sec,loc],
                     G.ZB1[cpt,sec,loc],
                     G.ZB2[cpt,sec,loc],
                     G.ZA2[cpt,sec,loc]]
                prop_verts = [list(zip(X, Y, Z))]
                prop_collection = Poly3DCollection(prop_verts)
                prop_collection.set_facecolor(prop_face_color)
                prop_collection.set_edgecolor(prop_edge_color)
                prop_collection.set_alpha(prop_alpha)
                axes.add_collection3d(prop_collection)
    return

def get_blade_coordinates(prop,n_points,dim,i,aircraftRefFrame=True):
    """ This generates the coordinates of the blade surface for plotting in the aircraft frame (x-back, z-up)

    Assumptions:
    None

    Source:
    None

    Inputs:
    prop             - SUAVE rotor
    n_points         - number of points around airfoils of each blade section
    dim              - number for radial dimension
    i                - blade number
    aircraftRefFrame - boolean to convert the coordinates from rotor frame to aircraft frame 

    Properties Used:
    N/A
    """
    # unpack
    num_B  = prop.number_of_blades
    a_sec  = prop.airfoil_geometry
    a_secl = prop.airfoil_polar_stations
    beta   = prop.twist_distribution + prop.inputs.pitch_command
    a_o    = prop.start_angle
    b      = prop.chord_distribution
    r      = prop.radius_distribution
    MCA    = prop.mid_chord_alignment
    t      = prop.max_thickness_distribution
    origin = prop.origin
    beta   = twist + prop.inputs.pitch_command

    # Apply rotation correction
    beta *= -prop.rotation
    b    *= prop.rotation

    theta  = (np.linspace(0,2*np.pi,num_B+1)[:-1] + np.pi)%(2*np.pi)
    rot    = prop.rotation
    flip_1 =  (np.pi/2)
    flip_2 =  (np.pi/2)

    MCA_2d             = np.repeat(np.atleast_2d(MCA).T,n_points,axis=1)
    b_2d               = np.repeat(np.atleast_2d(b).T  ,n_points,axis=1)
    t_2d               = np.repeat(np.atleast_2d(t).T  ,n_points,axis=1)
    r_2d               = np.repeat(np.atleast_2d(r).T  ,n_points,axis=1)
    airfoil_le_offset  = np.repeat(b[:,None], n_points, axis=1)/2

    # get airfoil coordinate geometry
    if a_sec != None:
        airfoil_data = import_airfoil_geometry(a_sec,npoints=n_points)
        xpts         = np.take(airfoil_data.x_coordinates,a_secl,axis=0)
        zpts         = np.take(airfoil_data.y_coordinates,a_secl,axis=0)
        max_t        = np.take(airfoil_data.thickness_to_chord,a_secl,axis=0)

    else:
        camber       = 0.02
        camber_loc   = 0.4
        thickness    = 0.10
        airfoil_data = compute_naca_4series(camber, camber_loc, thickness,(n_points - 2))
        xpts         = np.repeat(np.atleast_2d(airfoil_data.x_coordinates) ,dim,axis=0)
        zpts         = np.repeat(np.atleast_2d(airfoil_data.y_coordinates) ,dim,axis=0)
        max_t        = np.repeat(airfoil_data.thickness_to_chord,dim,axis=0)

    # store points of airfoil in similar format as Vortex Points (i.e. in vertices)
    max_t2d = np.repeat(np.atleast_2d(max_t).T ,n_points,axis=1)

    xp      = (- MCA_2d + xpts*b_2d - airfoil_le_offset)     # x-coord of airfoil
    yp      = r_2d*np.ones_like(xp)                          # radial location
    zp      = zpts*(t_2d/max_t2d)                            # former airfoil y coord

    prop_vel_to_body = prop.prop_vel_to_body()
    cpts             = len(prop_vel_to_body[:,0,0])

    matrix        = np.zeros((len(zp),n_points,3)) # radial location, airfoil pts (same y)
    matrix[:,:,0] = xp
    matrix[:,:,1] = yp
    matrix[:,:,2] = zp
    matrix        = np.repeat(matrix[None,:,:,:], cpts, axis=0)


    # ROTATION MATRICES FOR INNER SECTION
    # rotation about y axis to create twist and position blade upright
    trans_1        = np.zeros((dim,3,3))
    trans_1[:,0,0] = np.cos(flip_1 - beta)
    trans_1[:,0,2] = -np.sin(flip_1 - beta)
    trans_1[:,1,1] = 1
    trans_1[:,2,0] = np.sin(flip_1 - beta)
    trans_1[:,2,2] = np.cos(flip_1 - beta)
    trans_1        = np.repeat(trans_1[None,:,:,:], cpts, axis=0)

    # rotation about x axis to create azimuth locations
    trans_2 = np.array([[1 , 0 , 0],
                   [0 , np.cos(theta[i] + a_o + flip_2 ), -np.sin(theta[i] +a_o +  flip_2)],
                   [0,np.sin(theta[i] + a_o + flip_2), np.cos(theta[i] + a_o + flip_2)]])
    trans_2 = np.repeat(trans_2[None,:,:], dim, axis=0)
    trans_2 = np.repeat(trans_2[None,:,:,:], cpts, axis=0)

    # rotation about y to orient propeller/rotor to thrust angle (from propeller frame to aircraft frame)
    trans_3 =  prop_vel_to_body
<<<<<<< HEAD
    trans_3 =  np.repeat(trans_3[:, None,:,: ],dim,axis=1)

    trans     = np.matmul(trans_2,np.matmul(trans_3,trans_1))
    rot_mat   = np.repeat(trans[:,:, None,:,:],n_points,axis=2)
=======
    trans_3 =  np.repeat(trans_3[:, None,:,: ],dim,axis=1) 
    
    trans     = np.matmul(trans_2,trans_1)
    rot_mat   = np.repeat(trans[:,:, None,:,:],n_points,axis=2)    
>>>>>>> a6b243f4

    # ---------------------------------------------------------------------------------------------
    # ROTATE POINTS
    if aircraftRefFrame:
        # rotate all points to the thrust angle with trans_3
        mat  =  np.matmul(np.matmul(rot_mat,matrix[...,None]).squeeze(axis=-1), trans_3)
    else:
        # use the rotor frame
        mat  =  np.matmul(rot_mat,matrix[...,None]).squeeze(axis=-1)
    # ---------------------------------------------------------------------------------------------
    # create empty data structure for storing geometry
    G = Data()

    # store node points
    G.X  = mat[:,:,:,0] + origin[0][0]
    G.Y  = mat[:,:,:,1] + origin[0][1]
    G.Z  = mat[:,:,:,2] + origin[0][2]

    # store points
    G.XA1  = mat[:,:-1,:-1,0] + origin[0][0]
    G.YA1  = mat[:,:-1,:-1,1] + origin[0][1]
    G.ZA1  = mat[:,:-1,:-1,2] + origin[0][2]
    G.XA2  = mat[:,:-1,1:,0]  + origin[0][0]
    G.YA2  = mat[:,:-1,1:,1]  + origin[0][1]
    G.ZA2  = mat[:,:-1,1:,2]  + origin[0][2]

    G.XB1  = mat[:,1:,:-1,0] + origin[0][0]
    G.YB1  = mat[:,1:,:-1,1] + origin[0][1]
    G.ZB1  = mat[:,1:,:-1,2] + origin[0][2]
    G.XB2  = mat[:,1:,1:,0]  + origin[0][0]
    G.YB2  = mat[:,1:,1:,1]  + origin[0][1]
    G.ZB2  = mat[:,1:,1:,2]  + origin[0][2]

    return G<|MERGE_RESOLUTION|>--- conflicted
+++ resolved
@@ -19,7 +19,7 @@
 from mpl_toolkits.mplot3d.art3d import Poly3DCollection
 from SUAVE.Methods.Geometry.Two_Dimensional.Cross_Section.Airfoil.import_airfoil_geometry import import_airfoil_geometry
 from SUAVE.Methods.Geometry.Two_Dimensional.Cross_Section.Airfoil.compute_naca_4series import compute_naca_4series
-from SUAVE.Methods.Aerodynamics.Common.Fidelity_Zero.Lift.generate_vortex_distribution  import generate_vortex_distribution
+from SUAVE.Methods.Aerodynamics.Common.Fidelity_Zero.Lift.generate_vortex_distribution  import generate_vortex_distribution 
 from SUAVE.Analyses.Aerodynamics import Vortex_Lattice
 
 ## @ingroup Plots-Geometry
@@ -90,8 +90,8 @@
             for rot in net.lift_rotors:
                 # plot rotor wake
                 if rot.Wake.wake_method =="Fidelity_One":
-                    plot_propeller_wake(axes, rot, wake_face_color, wake_edge_color, wake_alpha)
-
+                    plot_propeller_wake(axes, rot, wake_face_color, wake_edge_color, wake_alpha)            
+            
 
     # -------------------------------------------------------------------------
     # PLOT FUSELAGE
@@ -112,14 +112,14 @@
     nacelle_face_color = 'darkred'
     nacelle_edge_color = 'black'
     nacelle_alpha      = 1
-    for nacelle in vehicle.nacelles:
+    for nacelle in vehicle.nacelles:  
         # Generate Nacelle Geoemtry
         nac_geo = generate_nacelle_points(nacelle)
-
+        
         # Plot Nacelle Geometry
-        plot_nacelle_geometry(axes,nac_geo,nacelle_face_color,nacelle_edge_color,nacelle_alpha )
-
-
+        plot_nacelle_geometry(axes,nac_geo,nacelle_face_color,nacelle_edge_color,nacelle_alpha ) 
+
+           
     # -------------------------------------------------------------------------
     # PLOT ENGINE
     # -------------------------------------------------------------------------
@@ -132,11 +132,11 @@
     axes.set_xlim(0,axis_limits*2)
     axes.set_ylim(-axis_limits,axis_limits)
     axes.set_zlim(-axis_limits,axis_limits)
-
+    
     if not plot_axis:
         plt.axis('off')
         plt.grid(None)
-
+    
     if save_figure:
         fig.savefig(save_filename)
     return
@@ -203,7 +203,7 @@
     num_B    = len(wVD.XA1[0,0,:,0,0])
     dim_R    = len(wVD.XA1[0,0,0,:,0])
     nts      = len(wVD.XA1[0,0,0,0,:])
-
+    
     for t_idx in range(nts):
         for B_idx in range(num_B):
             for loc in range(dim_R):
@@ -341,7 +341,7 @@
             # Generate and Plot Propeller/Rotor Geometry
             plot_propeller_geometry(axes,rotor,0,prop_face_color,prop_edge_color,prop_alpha)
 
-    return
+    return 
 
 def generate_nacelle_points(nac,tessellation = 24):
     """ This generates the coordinate points on the surface of the nacelle
@@ -352,57 +352,57 @@
     Source:
     None
 
-    Inputs:
-    Properties Used:
-    N/A
-    """
-
-
-    num_nac_segs = len(nac.Segments.keys())
+    Inputs: 
+    Properties Used:
+    N/A 
+    """
+     
+    
+    num_nac_segs = len(nac.Segments.keys())   
     theta        = np.linspace(0,2*np.pi,tessellation)
     n_points     = 20
-
+    
     if num_nac_segs == 0:
         num_nac_segs = int(n_points/2)
         nac_pts      = np.zeros((num_nac_segs,tessellation,3))
         naf          = nac.Airfoil
-
-        if naf.naca_4_series_airfoil != None:
+        
+        if naf.naca_4_series_airfoil != None: 
             # use mean camber surface of airfoil
             camber       = float(naf.naca_4_series_airfoil[0])/100
             camber_loc   = float(naf.naca_4_series_airfoil[1])/10
-            thickness    = float(naf.naca_4_series_airfoil[2:])/100
+            thickness    = float(naf.naca_4_series_airfoil[2:])/100 
             airfoil_data = compute_naca_4series(camber, camber_loc, thickness,(n_points - 2))
-            xpts         = np.repeat(np.atleast_2d(airfoil_data.x_lower_surface).T,tessellation,axis = 1)*nac.length
-            zpts         = np.repeat(np.atleast_2d(airfoil_data.camber_coordinates[0]).T,tessellation,axis = 1)*nac.length
-
-        elif naf.coordinate_file != None:
+            xpts         = np.repeat(np.atleast_2d(airfoil_data.x_lower_surface).T,tessellation,axis = 1)*nac.length 
+            zpts         = np.repeat(np.atleast_2d(airfoil_data.camber_coordinates[0]).T,tessellation,axis = 1)*nac.length  
+        
+        elif naf.coordinate_file != None: 
             a_sec        = naf.coordinate_file
             a_secl       = [0]
             airfoil_data = import_airfoil_geometry(a_sec,npoints=num_nac_segs)
-            xpts         = np.repeat(np.atleast_2d(np.take(airfoil_data.x_coordinates,a_secl,axis=0)).T,tessellation,axis = 1)*nac.length
-            zpts         = np.repeat(np.atleast_2d(np.take(airfoil_data.y_coordinates,a_secl,axis=0)).T,tessellation,axis = 1)*nac.length
-
+            xpts         = np.repeat(np.atleast_2d(np.take(airfoil_data.x_coordinates,a_secl,axis=0)).T,tessellation,axis = 1)*nac.length  
+            zpts         = np.repeat(np.atleast_2d(np.take(airfoil_data.y_coordinates,a_secl,axis=0)).T,tessellation,axis = 1)*nac.length  
+        
         else:
             # if no airfoil defined, use super ellipse as default
-            a =  nac.length/2
-            b =  (nac.diameter - nac.inlet_diameter)/2
-            b = np.maximum(b,1E-3) # ensure
-            xpts =  np.repeat(np.atleast_2d(np.linspace(-a,a,num_nac_segs)).T,tessellation,axis = 1)
-            zpts = (np.sqrt((b**2)*(1 - (xpts**2)/(a**2) )))*nac.length
-            xpts = (xpts+a)*nac.length
-
-        if nac.flow_through:
-            zpts = zpts + nac.inlet_diameter/2
-
-        # create geometry
-        theta_2d = np.repeat(np.atleast_2d(theta),num_nac_segs,axis =0)
+            a =  nac.length/2 
+            b =  (nac.diameter - nac.inlet_diameter)/2 
+            b = np.maximum(b,1E-3) # ensure 
+            xpts =  np.repeat(np.atleast_2d(np.linspace(-a,a,num_nac_segs)).T,tessellation,axis = 1) 
+            zpts = (np.sqrt((b**2)*(1 - (xpts**2)/(a**2) )))*nac.length 
+            xpts = (xpts+a)*nac.length  
+
+        if nac.flow_through: 
+            zpts = zpts + nac.inlet_diameter/2  
+                
+        # create geometry 
+        theta_2d = np.repeat(np.atleast_2d(theta),num_nac_segs,axis =0) 
         nac_pts[:,:,0] =  xpts
         nac_pts[:,:,1] =  zpts*np.cos(theta_2d)
-        nac_pts[:,:,2] =  zpts*np.sin(theta_2d)
-
+        nac_pts[:,:,2] =  zpts*np.sin(theta_2d)  
+                
     else:
-        nac_pts = np.zeros((num_nac_segs,tessellation,3))
+        nac_pts = np.zeros((num_nac_segs,tessellation,3)) 
         for i_seg in range(num_nac_segs):
             a        = nac.Segments[i_seg].width/2
             b        = nac.Segments[i_seg].height/2
@@ -410,36 +410,36 @@
             nac_ypts = r*np.cos(theta)
             nac_zpts = r*np.sin(theta)
             nac_pts[i_seg,:,0] = nac.Segments[i_seg].percent_x_location*nac.length
-            nac_pts[i_seg,:,1] = nac_ypts + nac.Segments[i_seg].percent_y_location*nac.length
-            nac_pts[i_seg,:,2] = nac_zpts + nac.Segments[i_seg].percent_z_location*nac.length
-
+            nac_pts[i_seg,:,1] = nac_ypts + nac.Segments[i_seg].percent_y_location*nac.length 
+            nac_pts[i_seg,:,2] = nac_zpts + nac.Segments[i_seg].percent_z_location*nac.length  
+            
     # rotation about y to orient propeller/rotor to thrust angle
     rot_trans =  nac.nac_vel_to_body()
-    rot_trans =  np.repeat( np.repeat(rot_trans[ np.newaxis,:,: ],tessellation,axis=0)[ np.newaxis,:,:,: ],num_nac_segs,axis=0)
-
-    NAC_PTS  =  np.matmul(rot_trans,nac_pts[...,None]).squeeze()
-
-    # translate to body
+    rot_trans =  np.repeat( np.repeat(rot_trans[ np.newaxis,:,: ],tessellation,axis=0)[ np.newaxis,:,:,: ],num_nac_segs,axis=0)    
+    
+    NAC_PTS  =  np.matmul(rot_trans,nac_pts[...,None]).squeeze()  
+     
+    # translate to body 
     NAC_PTS[:,:,0] = NAC_PTS[:,:,0] + nac.origin[0][0]
     NAC_PTS[:,:,1] = NAC_PTS[:,:,1] + nac.origin[0][1]
     NAC_PTS[:,:,2] = NAC_PTS[:,:,2] + nac.origin[0][2]
     return NAC_PTS
 
 def plot_nacelle_geometry(axes,NAC_SURF_PTS,face_color,edge_color,alpha):
-    """ This plots a 3D surface of a nacelle
-
-    Assumptions:
-    None
-
-    Source:
-    None
+    """ This plots a 3D surface of a nacelle  
+
+    Assumptions:
+    None
+
+    Source:
+    None 
 
     Properties Used:
     N/A
     """
 
     num_nac_segs = len(NAC_SURF_PTS[:,0,0])
-    tesselation  = len(NAC_SURF_PTS[0,:,0])
+    tesselation  = len(NAC_SURF_PTS[0,:,0]) 
     for i_seg in range(num_nac_segs-1):
         for i_tes in range(tesselation-1):
             X = [NAC_SURF_PTS[i_seg  ,i_tes  ,0],
@@ -475,7 +475,7 @@
     Inputs:
     prop           - SUAVE propeller for which to plot the geometry
     cpt            - control point at which to plot the propeller
-
+    
 
     Properties Used:
     N/A
@@ -530,7 +530,7 @@
 
     Properties Used:
     N/A
-    """
+    """    
     # unpack
     num_B  = prop.number_of_blades
     a_sec  = prop.airfoil_geometry
@@ -542,14 +542,13 @@
     MCA    = prop.mid_chord_alignment
     t      = prop.max_thickness_distribution
     origin = prop.origin
-    beta   = twist + prop.inputs.pitch_command
-
-    # Apply rotation correction
-    beta *= -prop.rotation
-    b    *= prop.rotation
-
-    theta  = (np.linspace(0,2*np.pi,num_B+1)[:-1] + np.pi)%(2*np.pi)
-    rot    = prop.rotation
+    
+    if prop.rotation==1:
+        # negative chord and twist to give opposite rotation direction
+        b = -b    
+        beta = -beta
+    
+    theta  = np.linspace(0,2*np.pi,num_B+1)[:-1]
     flip_1 =  (np.pi/2)
     flip_2 =  (np.pi/2)
 
@@ -557,7 +556,7 @@
     b_2d               = np.repeat(np.atleast_2d(b).T  ,n_points,axis=1)
     t_2d               = np.repeat(np.atleast_2d(t).T  ,n_points,axis=1)
     r_2d               = np.repeat(np.atleast_2d(r).T  ,n_points,axis=1)
-    airfoil_le_offset  = np.repeat(b[:,None], n_points, axis=1)/2
+    airfoil_le_offset  = np.repeat(b[:,None], n_points, axis=1)/2  
 
     # get airfoil coordinate geometry
     if a_sec != None:
@@ -574,7 +573,7 @@
         xpts         = np.repeat(np.atleast_2d(airfoil_data.x_coordinates) ,dim,axis=0)
         zpts         = np.repeat(np.atleast_2d(airfoil_data.y_coordinates) ,dim,axis=0)
         max_t        = np.repeat(airfoil_data.thickness_to_chord,dim,axis=0)
-
+            
     # store points of airfoil in similar format as Vortex Points (i.e. in vertices)
     max_t2d = np.repeat(np.atleast_2d(max_t).T ,n_points,axis=1)
 
@@ -584,14 +583,14 @@
 
     prop_vel_to_body = prop.prop_vel_to_body()
     cpts             = len(prop_vel_to_body[:,0,0])
-
+    
     matrix        = np.zeros((len(zp),n_points,3)) # radial location, airfoil pts (same y)
     matrix[:,:,0] = xp
     matrix[:,:,1] = yp
     matrix[:,:,2] = zp
     matrix        = np.repeat(matrix[None,:,:,:], cpts, axis=0)
 
-
+    
     # ROTATION MATRICES FOR INNER SECTION
     # rotation about y axis to create twist and position blade upright
     trans_1        = np.zeros((dim,3,3))
@@ -611,17 +610,10 @@
 
     # rotation about y to orient propeller/rotor to thrust angle (from propeller frame to aircraft frame)
     trans_3 =  prop_vel_to_body
-<<<<<<< HEAD
-    trans_3 =  np.repeat(trans_3[:, None,:,: ],dim,axis=1)
-
-    trans     = np.matmul(trans_2,np.matmul(trans_3,trans_1))
-    rot_mat   = np.repeat(trans[:,:, None,:,:],n_points,axis=2)
-=======
     trans_3 =  np.repeat(trans_3[:, None,:,: ],dim,axis=1) 
     
     trans     = np.matmul(trans_2,trans_1)
     rot_mat   = np.repeat(trans[:,:, None,:,:],n_points,axis=2)    
->>>>>>> a6b243f4
 
     # ---------------------------------------------------------------------------------------------
     # ROTATE POINTS
@@ -634,12 +626,12 @@
     # ---------------------------------------------------------------------------------------------
     # create empty data structure for storing geometry
     G = Data()
-
+    
     # store node points
     G.X  = mat[:,:,:,0] + origin[0][0]
     G.Y  = mat[:,:,:,1] + origin[0][1]
     G.Z  = mat[:,:,:,2] + origin[0][2]
-
+    
     # store points
     G.XA1  = mat[:,:-1,:-1,0] + origin[0][0]
     G.YA1  = mat[:,:-1,:-1,1] + origin[0][1]
@@ -654,5 +646,5 @@
     G.XB2  = mat[:,1:,1:,0]  + origin[0][0]
     G.YB2  = mat[:,1:,1:,1]  + origin[0][1]
     G.ZB2  = mat[:,1:,1:,2]  + origin[0][2]
-
+    
     return G