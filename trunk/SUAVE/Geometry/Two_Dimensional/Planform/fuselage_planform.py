--- conflicted
+++ resolved
@@ -1,125 +1,102 @@
-# Geoemtry.py
-#
-# Last Modified: Tim MacDonald 7/10/14
-# Added Deff to class parameters
-
-""" SUAVE Methods for Geoemtry Generation
-"""
-
-# TODO:
-# object placement, wing location
-# tail: placed at end of fuselage, or pull from volume
-# engines: number of engines, position by 757
-
-# ----------------------------------------------------------------------
-#  Imports
-# ----------------------------------------------------------------------
-
-import numpy
-from math import pi, sqrt
-from SUAVE.Structure  import Data
-#from SUAVE.Attributes import Constants
-
-# ----------------------------------------------------------------------
-#  Methods
-# ----------------------------------------------------------------------
-
-
-def fuselage_planform(fuselage):
-    """ err = SUAVE.Geometry.fuselage_planform(fuselage)
-    
-        Assumptions:
-            fuselage cross section is an ellipse
-            ellipse circumference approximated
-            
-        Inputs:
-            fuselage.num_coach_seats
-            fuselage.seat_pitch
-            fuselage.fineness_nose
-            fuselage.fineness_tail
-            fuselage.fwdspace
-            fuselage.aftspace
-            fuselage.width
-            fuselage.height            
-            
-        Outputs:
-            fuselage.length_nose
-            fuselage.length_tail
-            fuselage.length_cabin
-            fuselage.length_total
-            fuselage.area_wetted
-            
-    """
-    
+# Geoemtry.py
+#
+# Last Modified: Tim MacDonald 7/10/14
+# Added Deff to class parameters
+
+""" SUAVE Methods for Geoemtry Generation
+"""
+
+# TODO:
+# object placement, wing location
+# tail: placed at end of fuselage, or pull from volume
+# engines: number of engines, position by 757
+
+# ----------------------------------------------------------------------
+#  Imports
+# ----------------------------------------------------------------------
+
+import numpy
+from math import pi, sqrt
+from SUAVE.Structure  import Data
+#from SUAVE.Attributes import Constants
+
+# ----------------------------------------------------------------------
+#  Methods
+# ----------------------------------------------------------------------
+
+
+def fuselage_planform(fuselage):
+    """ err = SUAVE.Geometry.fuselage_planform(fuselage)
+    
+        Assumptions:
+            fuselage cross section is an ellipse
+            ellipse circumference approximated
+            
+        Inputs:
+            fuselage.num_coach_seats
+            fuselage.seat_pitch
+            fuselage.fineness_nose
+            fuselage.fineness_tail
+            fuselage.fwdspace
+            fuselage.aftspace
+            fuselage.width
+            fuselage.height            
+            
+        Outputs:
+            fuselage.length_nose
+            fuselage.length_tail
+            fuselage.length_cabin
+            fuselage.length_total
+            fuselage.area_wetted
+            
+    """
+    
     # unpack
-<<<<<<< HEAD
-    number_seats    = Fuselage.number_coach_seats
-    seat_pitch      = Fuselage.seat_pitch
-    seats_abreast   = Fuselage.seats_abreast
-    nose_fineness   = Fuselage.Fineness.nose
-    tail_fineness   = Fuselage.Fineness.tail
-    forward_extra   = Fuselage.Lengths.fore_space
-    aft_extra       = Fuselage.Lengths.aft_space
-    fuselage_width  = Fuselage.width
-    fuselage_height = Fuselage.Heights.maximum
-=======
-    number_seats    = fuselage.number_coach_seats
-    seat_pitch      = fuselage.seat_pitch
-    seats_abreast   = fuselage.seats_abreast
-    nose_fineness   = fuselage.fineness.nose
-    tail_fineness   = fuselage.fineness.tail
-    forward_extra   = fuselage.lengths.fore_space
-    aft_extra       = fuselage.lengths.aft_space
-    fuselage_width  = fuselage.width
+    number_seats    = fuselage.number_coach_seats
+    seat_pitch      = fuselage.seat_pitch
+    seats_abreast   = fuselage.seats_abreast
+    nose_fineness   = fuselage.fineness.nose
+    tail_fineness   = fuselage.fineness.tail
+    forward_extra   = fuselage.lengths.fore_space
+    aft_extra       = fuselage.lengths.aft_space
+    fuselage_width  = fuselage.width
     fuselage_height = fuselage.heights.maximum
->>>>>>> 80a33a9b
-    
-    # process
-    nose_length  = nose_fineness * fuselage_width
-    tail_length  = tail_fineness * fuselage_width
-    cabin_length = number_seats * seat_pitch / seats_abreast + \
-                   forward_extra + aft_extra
-    fuselage_length = cabin_length + nose_length + tail_length
-    
-    wetted_area = 0.0
-    
-    # model constant fuselage cross section as an ellipse
-    # approximate circumference http://en.wikipedia.org/wiki/Ellipse#Circumference
-    a = fuselage_width/2.
-    b = fuselage_height/2.
-    A = pi * a * b  # area
-    R = (a-b)/(a+b) # effective radius
-    C = pi*(a+b)*(1.+ ( 3*R**2 )/( 10+sqrt(4.-3.*R**2) )) # circumfrence
-    wetted_area += C * cabin_length
-    cross_section_area = A
-    
-    # approximate nose and tail wetted area
-    # http://adg.stanford.edu/aa241/drag/wettedarea.html
-    Deff = (a+b)*(64.-3.*R**4)/(64.-16.*R**2)
-    wetted_area += 0.75*pi*Deff * (nose_length + tail_length)
-    
-    # reference area approximated with
-    reference_area = cross_section_area
-    
+    
+    # process
+    nose_length  = nose_fineness * fuselage_width
+    tail_length  = tail_fineness * fuselage_width
+    cabin_length = number_seats * seat_pitch / seats_abreast + \
+                   forward_extra + aft_extra
+    fuselage_length = cabin_length + nose_length + tail_length
+    
+    wetted_area = 0.0
+    
+    # model constant fuselage cross section as an ellipse
+    # approximate circumference http://en.wikipedia.org/wiki/Ellipse#Circumference
+    a = fuselage_width/2.
+    b = fuselage_height/2.
+    A = pi * a * b  # area
+    R = (a-b)/(a+b) # effective radius
+    C = pi*(a+b)*(1.+ ( 3*R**2 )/( 10+sqrt(4.-3.*R**2) )) # circumfrence
+    wetted_area += C * cabin_length
+    cross_section_area = A
+    
+    # approximate nose and tail wetted area
+    # http://adg.stanford.edu/aa241/drag/wettedarea.html
+    Deff = (a+b)*(64.-3.*R**4)/(64.-16.*R**2)
+    wetted_area += 0.75*pi*Deff * (nose_length + tail_length)
+    
+    # reference area approximated with
+    reference_area = cross_section_area
+    
     # update
-<<<<<<< HEAD
-    Fuselage.Lengths.nose  = nose_length
-    Fuselage.Lengths.tail  = tail_length
-    Fuselage.Lengths.cabin = cabin_length
-    Fuselage.Lengths.total = fuselage_length
-    Fuselage.Areas.wetted  = wetted_area
-    Fuselage.Areas.front_projected = cross_section_area
-    #Fuselage.Areas.front_projected     = reference_area # ?? CHECK
-    Fuselage.effective_diameter         = Deff
-=======
-    fuselage.lengths.nose  = nose_length
-    fuselage.lengths.tail  = tail_length
-    fuselage.lengths.cabin = cabin_length
-    fuselage.lengths.total = fuselage_length
-    fuselage.areas.wetted  = wetted_area
-    fuselage.areas.front_projected = cross_section_area
-    #fuselage.areas.front_projected     = reference_area # ?? CHECK
+    fuselage.lengths.nose  = nose_length
+    fuselage.lengths.tail  = tail_length
+    fuselage.lengths.cabin = cabin_length
+    fuselage.lengths.total = fuselage_length
+    fuselage.areas.wetted  = wetted_area
+    fuselage.areas.front_projected = cross_section_area
+    #fuselage.areas.front_projected     = reference_area # ?? CHECK
     fuselage.effective_diameter         = Deff
->>>>>>> 80a33a9b
-    
-    return 0
+    
+    return 0