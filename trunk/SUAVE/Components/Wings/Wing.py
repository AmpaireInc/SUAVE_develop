

# ----------------------------------------------------------------------
#  Imports
# ----------------------------------------------------------------------

from SUAVE.Structure import Data, Data_Exception, Data_Warning
from SUAVE.Components import Component, Physical_Component, Lofted_Body
from Airfoils import Airfoil

# ------------------------------------------------------------
#   Wing
# ------------------------------------------------------------

class Wing(Lofted_Body):
    def __defaults__(self):
        self.tag = 'Wing'
        self.symmetric    = True
        self.sweep        = 0.0
        self.taper        = 0.0
        self.dihedral     = 0.0
        self.span         = 0.0
        self.aspect_ratio = 0.0
        self.aero_center  = [0.0,0.0,0.0]
        self.total_area   = 0.0
        self.total_span   = 0.0
        self.avg_chord    = 0.0
        self.mac_chord    = 0.0
        self.ref          = Data()
        self.ref.A        = 0.0
        self.ref.span     = 0.0
        self.ref.chord    = 0.0
        self.t_c          = 0.0
        self.totals       = Data()
        self.totals.area  = 0.0
        self.totals.span  = 0.0
        self.totals.proj_span = 0.0
        self.Sections     = SectionContainer()
        self.Segments     = SegmentContainer()
        self.highlift     = False
        self.flaps_chord  = 0.0
        self.flaps_angle  = 0.0
        self.slats_angle  = 0.0
        self.hl           = 0
        self.flap_type    = 'none'
        self.S_affected   = 0.
<<<<<<< HEAD
          
        
    def append_segment(self,segment):
        """ adds a segment to the wing """

        # assert database type
        if not isinstance(segment,Data):
            raise Component_Exception, 'input component must be of type Data()'

        # store data
        self.Segments.append(segment)
       
        return
=======
        self.vertical     = False
>>>>>>> a9669fd8


class Container(Component.Container):
    pass


# ------------------------------------------------------------
#  Wing Sections
# ------------------------------------------------------------

class Section(Lofted_Body.Section):
    pass

class Airfoil(Airfoil):
    pass

class SectionContainer(Lofted_Body.Section.Container):
    pass

# ------------------------------------------------------------
#  Wing Segments
# ------------------------------------------------------------

class Segment(Lofted_Body.Segment):
    def __defaults__(self):
        self.tag = 'Section'
        self.AR        = 0.0
        self.TR        = 0.0
        self.area      = 0.0
        self.span      = 0.0
        self.TC        = 0.0
        self.RC        = 0.0
        self.sweep     = 0.0
        self.sweep_loc = 0.0
        self.twist     = 0.0
        self.twist_loc = 0.0


class SegmentContainer(Lofted_Body.Segment.Container):
    pass

# ------------------------------------------------------------
#  Handle Linking
# ------------------------------------------------------------
Wing.Container = Container
Section.Container  = SectionContainer #propogates to Airfoil
Segment.Container  = SegmentContainer
Wing.Section = Section
Wing.Airfoil = Airfoil
Wing.Segment = Segment



<|MERGE_RESOLUTION|>--- conflicted
+++ resolved
@@ -1,116 +1,113 @@
-
-
-# ----------------------------------------------------------------------
-#  Imports
-# ----------------------------------------------------------------------
-
-from SUAVE.Structure import Data, Data_Exception, Data_Warning
-from SUAVE.Components import Component, Physical_Component, Lofted_Body
-from Airfoils import Airfoil
-
-# ------------------------------------------------------------
-#   Wing
-# ------------------------------------------------------------
-
-class Wing(Lofted_Body):
-    def __defaults__(self):
-        self.tag = 'Wing'
-        self.symmetric    = True
-        self.sweep        = 0.0
-        self.taper        = 0.0
-        self.dihedral     = 0.0
-        self.span         = 0.0
-        self.aspect_ratio = 0.0
-        self.aero_center  = [0.0,0.0,0.0]
-        self.total_area   = 0.0
-        self.total_span   = 0.0
-        self.avg_chord    = 0.0
-        self.mac_chord    = 0.0
-        self.ref          = Data()
-        self.ref.A        = 0.0
-        self.ref.span     = 0.0
-        self.ref.chord    = 0.0
-        self.t_c          = 0.0
-        self.totals       = Data()
-        self.totals.area  = 0.0
-        self.totals.span  = 0.0
-        self.totals.proj_span = 0.0
-        self.Sections     = SectionContainer()
-        self.Segments     = SegmentContainer()
-        self.highlift     = False
-        self.flaps_chord  = 0.0
-        self.flaps_angle  = 0.0
-        self.slats_angle  = 0.0
-        self.hl           = 0
-        self.flap_type    = 'none'
-        self.S_affected   = 0.
-<<<<<<< HEAD
-          
-        
-    def append_segment(self,segment):
-        """ adds a segment to the wing """
-
-        # assert database type
-        if not isinstance(segment,Data):
-            raise Component_Exception, 'input component must be of type Data()'
-
-        # store data
-        self.Segments.append(segment)
-       
+
+
+# ----------------------------------------------------------------------
+#  Imports
+# ----------------------------------------------------------------------
+
+from SUAVE.Structure import Data, Data_Exception, Data_Warning
+from SUAVE.Components import Component, Physical_Component, Lofted_Body
+from Airfoils import Airfoil
+
+# ------------------------------------------------------------
+#   Wing
+# ------------------------------------------------------------
+
+class Wing(Lofted_Body):
+    def __defaults__(self):
+        self.tag = 'Wing'
+        self.symmetric    = True
+        self.sweep        = 0.0
+        self.taper        = 0.0
+        self.dihedral     = 0.0
+        self.span         = 0.0
+        self.aspect_ratio = 0.0
+        self.aero_center  = [0.0,0.0,0.0]
+        self.total_area   = 0.0
+        self.total_span   = 0.0
+        self.avg_chord    = 0.0
+        self.mac_chord    = 0.0
+        self.ref          = Data()
+        self.ref.A        = 0.0
+        self.ref.span     = 0.0
+        self.ref.chord    = 0.0
+        self.t_c          = 0.0
+        self.totals       = Data()
+        self.totals.area  = 0.0
+        self.totals.span  = 0.0
+        self.totals.proj_span = 0.0
+        self.Sections     = SectionContainer()
+        self.Segments     = SegmentContainer()
+        self.highlift     = False
+        self.flaps_chord  = 0.0
+        self.flaps_angle  = 0.0
+        self.slats_angle  = 0.0
+        self.hl           = 0
+        self.flap_type    = 'none'
+        self.S_affected   = 0.
+        self.vertical     = False
+          
+        
+    def append_segment(self,segment):
+        """ adds a segment to the wing """
+
+        # assert database type
+        if not isinstance(segment,Data):
+            raise Component_Exception, 'input component must be of type Data()'
+
+        # store data
+        self.Segments.append(segment)
+       
         return
-=======
-        self.vertical     = False
->>>>>>> a9669fd8
-
-
-class Container(Component.Container):
-    pass
-
-
-# ------------------------------------------------------------
-#  Wing Sections
-# ------------------------------------------------------------
-
-class Section(Lofted_Body.Section):
-    pass
-
-class Airfoil(Airfoil):
-    pass
-
-class SectionContainer(Lofted_Body.Section.Container):
-    pass
-
-# ------------------------------------------------------------
-#  Wing Segments
-# ------------------------------------------------------------
-
-class Segment(Lofted_Body.Segment):
-    def __defaults__(self):
-        self.tag = 'Section'
-        self.AR        = 0.0
-        self.TR        = 0.0
-        self.area      = 0.0
-        self.span      = 0.0
-        self.TC        = 0.0
-        self.RC        = 0.0
-        self.sweep     = 0.0
-        self.sweep_loc = 0.0
-        self.twist     = 0.0
-        self.twist_loc = 0.0
-
-
-class SegmentContainer(Lofted_Body.Segment.Container):
-    pass
-
-# ------------------------------------------------------------
-#  Handle Linking
-# ------------------------------------------------------------
-Wing.Container = Container
-Section.Container  = SectionContainer #propogates to Airfoil
-Segment.Container  = SegmentContainer
-Wing.Section = Section
-Wing.Airfoil = Airfoil
-Wing.Segment = Segment
-
-
-
+
+
+class Container(Component.Container):
+    pass
+
+
+# ------------------------------------------------------------
+#  Wing Sections
+# ------------------------------------------------------------
+
+class Section(Lofted_Body.Section):
+    pass
+
+class Airfoil(Airfoil):
+    pass
+
+class SectionContainer(Lofted_Body.Section.Container):
+    pass
+
+# ------------------------------------------------------------
+#  Wing Segments
+# ------------------------------------------------------------
+
+class Segment(Lofted_Body.Segment):
+    def __defaults__(self):
+        self.tag = 'Section'
+        self.AR        = 0.0
+        self.TR        = 0.0
+        self.area      = 0.0
+        self.span      = 0.0
+        self.TC        = 0.0
+        self.RC        = 0.0
+        self.sweep     = 0.0
+        self.sweep_loc = 0.0
+        self.twist     = 0.0
+        self.twist_loc = 0.0
+
+
+class SegmentContainer(Lofted_Body.Segment.Container):
+    pass
+
+# ------------------------------------------------------------
+#  Handle Linking
+# ------------------------------------------------------------
+Wing.Container = Container
+Section.Container  = SectionContainer #propogates to Airfoil
+Segment.Container  = SegmentContainer
+Wing.Section = Section
+Wing.Airfoil = Airfoil
+Wing.Segment = Segment
+
+
+