--- conflicted
+++ resolved
@@ -86,19 +86,6 @@
         self.sol_tolerance                = 1e-8
         self.design_power_coefficient     = 0.01
 
-<<<<<<< HEAD
-
-        self.use_2d_analysis              = False    # True if rotor is at an angle relative to freestream or nonuniform freestream
-        self.nonuniform_freestream        = False
-        self.axial_velocities_2d          = None     # user input for additional velocity influences at the rotor
-        self.tangential_velocities_2d     = None     # user input for additional velocity influences at the rotor
-        self.radial_velocities_2d         = None     # user input for additional velocity influences at the rotor
-           
-        self.start_angle                  = 0.0      # angle of first blade from vertical
-        self.inputs.y_axis_rotation       = 0.
-        self.inputs.pitch_command         = 0.
-        self.variable_pitch               = False
-=======
         
         self.use_2d_analysis           = False    # True if rotor is at an angle relative to freestream or nonuniform freestream
         self.nonuniform_freestream     = False
@@ -111,18 +98,10 @@
         self.inputs.y_axis_rotation    = 0.
         self.inputs.pitch_command      = 0.
         self.variable_pitch            = False
->>>>>>> 1bd905c3
         
         # Initialize the default wake set to Fidelity Zero
-        self.Wake                         = Rotor_Wake_Fidelity_Zero()
-    
-        self.optimization_parameters                                   = Data()   
-        self.optimization_parameters.microphone_angle                  = np.array([0.75*np.pi]) # 135 degrees   
-        self.optimization_parameters.slack_constaint                   = 1E-3                   # slack constraint  
-        self.optimization_parameters.ideal_SPL_dBA                     = 45  
-        self.optimization_parameters.aeroacoustic_weight               = 1.                     # 1 = aerodynamic optimization, 0.5 = equally weighted aeroacoustic optimization, 0 = acoustic optimization     
-        self.optimization_parameters.multiobjective_performance_weight = 0.5 
-        self.optimization_parameters.multiobjective_acoustic_weight    = 0.5          
+        self.Wake                      = Rotor_Wake_Fidelity_Zero()
+        
 
     def spin(self,conditions):
         """Analyzes a general rotor given geometry and operating conditions.
