## @ingroup Components-Energy-Converters
# Rotor.py
#
# Created:  Jun 2014, E. Botero
# Modified: Jan 2016, T. MacDonald
#           Feb 2019, M. Vegh
#           Mar 2020, M. Clarke
#           Sep 2020, M. Clarke
#           Mar 2021, R. Erhard
#           Apr 2021, M. Clarke
#           Jul 2021, E. Botero
#           Jul 2021, R. Erhard
#           Sep 2021, R. Erhard
#           Feb 2022, R. Erhard

# ----------------------------------------------------------------------
#  Imports
# ----------------------------------------------------------------------
from SUAVE.Core import Data
from SUAVE.Components.Energy.Energy_Component import Energy_Component
from SUAVE.Analyses.Propulsion.Rotor_Wake_Fidelity_Zero import Rotor_Wake_Fidelity_Zero
from SUAVE.Analyses.Propulsion.Rotor_Wake_Fidelity_One import Rotor_Wake_Fidelity_One
from SUAVE.Methods.Aerodynamics.Common.Fidelity_Zero.Lift.BET_calculations \
     import compute_airfoil_aerodynamics,compute_inflow_and_tip_loss
from SUAVE.Methods.Geometry.Three_Dimensional \
     import  orientation_product, orientation_transpose

# package imports
import numpy as np
import scipy as sp

# ----------------------------------------------------------------------
#  Generalized Rotor Class
# ----------------------------------------------------------------------
## @ingroup Components-Energy-Converters
class Rotor(Energy_Component):
    """This is a general rotor component.

    Assumptions:
    None

    Source:
    None
    """
    def __defaults__(self):
        """This sets the default values for the component to function.

        Assumptions:
        None

        Source:
        N/A

        Inputs:
        None

        Outputs:
        None

        Properties Used:
        None
        """

        self.tag                          = 'rotor'
        self.number_of_blades             = 0.0
        self.tip_radius                   = 0.0
        self.hub_radius                   = 0.0
        self.twist_distribution           = 0.0
        self.sweep_distribution           = 0.0         # quarter chord offset from quarter chord of root airfoil
        self.chord_distribution           = 0.0 
        self.thickness_to_chord           = 0.0
        self.blade_solidity               = 0.0
        self.design_power                 = None
        self.design_thrust                = None
        self.airfoil_geometry             = None
        self.airfoil_polars               = None
        self.airfoil_polar_stations       = None
        self.radius_distribution          = None
        self.rotation                     = 1        
        self.orientation_euler_angles     = [0.,0.,0.]   # This is X-direction thrust in vehicle frame
        self.ducted                       = False
        self.number_azimuthal_stations    = 1
        self.vtk_airfoil_points           = 40
        self.induced_power_factor         = 1.48         # accounts for interference effects
        self.profile_drag_coefficient     = .03
        self.sol_tolerance                = 1e-8
        self.design_power_coefficient     = 0.01


        self.nonuniform_freestream     = False
        self.axial_velocities_2d       = None     # user input for additional velocity influences at the rotor
        self.tangential_velocities_2d  = None     # user input for additional velocity influences at the rotor
        self.radial_velocities_2d      = None     # user input for additional velocity influences at the rotor
        
        self.start_angle               = 0.0      # angle of first blade from vertical
        self.inputs.y_axis_rotation    = 0.
        self.inputs.pitch_command      = 0.
        self.variable_pitch            = False
        
        # Initialize the default wake set to Fidelity Zero
        self.Wake                      = Rotor_Wake_Fidelity_Zero()
        

    def spin(self,conditions):
        """Analyzes a general rotor given geometry and operating conditions.

        Assumptions:
        per source

        Source:
        Drela, M. "Qprop Formulation", MIT AeroAstro, June 2006
        http://web.mit.edu/drela/Public/web/qprop/qprop_theory.pdf

        Leishman, Gordon J. Principles of helicopter aerodynamics
        Cambridge university press, 2006.

        Inputs:
        self.inputs.omega                    [radian/s]
        conditions.freestream.
          density                            [kg/m^3]
          dynamic_viscosity                  [kg/(m-s)]
          speed_of_sound                     [m/s]
          temperature                        [K]
        conditions.frames.
          body.transform_to_inertial         (rotation matrix)
          inertial.velocity_vector           [m/s]
        conditions.propulsion.
          throttle                           [-]

        Outputs:
        conditions.propulsion.outputs.
           number_radial_stations            [-]
           number_azimuthal_stations         [-]
           disc_radial_distribution          [m]
           speed_of_sound                    [m/s]
           density                           [kg/m-3]
           velocity                          [m/s]
           disc_tangential_induced_velocity  [m/s]
           disc_axial_induced_velocity       [m/s]
           disc_tangential_velocity          [m/s]
           disc_axial_velocity               [m/s]
           drag_coefficient                  [-]
           lift_coefficient                  [-]
           omega                             [rad/s]
           disc_circulation                  [-]
           blade_dQ_dR                       [N/m]
           blade_dT_dr                       [N]
           blade_thrust_distribution         [N]
           disc_thrust_distribution          [N]
           thrust_per_blade                  [N]
           thrust_coefficient                [-]
           azimuthal_distribution            [rad]
           disc_azimuthal_distribution       [rad]
           blade_dQ_dR                       [N]
           blade_dQ_dr                       [Nm]
           blade_torque_distribution         [Nm]
           disc_torque_distribution          [Nm]
           torque_per_blade                  [Nm]
           torque_coefficient                [-]
           power                             [W]
           power_coefficient                 [-]

        Properties Used:
        self.
          number_of_blades                   [-]
          tip_radius                         [m]
          twist_distribution                 [radians]
          chord_distribution                 [m]
          orientation_euler_angles           [rad, rad, rad]
        """

        # Unpack rotor blade parameters
        B       = self.number_of_blades
        R       = self.tip_radius
        beta_0  = self.twist_distribution
        c       = self.chord_distribution
        sweep   = self.sweep_distribution     # quarter chord distance from quarter chord of root airfoil
        r_1d    = self.radius_distribution
        tc      = self.thickness_to_chord

        # Unpack rotor airfoil data
        a_geo   = self.airfoil_geometry
        a_loc   = self.airfoil_polar_stations
        cl_sur  = self.airfoil_cl_surrogates
        cd_sur  = self.airfoil_cd_surrogates

        # Unpack rotor inputs and conditions
        omega                 = self.inputs.omega
        Na                    = self.number_azimuthal_stations
        nonuniform_freestream = self.nonuniform_freestream
        pitch_c               = self.inputs.pitch_command

        # Check for variable pitch
        if np.any(pitch_c !=0) and not self.variable_pitch:
            print("Warning: pitch commanded for a fixed-pitch rotor. Changing to variable pitch rotor for weights analysis.")
            self.variable_pitch = True

        # Unpack freestream conditions
        rho     = conditions.freestream.density[:,0,None]
        mu      = conditions.freestream.dynamic_viscosity[:,0,None]
        a       = conditions.freestream.speed_of_sound[:,0,None]
        T       = conditions.freestream.temperature[:,0,None]
        Vv      = conditions.frames.inertial.velocity_vector
        nu      = mu/rho
        rho_0   = rho
        T_0     = T

        # Number of radial stations and segment control points
        Nr       = len(c)
        ctrl_pts = len(Vv)
        
        # Helpful shorthands
        pi      = np.pi

        # Calculate total blade pitch
        total_blade_pitch = beta_0 + pitch_c

        # Velocity in the rotor frame
        T_body2inertial = conditions.frames.body.transform_to_inertial
        T_inertial2body = orientation_transpose(T_body2inertial)
        V_body          = orientation_product(T_inertial2body,Vv)
        body2thrust     = self.body_to_prop_vel()
        
        T_body2thrust   = orientation_transpose(np.ones_like(T_body2inertial[:])*body2thrust)
        V_thrust        = orientation_product(T_body2thrust,V_body)

        # Check and correct for hover
        V         = V_thrust[:,0,None]
        V[V==0.0] = 1E-6

        # Non-dimensional radial distribution and differential radius
        chi           = r_1d/R
        diff_r        = np.diff(r_1d)
        deltar        = np.zeros(len(r_1d))
        deltar[1:-1]  = diff_r[0:-1]/2 + diff_r[1:]/2
        deltar[0]     = diff_r[0]/2
        deltar[-1]    = diff_r[-1]/2

        # Calculating rotational parameters
        omegar   = np.outer(omega,r_1d)
        n        = omega/(2.*pi)   # Rotations per second

        # 2 dimensional radial distribution non dimensionalized
        chi_2d         = np.tile(chi[:, None],(1,Na))
        chi_2d         = np.repeat(chi_2d[None,:,:], ctrl_pts, axis=0)
        r_dim_2d       = np.tile(r_1d[:, None] ,(1,Na))
        r_dim_2d       = np.repeat(r_dim_2d[None,:,:], ctrl_pts, axis=0)
        c_2d           = np.tile(c[:, None] ,(1,Na))
        c_2d           = np.repeat(c_2d[None,:,:], ctrl_pts, axis=0)

        # Azimuthal distribution of stations (in direction of rotation)
        psi            = np.linspace(0,2*pi,Na+1)[:-1]
        psi_2d         = np.tile(np.atleast_2d(psi),(Nr,1))
        psi_2d         = np.repeat(psi_2d[None, :, :], ctrl_pts, axis=0)

        # apply blade sweep to azimuthal position
        if np.any(np.array([sweep])!=0):
            sweep_2d            = np.repeat(sweep[:, None], (1,Na))
            sweep_offset_angles = np.tan(sweep_2d/r_dim_2d)
            psi_2d             += sweep_offset_angles

        # Starting with uniform freestream
        ua       = 0
        ut       = 0
        ur       = 0

        # Include velocities introduced by rotor incidence angles
        if (np.any(abs(V_thrust[:,1]) >1e-3) or np.any(abs(V_thrust[:,2]) >1e-3)):

            # y-component of freestream in the propeller cartesian plane
            Vy  = V_thrust[:,1,None,None]
            Vy  = np.repeat(Vy, Nr,axis=1)
            Vy  = np.repeat(Vy, Na,axis=2)

            # z-component of freestream in the propeller cartesian plane
            Vz  = V_thrust[:,2,None,None]
            Vz  = np.repeat(Vz, Nr,axis=1)
            Vz  = np.repeat(Vz, Na,axis=2)

            # compute resulting radial and tangential velocities in polar frame
            utz =  -Vz*np.sin(psi_2d)
            urz =   Vz*np.cos(psi_2d)
            uty =  -Vy*np.cos(psi_2d)
            ury =   Vy*np.sin(psi_2d)

            ut +=  (utz + uty)  # tangential velocity in direction of rotor rotation
            ur +=  (urz + ury)  # radial velocity (positive toward tip)
            ua +=  np.zeros_like(ut)
            

        # Include external velocities introduced by user
        if nonuniform_freestream:

            # include additional influences specified at rotor sections, shape=(ctrl_pts,Nr,Na)
            ua += self.axial_velocities_2d
            ut += self.tangential_velocities_2d
            ur += self.radial_velocities_2d

        # 2-D freestream velocity and omega*r
        V_2d   = V_thrust[:,0,None,None]
        V_2d   = np.repeat(V_2d, Na,axis=2)
        V_2d   = np.repeat(V_2d, Nr,axis=1)
        omegar = (np.repeat(np.outer(omega,r_1d)[:,:,None], Na, axis=2))

        # total velocities
        Ua     = V_2d + ua

        # 2-D blade pitch and radial distributions
        if np.size(pitch_c)>1:
            # control variable is the blade pitch, repeat around azimuth
            beta = np.repeat(total_blade_pitch[:,:,None], Na, axis=2)
        else:
            beta = np.tile(total_blade_pitch[None,:,None],(ctrl_pts,1,Na ))

        r    = np.tile(r_1d[None,:,None], (ctrl_pts, 1, Na))
        c    = np.tile(c[None,:,None], (ctrl_pts, 1, Na))
        deltar = np.tile(deltar[None,:,None], (ctrl_pts, 1, Na))

        # 2-D atmospheric properties
        a   = np.tile(np.atleast_2d(a),(1,Nr))
        a   = np.repeat(a[:, :, None], Na, axis=2)
        nu  = np.tile(np.atleast_2d(nu),(1,Nr))
        nu  = np.repeat(nu[:,  :, None], Na, axis=2)
        rho = np.tile(np.atleast_2d(rho),(1,Nr))
        rho = np.repeat(rho[:,  :, None], Na, axis=2)
        T   = np.tile(np.atleast_2d(T),(1,Nr))
        T   = np.repeat(T[:, :, None], Na, axis=2)

        # Total velocities
        Ut     = omegar - ut
        U      = np.sqrt(Ua*Ua + Ut*Ut + ur*ur)
        
        
        #---------------------------------------------------------------------------
        # COMPUTE WAKE-INDUCED INFLOW VELOCITIES AND RESULTING ROTOR PERFORMANCE
        #---------------------------------------------------------------------------
        # pack inputs
        wake_inputs                       = Data()
        wake_inputs.velocity_total        = U
        wake_inputs.velocity_axial        = Ua
        wake_inputs.velocity_tangential   = Ut
        wake_inputs.ctrl_pts              = ctrl_pts
        wake_inputs.Nr                    = Nr
        wake_inputs.Na                    = Na        
        wake_inputs.twist_distribution    = beta
        wake_inputs.chord_distribution    = c
        wake_inputs.radius_distribution   = r
        wake_inputs.speed_of_sounds       = a
        wake_inputs.dynamic_viscosities   = nu

        va, vt = self.Wake.evaluate(self,wake_inputs,conditions)
        
        # compute new blade velocities
        Wa   = va + Ua
        Wt   = Ut - vt

        lamdaw, F, _ = compute_inflow_and_tip_loss(r,R,Wa,Wt,B)

        # Compute aerodynamic forces based on specified input airfoil or surrogate
<<<<<<< HEAD
        Cl, Cdval, alpha, Ma, W = compute_airfoil_aerodynamics(beta,c,r,R,B,Wa,Wt,a,nu,a_loc,a_geo,cl_sur,cd_sur,ctrl_pts,Nr,Na,tc,use_2d_analysis)
        
        ########
        # THIS WILL NEED TO BE REMOVED FOR FULL JAX
        Cl     = np.array(Cl)
        Cdval  = np.array(Cdval)
        alpha  = np.array(alpha)
        Ma     = np.array(Ma)
        W      = np.array(W)
        lamdaw = np.array(lamdaw)
        F      = np.array(F)
        ########
=======
        Cl, Cdval, alpha, Ma,W = compute_airfoil_aerodynamics(beta,c,r,R,B,Wa,Wt,a,nu,a_loc,a_geo,cl_sur,cd_sur,ctrl_pts,Nr,Na,tc)
>>>>>>> d0804d0d
        
        
        # compute HFW circulation at the blade
        Gamma = 0.5*W*c*Cl  

        #---------------------------------------------------------------------------            
                
        # tip loss correction for velocities, since tip loss correction is only applied to loads in prior BET iteration
        va     = F*va
        vt     = F*vt
        lamdaw = r*(va+Ua)/(R*(Ut-vt))

        # More Cd scaling from Mach from AA241ab notes for turbulent skin friction
        Tw_Tinf     = 1. + 1.78*(Ma*Ma)
        Tp_Tinf     = 1. + 0.035*(Ma*Ma) + 0.45*(Tw_Tinf-1.)
        Tp          = (Tp_Tinf)*T
        Rp_Rinf     = (Tp_Tinf**2.5)*(Tp+110.4)/(T+110.4)
        Cd          = ((1/Tp_Tinf)*(1/Rp_Rinf)**0.2)*Cdval

        epsilon                  = Cd/Cl
        epsilon[epsilon==np.inf] = 10.

        # thrust and torque and their derivatives on the blade.
        blade_T_distribution     = rho*(Gamma*(Wt-epsilon*Wa))*deltar
        blade_Q_distribution     = rho*(Gamma*(Wa+epsilon*Wt)*r)*deltar
        blade_dT_dr              = rho*(Gamma*(Wt-epsilon*Wa))
        blade_dQ_dr              = rho*(Gamma*(Wa+epsilon*Wt)*r)

        blade_T_distribution_2d = blade_T_distribution
        blade_Q_distribution_2d = blade_Q_distribution
        blade_dT_dr_2d          = blade_dT_dr
        blade_dQ_dr_2d          = blade_dQ_dr
        blade_Gamma_2d          = Gamma
        alpha_2d                = alpha

        Va_2d = Wa
        Vt_2d = Wt
        Va_avg = np.average(Wa, axis=2)      # averaged around the azimuth
        Vt_avg = np.average(Wt, axis=2)      # averaged around the azimuth

        Va_ind_2d  = va
        Vt_ind_2d  = vt
        Vt_ind_avg = np.average(vt, axis=2)
        Va_ind_avg = np.average(va, axis=2)

        # set 1d blade loadings to be the average:
        blade_T_distribution    = np.mean((blade_T_distribution_2d), axis = 2)
        blade_Q_distribution    = np.mean((blade_Q_distribution_2d), axis = 2)
        blade_dT_dr             = np.mean((blade_dT_dr_2d), axis = 2)
        blade_dQ_dr             = np.mean((blade_dQ_dr_2d), axis = 2)

        # compute the hub force / rotor drag distribution along the blade
        dL_2d    = 0.5*rho*c_2d*Cd*omegar**2*deltar
        dD_2d    = 0.5*rho*c_2d*Cl*omegar**2*deltar

        rotor_drag_distribution = np.mean(dL_2d*np.sin(psi_2d) + dD_2d*np.cos(psi_2d),axis=2)

        # forces
        thrust                  = np.atleast_2d((B * np.sum(blade_T_distribution, axis = 1))).T
        torque                  = np.atleast_2d((B * np.sum(blade_Q_distribution, axis = 1))).T
        rotor_drag              = np.atleast_2d((B * np.sum(rotor_drag_distribution, axis=1))).T
        power                   = omega*torque

        # calculate coefficients
        D        = 2*R
        Cq       = torque/(rho_0*(n*n)*(D*D*D*D*D))
        Ct       = thrust/(rho_0*(n*n)*(D*D*D*D))
        Cp       = power/(rho_0*(n*n*n)*(D*D*D*D*D))
        Crd      = rotor_drag/(rho_0*(n*n)*(D*D*D*D))
        etap     = V*thrust/power
        A        = np.pi*(R**2 - self.hub_radius**2)
        FoM      = thrust*np.sqrt(T_0/(2*rho_0*A))    /power  

        # prevent things from breaking
        Cq[Cq<0]                                               = 0.
        Ct[Ct<0]                                               = 0.
        Cp[Cp<0]                                               = 0.
        thrust[conditions.propulsion.throttle[:,0] <=0.0]      = 0.0
        power[conditions.propulsion.throttle[:,0]  <=0.0]      = 0.0
        torque[conditions.propulsion.throttle[:,0]  <=0.0]     = 0.0
        rotor_drag[conditions.propulsion.throttle[:,0]  <=0.0] = 0.0
        thrust[omega<0.0]                                      = -thrust[omega<0.0]
        thrust[omega==0.0]                                     = 0.0
        power[omega==0.0]                                      = 0.0
        torque[omega==0.0]                                     = 0.0
        rotor_drag[omega==0.0]                                 = 0.0
        Ct[omega==0.0]                                         = 0.0
        Cp[omega==0.0]                                         = 0.0
        etap[omega==0.0]                                       = 0.0


        # Make the thrust a 3D vector
        thrust_prop_frame      = np.zeros((ctrl_pts,3))
        thrust_prop_frame[:,0] = thrust[:,0]
        thrust_vector          = orientation_product(orientation_transpose(T_body2thrust),thrust_prop_frame)

        # Assign efficiency to network
        conditions.propulsion.etap = etap


        # Store data
        self.azimuthal_distribution                   = psi
        results_conditions                            = Data
        outputs                                       = results_conditions(
                    number_radial_stations            = Nr,
                    number_azimuthal_stations         = Na,
                    disc_radial_distribution          = r_dim_2d,
                    speed_of_sound                    = conditions.freestream.speed_of_sound,
                    density                           = conditions.freestream.density,
                    velocity                          = Vv,
                    blade_tangential_induced_velocity = Vt_ind_avg,
                    blade_axial_induced_velocity      = Va_ind_avg,
                    blade_tangential_velocity         = Vt_avg,
                    blade_axial_velocity              = Va_avg,
                    disc_tangential_induced_velocity  = Vt_ind_2d,
                    disc_axial_induced_velocity       = Va_ind_2d,
                    disc_tangential_velocity          = Vt_2d,
                    disc_axial_velocity               = Va_2d,
                    drag_coefficient                  = Cd,
                    lift_coefficient                  = Cl,
                    omega                             = omega,
                    disc_circulation                  = blade_Gamma_2d,
                    blade_dT_dr                       = blade_dT_dr,
                    disc_dT_dr                        = blade_dT_dr_2d,
                    blade_thrust_distribution         = blade_T_distribution,
                    disc_thrust_distribution          = blade_T_distribution_2d,
                    disc_effective_angle_of_attack    = alpha_2d,
                    thrust_per_blade                  = thrust/B,
                    thrust_coefficient                = Ct,
                    disc_azimuthal_distribution       = psi_2d,
                    blade_dQ_dr                       = blade_dQ_dr,
                    disc_dQ_dr                        = blade_dQ_dr_2d,
                    blade_torque_distribution         = blade_Q_distribution,
                    disc_torque_distribution          = blade_Q_distribution_2d,
                    torque_per_blade                  = torque/B,
                    torque_coefficient                = Cq,
                    power                             = power,
                    power_coefficient                 = Cp,
                    converged_inflow_ratio            = lamdaw,
                    propeller_efficiency              = etap,
                    blade_H_distribution              = rotor_drag_distribution,
                    rotor_drag                        = rotor_drag,
                    rotor_drag_coefficient            = Crd,
                    figure_of_merit                   = FoM,
                    tip_mach                          = omega * R / conditions.freestream.speed_of_sound
            )
        self.outputs = outputs

        return thrust_vector, torque, power, Cp, outputs , etap
    
    
    def vec_to_vel(self):
        """This rotates from the propellers vehicle frame to the propellers velocity frame

        Assumptions:
        There are two propeller frames, the vehicle frame describing the location and the propeller velocity frame
        velocity frame is X out the nose, Z towards the ground, and Y out the right wing
        vehicle frame is X towards the tail, Z towards the ceiling, and Y out the right wing

        Source:
        N/A

        Inputs:
        None

        Outputs:
        None

        Properties Used:
        None
        """

        rot_mat = sp.spatial.transform.Rotation.from_rotvec([0,np.pi,0]).as_matrix()

        return rot_mat
    

    def body_to_prop_vel(self):
        """This rotates from the systems body frame to the propellers velocity frame

        Assumptions:
        There are two propeller frames, the vehicle frame describing the location and the propeller velocity frame
        velocity frame is X out the nose, Z towards the ground, and Y out the right wing
        vehicle frame is X towards the tail, Z towards the ceiling, and Y out the right wing

        Source:
        N/A

        Inputs:
        None

        Outputs:
        None

        Properties Used:
        None
        """

        # Go from body to vehicle frame
        body_2_vehicle = sp.spatial.transform.Rotation.from_rotvec([0,np.pi,0]).as_matrix()

        # Go from vehicle frame to propeller vehicle frame: rot 1 including the extra body rotation
        cpts       = len(np.atleast_1d(self.inputs.y_axis_rotation))
        rots       = np.array(self.orientation_euler_angles) * 1.
        rots       = np.repeat(rots[None,:], cpts, axis=0)
        rots[:,1] += np.atleast_2d(self.inputs.y_axis_rotation)[:,0]
        
        vehicle_2_prop_vec = sp.spatial.transform.Rotation.from_rotvec(rots).as_matrix()

        # GO from the propeller vehicle frame to the propeller velocity frame: rot 2
        prop_vec_2_prop_vel = self.vec_to_vel()

        # Do all the matrix multiplies
        rot1    = np.matmul(body_2_vehicle,vehicle_2_prop_vec)
        rot_mat = np.matmul(rot1,prop_vec_2_prop_vel)


        return rot_mat


    def prop_vel_to_body(self):
        """This rotates from the propeller's velocity frame to the system's body frame

        Assumptions:
        There are two propeller frames, the vehicle frame describing the location and the propeller velocity frame
        velocity frame is X out the nose, Z towards the ground, and Y out the right wing
        vehicle frame is X towards the tail, Z towards the ceiling, and Y out the right wing

        Source:
        N/A

        Inputs:
        None

        Outputs:
        None

        Properties Used:
        None
        """

        body2propvel = self.body_to_prop_vel()

        r = sp.spatial.transform.Rotation.from_matrix(body2propvel)
        r = r.inv()
        rot_mat = r.as_matrix()

        return rot_mat
    
    def vec_to_prop_body(self):
        return self.prop_vel_to_body()<|MERGE_RESOLUTION|>--- conflicted
+++ resolved
@@ -357,8 +357,7 @@
         lamdaw, F, _ = compute_inflow_and_tip_loss(r,R,Wa,Wt,B)
 
         # Compute aerodynamic forces based on specified input airfoil or surrogate
-<<<<<<< HEAD
-        Cl, Cdval, alpha, Ma, W = compute_airfoil_aerodynamics(beta,c,r,R,B,Wa,Wt,a,nu,a_loc,a_geo,cl_sur,cd_sur,ctrl_pts,Nr,Na,tc,use_2d_analysis)
+        Cl, Cdval, alpha, Ma,W = compute_airfoil_aerodynamics(beta,c,r,R,B,Wa,Wt,a,nu,a_loc,a_geo,cl_sur,cd_sur,ctrl_pts,Nr,Na,tc)
         
         ########
         # THIS WILL NEED TO BE REMOVED FOR FULL JAX
@@ -370,10 +369,6 @@
         lamdaw = np.array(lamdaw)
         F      = np.array(F)
         ########
-=======
-        Cl, Cdval, alpha, Ma,W = compute_airfoil_aerodynamics(beta,c,r,R,B,Wa,Wt,a,nu,a_loc,a_geo,cl_sur,cd_sur,ctrl_pts,Nr,Na,tc)
->>>>>>> d0804d0d
-        
         
         # compute HFW circulation at the blade
         Gamma = 0.5*W*c*Cl  
