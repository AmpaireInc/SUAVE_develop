## @ingroup Components-Energy-Converters
# Rotor.py
#
# Created:  Jun 2014, E. Botero
# Modified: Jan 2016, T. MacDonald
#           Feb 2019, M. Vegh
#           Mar 2020, M. Clarke
#           Sep 2020, M. Clarke
#           Mar 2021, R. Erhard
#           Apr 2021, M. Clarke
#           Jul 2021, E. Botero
#           Jul 2021, R. Erhard
#           Sep 2021, R. Erhard
#           Feb 2022, R. Erhard
#           Jul 2022, M. Clarke

# ----------------------------------------------------------------------
#  Imports
# ----------------------------------------------------------------------
from SUAVE.Core import Data , Units
from SUAVE.Components.Energy.Energy_Component import Energy_Component
from SUAVE.Core import ContainerOrdered 
from SUAVE.Analyses.Propulsion.Rotor_Wake_Fidelity_Zero import Rotor_Wake_Fidelity_Zero
from SUAVE.Analyses.Propulsion.Rotor_Wake_Fidelity_One import Rotor_Wake_Fidelity_One
from SUAVE.Methods.Aerodynamics.Common.Fidelity_Zero.Lift.BET_calculations \
     import compute_airfoil_aerodynamics,compute_inflow_and_tip_loss
from SUAVE.Methods.Geometry.Three_Dimensional \
     import  orientation_product, orientation_transpose

# package imports
import numpy as np
import scipy as sp

# ----------------------------------------------------------------------
#  Generalized Rotor Class
# ----------------------------------------------------------------------
## @ingroup Components-Energy-Converters
class Rotor(Energy_Component):
    """This is a general rotor component.

    Assumptions:
    None

    Source:
    None
    """
    def __defaults__(self):
        """This sets the default values for the component to function.

        Assumptions:
        None

        Source:
        N/A

        Inputs:
        None

        Outputs:
        None

        Properties Used:
        None
        """

        self.tag                               = 'rotor'
        self.number_of_blades                  = 0.0
        self.tip_radius                        = 0.0
        self.hub_radius                        = 0.0
        self.twist_distribution                = 0.0
        self.sweep_distribution                = 0.0         # quarter chord offset from quarter chord of root airfoil
        self.chord_distribution                = 0.0
        self.thickness_to_chord                = 0.0
        self.mid_chord_alignment               = 0.0
        self.blade_solidity                    = 0.0
        self.design_power                      = None
        self.design_thrust                     = None
        self.radius_distribution               = None
        self.rotation                          = 1
<<<<<<< HEAD
        self.phase_offset_angle                = 0.0
=======
>>>>>>> dc46e127
        self.orientation_euler_angles          = [0.,0.,0.]   # This is X-direction thrust in vehicle frame
        self.ducted                            = False
        self.number_azimuthal_stations         = 24
        self.vtk_airfoil_points                = 40
        self.induced_power_factor              = 1.48         # accounts for interference effects
        self.profile_drag_coefficient          = .03
        self.sol_tolerance                     = 1e-8
        self.design_power_coefficient          = 0.01
        
<<<<<<< HEAD
        self.Airfoils                          = Airfoil_Container()
=======
        self.Airfoils                          = ContainerOrdered()
>>>>>>> dc46e127
        self.airfoil_polar_stations            = None

        self.use_2d_analysis                   = False    # True if rotor is at an angle relative to freestream or nonuniform freestream
        self.nonuniform_freestream             = False
        self.axial_velocities_2d               = None     # user input for additional velocity influences at the rotor
        self.tangential_velocities_2d          = None     # user input for additional velocity influences at the rotor
        self.radial_velocities_2d              = None     # user input for additional velocity influences at the rotor

        self.start_angle                       = 0.0      # angle of first blade from vertical
        self.start_angle_idx                   = 0        # azimuthal index at which the blade is started
        self.inputs.y_axis_rotation            = 0.
        self.inputs.pitch_command              = 0.
        self.variable_pitch                    = False
        
<<<<<<< HEAD
        # Initialize the default wake set to Fidelity Zero 
        self.Wake                      = Rotor_Wake_Fidelity_Zero()
    
        self.optimization_parameters                       = Data() 
        self.optimization_parameters.tip_mach_range        = [0.3,0.7] 
        self.optimization_parameters.microphone_angle      = 45 * Units.degrees    
        self.optimization_parameters.slack_constaint       = 1E-3 # slack constraint 
        self.optimization_parameters.ideal_SPL_dBA         = 45 
        self.optimization_parameters.aeroacoustic_weight   = 1.   # 1 = aerodynamic optimization, 0.5 = equally weighted aeroacoustic optimization, 0 = acoustic optimization  
         


    def append_airfoil(self,airfoil):
        """ Adds an airfoil to the segment

        Assumptions:
        None

        Source:
        N/A

=======
        # Initialize the default wake set to Fidelity Zero
        self.Wake                              = Rotor_Wake_Fidelity_Zero()

    def append_airfoil(self,airfoil):
        """ Adds an airfoil to the rotor

        Assumptions:
        None

        Source:
        N/A

>>>>>>> dc46e127
        Inputs:
        None

        Outputs:
        None

        Properties Used:
        N/A
        """  
        # assert database type
        if not isinstance(airfoil,Data):
            raise Exception('input component must be of type Data()')


        # See if the component exists, if it does modify the name
        keys = self.keys()
        if airfoil.tag in keys:
            string_of_keys = "".join(self.keys())
            n_comps = string_of_keys.count(airfoil.tag)
            airfoil.tag = airfoil.tag + str(n_comps+1)    
            
        # store data
        self.Airfoils.append(airfoil)
        
    def spin(self,conditions):
        """Analyzes a general rotor given geometry and operating conditions.

        Assumptions:
        per source

        Source:
        Drela, M. "Qprop Formulation", MIT AeroAstro, June 2006
        http://web.mit.edu/drela/Public/web/qprop/qprop_theory.pdf

        Leishman, Gordon J. Principles of helicopter aerodynamics
        Cambridge university press, 2006.

        Inputs:
        self.inputs.omega                    [radian/s]
        conditions.freestream.
          density                            [kg/m^3]
          dynamic_viscosity                  [kg/(m-s)]
          speed_of_sound                     [m/s]
          temperature                        [K]
        conditions.frames.
          body.transform_to_inertial         (rotation matrix)
          inertial.velocity_vector           [m/s]
        conditions.propulsion.
          throttle                           [-]

        Outputs:
        conditions.propulsion.outputs.
           number_radial_stations            [-]
           number_azimuthal_stations         [-]
           disc_radial_distribution          [m]
           speed_of_sound                    [m/s]
           density                           [kg/m-3]
           velocity                          [m/s]
           disc_tangential_induced_velocity  [m/s]
           disc_axial_induced_velocity       [m/s]
           disc_tangential_velocity          [m/s]
           disc_axial_velocity               [m/s]
           drag_coefficient                  [-]
           lift_coefficient                  [-]
           omega                             [rad/s]
           disc_circulation                  [-]
           blade_dQ_dR                       [N/m]
           blade_dT_dr                       [N]
           blade_thrust_distribution         [N]
           disc_thrust_distribution          [N]
           thrust_per_blade                  [N]
           thrust_coefficient                [-]
           azimuthal_distribution            [rad]
           disc_azimuthal_distribution       [rad]
           blade_dQ_dR                       [N]
           blade_dQ_dr                       [Nm]
           blade_torque_distribution         [Nm]
           disc_torque_distribution          [Nm]
           torque_per_blade                  [Nm]
           torque_coefficient                [-]
           power                             [W]
           power_coefficient                 [-]

        Properties Used:
        self.
          number_of_blades                   [-]
          tip_radius                         [m]
          twist_distribution                 [radians]
          chord_distribution                 [m]
          orientation_euler_angles           [rad, rad, rad]
        """

        # Unpack rotor blade parameters
        B        = self.number_of_blades
        R        = self.tip_radius
        beta_0   = self.twist_distribution
        c        = self.chord_distribution
        sweep    = self.sweep_distribution     # quarter chord distance from quarter chord of root airfoil
        r_1d     = self.radius_distribution
        tc       = self.thickness_to_chord
        a_loc    = self.airfoil_polar_stations
        airfoils = self.Airfoils
 

        # Unpack rotor inputs and conditions
        omega                 = self.inputs.omega
        Na                    = self.number_azimuthal_stations
        nonuniform_freestream = self.nonuniform_freestream
        use_2d_analysis       = self.use_2d_analysis
        pitch_c               = self.inputs.pitch_command
        
        # 2d analysis required for wake fid1
        if isinstance(self.Wake, Rotor_Wake_Fidelity_One):
            use_2d_analysis=True

        # Check for variable pitch
        if np.any(pitch_c !=0) and not self.variable_pitch:
            print("Warning: pitch commanded for a fixed-pitch rotor. Changing to variable pitch rotor for weights analysis.")
            self.variable_pitch = True

        # Unpack freestream conditions
        rho     = conditions.freestream.density[:,0,None]
        mu      = conditions.freestream.dynamic_viscosity[:,0,None]
        a       = conditions.freestream.speed_of_sound[:,0,None]
        T       = conditions.freestream.temperature[:,0,None]
        Vv      = conditions.frames.inertial.velocity_vector
        nu      = mu/rho
        rho_0   = rho
        T_0     = T

        # Number of radial stations and segment control points
        Nr       = len(c)
        ctrl_pts = len(Vv)
        
        # Helpful shorthands
        pi      = np.pi

        # Calculate total blade pitch
        total_blade_pitch = beta_0 + pitch_c

        # Velocity in the rotor frame
        T_body2inertial = conditions.frames.body.transform_to_inertial
        T_inertial2body = orientation_transpose(T_body2inertial)
        V_body          = orientation_product(T_inertial2body,Vv)
        body2thrust     = self.body_to_prop_vel()
        
        T_body2thrust   = orientation_transpose(np.ones_like(T_body2inertial[:])*body2thrust)
        V_thrust        = orientation_product(T_body2thrust,V_body)

        # Check and correct for hover
        V         = V_thrust[:,0,None]
        V[V==0.0] = 1E-6

        # Non-dimensional radial distribution and differential radius
        chi           = r_1d/R
        diff_r        = np.diff(r_1d)
        deltar        = np.zeros(len(r_1d))
        deltar[1:-1]  = diff_r[0:-1]/2 + diff_r[1:]/2
        deltar[0]     = diff_r[0]/2
        deltar[-1]    = diff_r[-1]/2

        # Calculating rotational parameters
        omegar   = np.outer(omega,r_1d)
        n        = omega/(2.*pi)   # Rotations per second

        # 2 dimensional radial distribution non dimensionalized
        chi_2d         = np.tile(chi[:, None],(1,Na))
        chi_2d         = np.repeat(chi_2d[None,:,:], ctrl_pts, axis=0)
        r_dim_2d       = np.tile(r_1d[:, None] ,(1,Na))
        r_dim_2d       = np.repeat(r_dim_2d[None,:,:], ctrl_pts, axis=0)
        c_2d           = np.tile(c[:, None] ,(1,Na))
        c_2d           = np.repeat(c_2d[None,:,:], ctrl_pts, axis=0)

        # Azimuthal distribution of stations (in direction of rotation)
        psi            = np.linspace(0,2*pi,Na+1)[:-1]
        psi_2d         = np.tile(np.atleast_2d(psi),(Nr,1))
        psi_2d         = np.repeat(psi_2d[None, :, :], ctrl_pts, axis=0)

        # apply blade sweep to azimuthal position
        if np.any(np.array([sweep])!=0):
            use_2d_analysis     = True
            sweep_2d            = np.repeat(sweep[:, None], (1,Na))
            sweep_offset_angles = np.tan(sweep_2d/r_dim_2d)
            psi_2d             += sweep_offset_angles

        # Starting with uniform freestream
        ua       = 0
        ut       = 0
        ur       = 0

        # Include velocities introduced by rotor incidence angles
        if (np.any(abs(V_thrust[:,1]) >1e-3) or np.any(abs(V_thrust[:,2]) >1e-3)) and use_2d_analysis:

            # y-component of freestream in the propeller cartesian plane
            Vy  = V_thrust[:,1,None,None]
            Vy  = np.repeat(Vy, Nr,axis=1)
            Vy  = np.repeat(Vy, Na,axis=2)

            # z-component of freestream in the propeller cartesian plane
            Vz  = V_thrust[:,2,None,None]
            Vz  = np.repeat(Vz, Nr,axis=1)
            Vz  = np.repeat(Vz, Na,axis=2)

            # compute resulting radial and tangential velocities in polar frame
            utz =  -Vz*np.sin(psi_2d)
            urz =   Vz*np.cos(psi_2d)
            uty =  -Vy*np.cos(psi_2d)
            ury =   Vy*np.sin(psi_2d)

            ut +=  (utz + uty)  # tangential velocity in direction of rotor rotation
            ur +=  (urz + ury)  # radial velocity (positive toward tip)
            ua +=  np.zeros_like(ut)
            

        # Include external velocities introduced by user
        if nonuniform_freestream:
            use_2d_analysis   = True

            # include additional influences specified at rotor sections, shape=(ctrl_pts,Nr,Na)
            ua += self.axial_velocities_2d
            ut += self.tangential_velocities_2d
            ur += self.radial_velocities_2d

        if use_2d_analysis:
            # make everything 2D with shape (ctrl_pts,Nr,Na)

            # 2-D freestream velocity and omega*r
            V_2d   = V_thrust[:,0,None,None]
            V_2d   = np.repeat(V_2d, Na,axis=2)
            V_2d   = np.repeat(V_2d, Nr,axis=1)
            omegar = (np.repeat(np.outer(omega,r_1d)[:,:,None], Na, axis=2))

            # total velocities
            Ua     = V_2d + ua

            # 2-D blade pitch and radial distributions
            if np.size(pitch_c)>1:
                # control variable is the blade pitch, repeat around azimuth
                beta = np.repeat(total_blade_pitch[:,:,None], Na, axis=2)
            else:
                beta = np.tile(total_blade_pitch[None,:,None],(ctrl_pts,1,Na ))

            r    = np.tile(r_1d[None,:,None], (ctrl_pts, 1, Na))
            c    = np.tile(c[None,:,None], (ctrl_pts, 1, Na))
            deltar = np.tile(deltar[None,:,None], (ctrl_pts, 1, Na))

            # 2-D atmospheric properties
            a   = np.tile(np.atleast_2d(a),(1,Nr))
            a   = np.repeat(a[:, :, None], Na, axis=2)
            nu  = np.tile(np.atleast_2d(nu),(1,Nr))
            nu  = np.repeat(nu[:,  :, None], Na, axis=2)
            rho = np.tile(np.atleast_2d(rho),(1,Nr))
            rho = np.repeat(rho[:,  :, None], Na, axis=2)
            T   = np.tile(np.atleast_2d(T),(1,Nr))
            T   = np.repeat(T[:, :, None], Na, axis=2)

        else:
            # total velocities
            r      = r_1d
            Ua     = np.outer((V + ua),np.ones_like(r))
            beta   = total_blade_pitch

        # Total velocities
        Ut     = omegar - ut
        U      = np.sqrt(Ua*Ua + Ut*Ut + ur*ur)

        #---------------------------------------------------------------------------
        # COMPUTE WAKE-INDUCED INFLOW VELOCITIES AND RESULTING ROTOR PERFORMANCE
        #---------------------------------------------------------------------------
        # pack inputs
        wake_inputs                       = Data()
        wake_inputs.velocity_total        = U
        wake_inputs.velocity_axial        = Ua
        wake_inputs.velocity_tangential   = Ut
        wake_inputs.ctrl_pts              = ctrl_pts
        wake_inputs.Nr                    = Nr
        wake_inputs.Na                    = Na        
        wake_inputs.use_2d_analysis       = use_2d_analysis        
        wake_inputs.twist_distribution    = beta
        wake_inputs.chord_distribution    = c
        wake_inputs.radius_distribution   = r
        wake_inputs.speed_of_sounds       = a
        wake_inputs.dynamic_viscosities   = nu

        va, vt = self.Wake.evaluate(self,wake_inputs,conditions)
        
        # compute new blade velocities
        Wa   = va + Ua
        Wt   = Ut - vt

        lamdaw, F, _ = compute_inflow_and_tip_loss(r,R,Wa,Wt,B)

        # Compute aerodynamic forces based on specified input airfoil or surrogate
<<<<<<< HEAD
        Cl, Cdval, alpha, Ma,W, Re, alpha = compute_airfoil_aerodynamics(beta,c,r,R,B,Wa,Wt,a,nu,airfoils,a_loc,ctrl_pts,Nr,Na,tc,use_2d_analysis)
=======
        Cl, Cdval, alpha, Ma,W = compute_airfoil_aerodynamics(beta,c,r,R,B,Wa,Wt,a,nu,airfoils,a_loc,ctrl_pts,Nr,Na,tc,use_2d_analysis)
>>>>>>> dc46e127
        
        
        # compute HFW circulation at the blade
        Gamma = 0.5*W*c*Cl  

        #---------------------------------------------------------------------------            
                
        # tip loss correction for velocities, since tip loss correction is only applied to loads in prior BET iteration
        va     = F*va
        vt     = F*vt
        lamdaw = r*(va+Ua)/(R*(Ut-vt))

        # More Cd scaling from Mach from AA241ab notes for turbulent skin friction
        Tw_Tinf     = 1. + 1.78*(Ma*Ma)
        Tp_Tinf     = 1. + 0.035*(Ma*Ma) + 0.45*(Tw_Tinf-1.)
        Tp          = (Tp_Tinf)*T
        Rp_Rinf     = (Tp_Tinf**2.5)*(Tp+110.4)/(T+110.4)
        Cd          = ((1/Tp_Tinf)*(1/Rp_Rinf)**0.2)*Cdval

        epsilon                  = Cd/Cl
        epsilon[epsilon==np.inf] = 10.

        # thrust and torque and their derivatives on the blade.
        blade_T_distribution     = rho*(Gamma*(Wt-epsilon*Wa))*deltar
        blade_Q_distribution     = rho*(Gamma*(Wa+epsilon*Wt)*r)*deltar
        blade_dT_dr              = rho*(Gamma*(Wt-epsilon*Wa))
        blade_dQ_dr              = rho*(Gamma*(Wa+epsilon*Wt)*r)


        if use_2d_analysis:
            blade_T_distribution_2d = blade_T_distribution
            blade_Q_distribution_2d = blade_Q_distribution
            blade_dT_dr_2d          = blade_dT_dr
            blade_dQ_dr_2d          = blade_dQ_dr
            blade_Gamma_2d          = Gamma
            alpha_2d                = alpha

            Va_2d = Wa
            Vt_2d = Wt
            Va_avg = np.average(Wa, axis=2)      # averaged around the azimuth
            Vt_avg = np.average(Wt, axis=2)      # averaged around the azimuth

            Va_ind_2d  = va
            Vt_ind_2d  = vt
            Vt_ind_avg = np.average(vt, axis=2)
            Va_ind_avg = np.average(va, axis=2)

            # set 1d blade loadings to be the average:
            blade_T_distribution    = np.mean((blade_T_distribution_2d), axis = 2)
            blade_Q_distribution    = np.mean((blade_Q_distribution_2d), axis = 2)
            blade_dT_dr             = np.mean((blade_dT_dr_2d), axis = 2)
            blade_dQ_dr             = np.mean((blade_dQ_dr_2d), axis = 2)

            # compute the hub force / rotor drag distribution along the blade
            dL_2d    = 0.5*rho*c_2d*Cd*omegar**2*deltar
            dD_2d    = 0.5*rho*c_2d*Cl*omegar**2*deltar

            rotor_drag_distribution = np.mean(dL_2d*np.sin(psi_2d) + dD_2d*np.cos(psi_2d),axis=2)

        else:
            Va_2d   = np.repeat(Wa[ :, :, None], Na, axis=2)
            Vt_2d   = np.repeat(Wt[ :, :, None], Na, axis=2)

            blade_T_distribution_2d  = np.repeat(blade_T_distribution[:, :, None], Na, axis=2)
            blade_Q_distribution_2d  = np.repeat(blade_Q_distribution[:, :, None], Na, axis=2)
            blade_dT_dr_2d           = np.repeat(blade_dT_dr[:, :, None], Na, axis=2)
            blade_dQ_dr_2d           = np.repeat(blade_dQ_dr[:, :, None], Na, axis=2)
            blade_Gamma_2d           = np.repeat(Gamma[ :, :, None], Na, axis=2)
            alpha_2d                 = np.repeat(alpha[ :, :, None], Na, axis=2)

            Vt_avg                  = Wt
            Va_avg                  = Wa
            Vt_ind_avg              = vt
            Va_ind_avg              = va
            Va_ind_2d               = np.repeat(va[ :, :, None], Na, axis=2)
            Vt_ind_2d               = np.repeat(vt[ :, :, None], Na, axis=2)

            # compute the hub force / rotor drag distribution along the blade
            dL    = 0.5*rho*c*Cd*omegar**2*deltar
            dL_2d = np.repeat(dL[:, :, None], Na, axis=2)
            dD    = 0.5*rho*c*Cl*omegar**2*deltar
            dD_2d = np.repeat(dD[:, :, None], Na, axis=2)

            rotor_drag_distribution = np.mean(dL_2d*np.sin(psi_2d) + dD_2d*np.cos(psi_2d),axis=2)

        # forces
        thrust                  = np.atleast_2d((B * np.sum(blade_T_distribution, axis = 1))).T
        torque                  = np.atleast_2d((B * np.sum(blade_Q_distribution, axis = 1))).T
        rotor_drag              = np.atleast_2d((B * np.sum(rotor_drag_distribution, axis=1))).T
        power                   = omega*torque

        # calculate coefficients
        D        = 2*R
        Cq       = torque/(rho_0*(n*n)*(D*D*D*D*D))
        Ct       = thrust/(rho_0*(n*n)*(D*D*D*D))
        Cp       = power/(rho_0*(n*n*n)*(D*D*D*D*D))
        Crd      = rotor_drag/(rho_0*(n*n)*(D*D*D*D))
        etap     = V*thrust/power
        A        = np.pi*(R**2 - self.hub_radius**2)
        FoM      = thrust*np.sqrt(thrust/(2*rho_0*A))    /power  

        # prevent things from breaking
        Cq[Cq<0]                                               = 0.
        Ct[Ct<0]                                               = 0.
        Cp[Cp<0]                                               = 0.
        thrust[conditions.propulsion.throttle[:,0] <=0.0]      = 0.0
        power[conditions.propulsion.throttle[:,0]  <=0.0]      = 0.0
        torque[conditions.propulsion.throttle[:,0]  <=0.0]     = 0.0
        rotor_drag[conditions.propulsion.throttle[:,0]  <=0.0] = 0.0
        thrust[omega<0.0]                                      = -thrust[omega<0.0]
        thrust[omega==0.0]                                     = 0.0
        power[omega==0.0]                                      = 0.0
        torque[omega==0.0]                                     = 0.0
        rotor_drag[omega==0.0]                                 = 0.0
        Ct[omega==0.0]                                         = 0.0
        Cp[omega==0.0]                                         = 0.0
        etap[omega==0.0]                                       = 0.0


        # Make the thrust a 3D vector
        thrust_prop_frame      = np.zeros((ctrl_pts,3))
        thrust_prop_frame[:,0] = thrust[:,0]
        thrust_vector          = orientation_product(orientation_transpose(T_body2thrust),thrust_prop_frame)

        # Assign efficiency to network
        conditions.propulsion.etap = etap


        # Store data
        self.azimuthal_distribution                   = psi
        results_conditions                            = Data
        outputs                                       = results_conditions(
                    number_radial_stations            = Nr,
                    number_azimuthal_stations         = Na,
                    disc_radial_distribution          = r_dim_2d,
                    speed_of_sound                    = conditions.freestream.speed_of_sound,
                    density                           = conditions.freestream.density,
                    velocity                          = Vv,
                    blade_tangential_induced_velocity = Vt_ind_avg,
                    blade_axial_induced_velocity      = Va_ind_avg,
                    blade_reynolds_number             = Re,
                    blade_effective_angle_of_attack   = alpha,
                    blade_tangential_velocity         = Vt_avg,
                    blade_axial_velocity              = Va_avg,
                    disc_tangential_induced_velocity  = Vt_ind_2d,
                    disc_axial_induced_velocity       = Va_ind_2d,
                    disc_tangential_velocity          = Vt_2d,
                    disc_axial_velocity               = Va_2d,
                    drag_coefficient                  = Cd,
                    lift_coefficient                  = Cl,
                    omega                             = omega,
                    disc_circulation                  = blade_Gamma_2d,
                    blade_dT_dr                       = blade_dT_dr,
                    disc_dT_dr                        = blade_dT_dr_2d,
                    blade_thrust_distribution         = blade_T_distribution,
                    disc_thrust_distribution          = blade_T_distribution_2d,
                    disc_effective_angle_of_attack    = alpha_2d,
                    thrust_per_blade                  = thrust/B,
                    thrust_coefficient                = Ct,
                    disc_azimuthal_distribution       = psi_2d,
                    blade_dQ_dr                       = blade_dQ_dr,
                    disc_dQ_dr                        = blade_dQ_dr_2d,
                    blade_torque_distribution         = blade_Q_distribution,
                    disc_torque_distribution          = blade_Q_distribution_2d,
                    torque_per_blade                  = torque/B,
                    torque_coefficient                = Cq,
                    power                             = power,
                    power_coefficient                 = Cp,
                    converged_inflow_ratio            = lamdaw,
                    propeller_efficiency              = etap,
                    blade_H_distribution              = rotor_drag_distribution,
                    rotor_drag                        = rotor_drag,
                    rotor_drag_coefficient            = Crd,
                    figure_of_merit                   = FoM,
                    tip_mach                          = omega * R / conditions.freestream.speed_of_sound
            )
        self.outputs = outputs

        return thrust_vector, torque, power, Cp, outputs , etap
    
    
    def vec_to_vel(self):
        """This rotates from the propeller's vehicle frame to the propeller's velocity frame

        Assumptions:
        There are two propeller frames, the propeller vehicle frame and the propeller velocity frame. When propeller
        is axially aligned with the vehicle body:
           - The velocity frame is X out the nose, Z towards the ground, and Y out the right wing
           - The vehicle frame is X towards the tail, Z towards the ceiling, and Y out the right wing

        Source:
        N/A

        Inputs:
        None

        Outputs:
        None

        Properties Used:
        None
        """

        rot_mat = sp.spatial.transform.Rotation.from_rotvec([0,np.pi,0]).as_matrix()

        return rot_mat
    

    def body_to_prop_vel(self):
        """This rotates from the system's body frame to the propeller's velocity frame

        Assumptions:
        There are two propeller frames, the vehicle frame describing the location and the propeller velocity frame.
        Velocity frame is X out the nose, Z towards the ground, and Y out the right wing
        Vehicle frame is X towards the tail, Z towards the ceiling, and Y out the right wing

        Source:
        N/A

        Inputs:
        None

        Outputs:
        None

        Properties Used:
        None
        """

        # Go from velocity to vehicle frame
        body_2_vehicle = sp.spatial.transform.Rotation.from_rotvec([0,np.pi,0]).as_matrix()

        # Go from vehicle frame to propeller vehicle frame: rot 1 including the extra body rotation
        cpts       = len(np.atleast_1d(self.inputs.y_axis_rotation))
        rots       = np.array(self.orientation_euler_angles) * 1.
        rots       = np.repeat(rots[None,:], cpts, axis=0)
        rots[:,1] += np.atleast_2d(self.inputs.y_axis_rotation)[:,0]
        
        vehicle_2_prop_vec = sp.spatial.transform.Rotation.from_rotvec(rots).as_matrix()

        # GO from the propeller vehicle frame to the propeller velocity frame: rot 2
        prop_vec_2_prop_vel = self.vec_to_vel()

        # Do all the matrix multiplies
        rot1    = np.matmul(body_2_vehicle,vehicle_2_prop_vec)
        rot_mat = np.matmul(rot1,prop_vec_2_prop_vel)


        return rot_mat


    def prop_vel_to_body(self):
        """This rotates from the propeller's velocity frame to the system's body frame

        Assumptions:
        There are two propeller frames, the vehicle frame describing the location and the propeller velocity frame
        velocity frame is X out the nose, Z towards the ground, and Y out the right wing
        vehicle frame is X towards the tail, Z towards the ceiling, and Y out the right wing

        Source:
        N/A

        Inputs:
        None

        Outputs:
        None

        Properties Used:
        None
        """

        body2propvel = self.body_to_prop_vel()

        r = sp.spatial.transform.Rotation.from_matrix(body2propvel)
        r = r.inv()
        rot_mat = r.as_matrix()

        return rot_mat
    
    def vec_to_prop_body(self):
        return self.prop_vel_to_body()

 
## @ingroup Components-Wings
class Airfoil_Container(ContainerOrdered):
    """ Container for rotor airfoil  
    
    Assumptions:
    None

    Source:
    N/A

    Inputs:
    None

    Outputs:
    None

    Properties Used:
    N/A
    """     

    def get_children(self):
        """ Returns the components that can go inside
        
        Assumptions:
        None
    
        Source:
        N/A
    
        Inputs:
        None
    
        Outputs:
        None
    
        Properties Used:
        N/A
        """       
        
        return []<|MERGE_RESOLUTION|>--- conflicted
+++ resolved
@@ -77,10 +77,7 @@
         self.design_thrust                     = None
         self.radius_distribution               = None
         self.rotation                          = 1
-<<<<<<< HEAD
         self.phase_offset_angle                = 0.0
-=======
->>>>>>> dc46e127
         self.orientation_euler_angles          = [0.,0.,0.]   # This is X-direction thrust in vehicle frame
         self.ducted                            = False
         self.number_azimuthal_stations         = 24
@@ -90,11 +87,7 @@
         self.sol_tolerance                     = 1e-8
         self.design_power_coefficient          = 0.01
         
-<<<<<<< HEAD
-        self.Airfoils                          = Airfoil_Container()
-=======
         self.Airfoils                          = ContainerOrdered()
->>>>>>> dc46e127
         self.airfoil_polar_stations            = None
 
         self.use_2d_analysis                   = False    # True if rotor is at an angle relative to freestream or nonuniform freestream
@@ -108,8 +101,7 @@
         self.inputs.y_axis_rotation            = 0.
         self.inputs.pitch_command              = 0.
         self.variable_pitch                    = False
-        
-<<<<<<< HEAD
+         
         # Initialize the default wake set to Fidelity Zero 
         self.Wake                      = Rotor_Wake_Fidelity_Zero()
     
@@ -119,11 +111,10 @@
         self.optimization_parameters.slack_constaint       = 1E-3 # slack constraint 
         self.optimization_parameters.ideal_SPL_dBA         = 45 
         self.optimization_parameters.aeroacoustic_weight   = 1.   # 1 = aerodynamic optimization, 0.5 = equally weighted aeroacoustic optimization, 0 = acoustic optimization  
-         
-
+          
 
     def append_airfoil(self,airfoil):
-        """ Adds an airfoil to the segment
+        """ Adds an airfoil to the rotor
 
         Assumptions:
         None
@@ -131,20 +122,6 @@
         Source:
         N/A
 
-=======
-        # Initialize the default wake set to Fidelity Zero
-        self.Wake                              = Rotor_Wake_Fidelity_Zero()
-
-    def append_airfoil(self,airfoil):
-        """ Adds an airfoil to the rotor
-
-        Assumptions:
-        None
-
-        Source:
-        N/A
-
->>>>>>> dc46e127
         Inputs:
         None
 
@@ -438,11 +415,7 @@
         lamdaw, F, _ = compute_inflow_and_tip_loss(r,R,Wa,Wt,B)
 
         # Compute aerodynamic forces based on specified input airfoil or surrogate
-<<<<<<< HEAD
         Cl, Cdval, alpha, Ma,W, Re, alpha = compute_airfoil_aerodynamics(beta,c,r,R,B,Wa,Wt,a,nu,airfoils,a_loc,ctrl_pts,Nr,Na,tc,use_2d_analysis)
-=======
-        Cl, Cdval, alpha, Ma,W = compute_airfoil_aerodynamics(beta,c,r,R,B,Wa,Wt,a,nu,airfoils,a_loc,ctrl_pts,Nr,Na,tc,use_2d_analysis)
->>>>>>> dc46e127
         
         
         # compute HFW circulation at the blade
@@ -724,46 +697,4 @@
         return rot_mat
     
     def vec_to_prop_body(self):
-        return self.prop_vel_to_body()
-
- 
-## @ingroup Components-Wings
-class Airfoil_Container(ContainerOrdered):
-    """ Container for rotor airfoil  
-    
-    Assumptions:
-    None
-
-    Source:
-    N/A
-
-    Inputs:
-    None
-
-    Outputs:
-    None
-
-    Properties Used:
-    N/A
-    """     
-
-    def get_children(self):
-        """ Returns the components that can go inside
-        
-        Assumptions:
-        None
-    
-        Source:
-        N/A
-    
-        Inputs:
-        None
-    
-        Outputs:
-        None
-    
-        Properties Used:
-        N/A
-        """       
-        
-        return []+        return self.prop_vel_to_body()