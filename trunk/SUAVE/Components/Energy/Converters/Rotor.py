## @ingroup Components-Energy-Converters
# Rotor.py
#
# Created:  Jun 2014, E. Botero
# Modified: Jan 2016, T. MacDonald
#           Feb 2019, M. Vegh
#           Mar 2020, M. Clarke
#           Sep 2020, M. Clarke
#           Mar 2021, R. Erhard
#           Apr 2021, M. Clarke
#           Jul 2021, E. Botero
#           Jul 2021, R. Erhard
#           Sep 2021, R. Erhard
#           Feb 2022, R. Erhard

# ----------------------------------------------------------------------
#  Imports
# ----------------------------------------------------------------------
from SUAVE.Core import Data
from SUAVE.Components.Energy.Energy_Component import Energy_Component
from SUAVE.Analyses.Propulsion.Rotor_Wake_Fidelity_Zero import Rotor_Wake_Fidelity_Zero
from SUAVE.Methods.Aerodynamics.Common.Fidelity_Zero.Lift.BET_calculations \
     import compute_airfoil_aerodynamics,compute_inflow_and_tip_loss
from SUAVE.Methods.Geometry.Three_Dimensional \
     import  orientation_product_jax, orientation_transpose

# package imports
import numpy as np
import scipy as sp
from jax.tree_util import register_pytree_node_class
from jax import jit, lax
import jax.numpy as jnp

from jax.config import config
config.update("jax_enable_x64", True)

# ----------------------------------------------------------------------
#  Generalized Rotor Class
# ----------------------------------------------------------------------
## @ingroup Components-Energy-Converters
@register_pytree_node_class
class Rotor(Energy_Component):
    """This is a general rotor component.

    Assumptions:
    None

    Source:
    None
    """
    def __defaults__(self):
        """This sets the default values for the component to function.

        Assumptions:
        None

        Source:
        N/A

        Inputs:
        None

        Outputs:
        None

        Properties Used:
        None
        """

        self.tag                          = 'rotor'
        self.number_of_blades             = 0.0
        self.tip_radius                   = 0.0
        self.hub_radius                   = 0.0
        self.twist_distribution           = 0.0
        self.sweep_distribution           = 0.0         # quarter chord offset from quarter chord of root airfoil
        self.chord_distribution           = 0.0 
        self.thickness_to_chord           = 0.0
        self.blade_solidity               = 0.0
        self.design_power                 = None
        self.design_thrust                = None
        self.airfoil_geometry             = None
        self.airfoil_polars               = None
        self.airfoil_polar_stations       = None
        self.airfoil_cl_surrogates        = None
        self.airfoil_cd_surrogates        = None
        self.radius_distribution          = None
        self.rotation                     = 1.        
        self.orientation_euler_angles     = [0.,0.,0.]   # This is X-direction thrust in vehicle frame
        self.ducted                       = False
        self.number_azimuthal_stations    = 1
        self.vtk_airfoil_points           = 40
        self.induced_power_factor         = 1.48         # accounts for interference effects
        self.profile_drag_coefficient     = .03
        self.sol_tolerance                = 1e-10
        self.design_power_coefficient     = 0.01


        self.nonuniform_freestream     = False
        self.axial_velocities_2d       = None     # user input for additional velocity influences at the rotor
        self.tangential_velocities_2d  = None     # user input for additional velocity influences at the rotor
        self.radial_velocities_2d      = None     # user input for additional velocity influences at the rotor
        
        self.start_angle               = 0.0      # angle of first blade from vertical
        self.inputs.y_axis_rotation    = 0.
        self.inputs.pitch_command      = 0.
        self.variable_pitch            = False
        
        # JAX static args
        self.static_keys               = ['number_azimuthal_stations','airfoil_geometry','airfoil_polars','vtk_airfoil_points']
        
        # Initialize the default wake set to Fidelity Zero
        self.Wake                      = Rotor_Wake_Fidelity_Zero()

        
    @jit
    def spin(self,conditions):
        """Analyzes a general rotor given geometry and operating conditions.
    
        Assumptions:
        per source
    
        Source:
        Drela, M. "Qprop Formulation", MIT AeroAstro, June 2006
        http://web.mit.edu/drela/Public/web/qprop/qprop_theory.pdf
    
        Leishman, Gordon J. Principles of helicopter aerodynamics
        Cambridge university press, 2006.
    
        Inputs:
        self.inputs.omega                    [radian/s]
        conditions.freestream.
          density                            [kg/m^3]
          dynamic_viscosity                  [kg/(m-s)]
          speed_of_sound                     [m/s]
          temperature                        [K]
        conditions.frames.
          body.transform_to_inertial         (rotation matrix)
          inertial.velocity_vector           [m/s]
        conditions.propulsion.
          throttle                           [-]
    
        Outputs:
        conditions.propulsion.outputs.
           number_radial_stations            [-]
           number_azimuthal_stations         [-]
           disc_radial_distribution          [m]
           speed_of_sound                    [m/s]
           density                           [kg/m-3]
           velocity                          [m/s]
           disc_tangential_induced_velocity  [m/s]
           disc_axial_induced_velocity       [m/s]
           disc_tangential_velocity          [m/s]
           disc_axial_velocity               [m/s]
           drag_coefficient                  [-]
           lift_coefficient                  [-]
           omega                             [rad/s]
           disc_circulation                  [-]
           blade_dQ_dR                       [N/m]
           blade_dT_dr                       [N]
           blade_thrust_distribution         [N]
           disc_thrust_distribution          [N]
           thrust_per_blade                  [N]
           thrust_coefficient                [-]
           azimuthal_distribution            [rad]
           disc_azimuthal_distribution       [rad]
           blade_dQ_dR                       [N]
           blade_dQ_dr                       [Nm]
           blade_torque_distribution         [Nm]
           disc_torque_distribution          [Nm]
           torque_per_blade                  [Nm]
           torque_coefficient                [-]
           power                             [W]
           power_coefficient                 [-]
    
        Properties Used:
        self.
          number_of_blades                   [-]
          tip_radius                         [m]
          twist_distribution                 [radians]
          chord_distribution                 [m]
          orientation_euler_angles           [rad, rad, rad]
        """
    
        # Unpack rotor blade parameters
        B       = self.number_of_blades
        R       = self.tip_radius
        beta_0  = self.twist_distribution
        c       = self.chord_distribution
        sweep   = self.sweep_distribution     # quarter chord distance from quarter chord of root airfoil
        r_1d    = self.radius_distribution
        tc      = self.thickness_to_chord
    
        # Unpack rotor airfoil data
        a_geo   = self.airfoil_geometry
        a_loc   = self.airfoil_polar_stations
        cl_sur  = self.airfoil_cl_surrogates
        cd_sur  = self.airfoil_cd_surrogates
    
        # Unpack rotor inputs and conditions
        omega                 = self.inputs.omega
        Na                    = self.number_azimuthal_stations
        nonuniform_freestream = self.nonuniform_freestream
        pitch_c               = self.inputs.pitch_command
    
        # Check for variable pitch
        vp_cond = jnp.any(pitch_c !=0)
        self.variable_pitch = lax.cond(vp_cond,lambda:True,lambda:False)
    
        # Unpack freestream conditions
        rho     = conditions.freestream.density[:,0,None]
        mu      = conditions.freestream.dynamic_viscosity[:,0,None]
        a       = conditions.freestream.speed_of_sound[:,0,None]
        T       = conditions.freestream.temperature[:,0,None]
        Vv      = conditions.frames.inertial.velocity_vector
        nu      = mu/rho
        rho_0   = rho
    
        # Number of radial stations and segment control points
        Nr       = len(c)
        ctrl_pts = len(Vv)
        
        # Helpful shorthands
        pi       = jnp.pi
    
        # Calculate total blade pitch
        total_blade_pitch = beta_0 + pitch_c
    
        # Velocity in the rotor frame
        T_body2inertial = conditions.frames.body.transform_to_inertial
        T_inertial2body = orientation_transpose(T_body2inertial)
        V_body          = orientation_product_jax(T_inertial2body,Vv)
        body2thrust     = self.body_to_prop_vel()
        
        T_body2thrust   = orientation_transpose(jnp.ones_like(T_body2inertial[:])*body2thrust)
        V_thrust        = orientation_product_jax(T_body2thrust,V_body)
    
        # Check and correct for hover
        V = V_thrust[:,0,None]
        V = jnp.where(V==0.0,1E-6,V)
    
        # Non-dimensional radial distribution and differential radius
        chi    = r_1d/R
        deltar = jnp.gradient(r_1d)
        deltar = deltar.at[0].set(deltar[0]/2)
        deltar = deltar.at[-1].set(deltar[-1]/2)
        
        # Calculating rotational parameters
        omegar   = jnp.outer(omega,r_1d)
        n        = omega/(2.*pi)   # Rotations per second
    
        # 2 dimensional radial distribution non dimensionalized
        chi_2d         = jnp.tile(chi[:, None],(1,Na))
        chi_2d         = jnp.repeat(chi_2d[None,:,:], ctrl_pts, axis=0)
        r_dim_2d       = jnp.tile(r_1d[:, None] ,(1,Na))
        r_dim_2d       = jnp.repeat(r_dim_2d[None,:,:], ctrl_pts, axis=0)
        c_2d           = jnp.tile(c[:, None] ,(1,Na))
        c_2d           = jnp.repeat(c_2d[None,:,:], ctrl_pts, axis=0)
    
        # Azimuthal distribution of stations (in direction of rotation)
        psi            = jnp.linspace(0,2*pi,Na+1)[:-1]
        psi_2d         = jnp.tile(jnp.atleast_2d(psi),(Nr,1))
        psi_2d         = jnp.repeat(psi_2d[None, :, :], ctrl_pts, axis=0)

        # apply blade sweep to azimuthal position, if it's zero it will add zero
        sweep               = jnp.atleast_3d(sweep)
        sweep_2d            = jnp.repeat(sweep,Na,axis=2)
        sweep_offset_angles = jnp.tan(sweep_2d/r_dim_2d)
        psi_2d             += sweep_offset_angles      
    
        # Starting with uniform freestream
        ua       = 0
        ut       = 0
        ur       = 0
    
        # Include velocities introduced by rotor incidence angles
    
        # y-component of freestream in the propeller cartesian plane
        Vy  = V_thrust[:,1,None,None]
        Vy  = jnp.repeat(Vy, Nr,axis=1)
        Vy  = jnp.repeat(Vy, Na,axis=2)

        # z-component of freestream in the propeller cartesian plane
        Vz  = V_thrust[:,2,None,None]
        Vz  = jnp.repeat(Vz, Nr,axis=1)
        Vz  = jnp.repeat(Vz, Na,axis=2)

        # compute resulting radial and tangential velocities in polar frame
        utz =  -Vz*jnp.sin(psi_2d)
        urz =   Vz*jnp.cos(psi_2d)
        uty =  -Vy*jnp.cos(psi_2d)
        ury =   Vy*jnp.sin(psi_2d)

        ut +=  (utz + uty)  # tangential velocity in direction of rotor rotation
        ur +=  (urz + ury)  # radial velocity (positive toward tip)
        ua +=  jnp.zeros_like(ut)
        
        # Include external velocities introduced by user
        if nonuniform_freestream:
    
            # include additional influences specified at rotor sections, shape=(ctrl_pts,Nr,Na)
            ua += self.axial_velocities_2d
            ut += self.tangential_velocities_2d
            ur += self.radial_velocities_2d
    
        # 2-D freestream velocity and omega*r
        V_2d   = V_thrust[:,0,None,None]
        V_2d   = jnp.repeat(V_2d, Na,axis=2)
        V_2d   = jnp.repeat(V_2d, Nr,axis=1)
        omegar = (jnp.repeat(jnp.outer(omega,r_1d)[:,:,None], Na, axis=2))
    
        # total velocities
        Ua     = V_2d + ua
    
        # 2-D blade pitch and radial distributions
        if jnp.size(pitch_c)>1:
            # control variable is the blade pitch, repeat around azimuth
            beta = jnp.repeat(total_blade_pitch[:,:,None], Na, axis=2)
        else:
            beta = jnp.tile(total_blade_pitch[None,:,None],(ctrl_pts,1,Na ))
    
        r      = jnp.tile(r_1d[None,:,None], (ctrl_pts, 1, Na))
        c      = jnp.tile(c[None,:,None], (ctrl_pts, 1, Na))
        deltar = jnp.tile(deltar[None,:,None], (ctrl_pts, 1, Na))
    
        # 2-D atmospheric properties
        a   = jnp.tile(jnp.atleast_2d(a),(1,Nr))
        a   = jnp.repeat(a[:, :, None], Na, axis=2)
        nu  = jnp.tile(jnp.atleast_2d(nu),(1,Nr))
        nu  = jnp.repeat(nu[:,  :, None], Na, axis=2)
        rho = jnp.tile(jnp.atleast_2d(rho),(1,Nr))
        rho = jnp.repeat(rho[:,  :, None], Na, axis=2)
        T   = jnp.tile(jnp.atleast_2d(T),(1,Nr))
        T   = jnp.repeat(T[:, :, None], Na, axis=2)
    
        # Total velocities
        Ut     = omegar - ut
        U      = jnp.sqrt(Ua*Ua + Ut*Ut + ur*ur)
        
        
        #---------------------------------------------------------------------------
        # COMPUTE WAKE-INDUCED INFLOW VELOCITIES AND RESULTING ROTOR PERFORMANCE
        #---------------------------------------------------------------------------
        # pack inputs
        wake_inputs                       = Data()
        wake_inputs.velocity_total        = U
        wake_inputs.velocity_axial        = Ua
        wake_inputs.velocity_tangential   = Ut
        wake_inputs.ctrl_pts              = ctrl_pts
        wake_inputs.Nr                    = Nr
        wake_inputs.Na                    = Na        
        wake_inputs.twist_distribution    = beta
        wake_inputs.chord_distribution    = c
        wake_inputs.radius_distribution   = r
        wake_inputs.speed_of_sounds       = a
        wake_inputs.dynamic_viscosities   = nu      
    
        va, vt = self.Wake.evaluate(self,wake_inputs,conditions)
        
        # compute new blade velocities
        Wa   = va + Ua
        Wt   = Ut - vt
        
        lamdaw, F, _ = compute_inflow_and_tip_loss(r,R,Wa,Wt,B)
    
        # Compute aerodynamic forces based on specified input airfoil or surrogate
        Cl, Cdval, alpha, Ma,W = compute_airfoil_aerodynamics(beta,c,r,R,B,Wa,Wt,a,nu,a_loc,a_geo,cl_sur,cd_sur,ctrl_pts,Nr,Na,tc)
        
        # compute HFW circulation at the blade
        Gamma = 0.5*W*c*Cl  
    
        #---------------------------------------------------------------------------            
                
        # tip loss correction for velocities, since tip loss correction is only applied to loads in prior BET iteration
        va     = F*va
        vt     = F*vt
        lamdaw = r*(va+Ua)/(R*(Ut-vt))
    
        # More Cd scaling from Mach from AA241ab notes for turbulent skin friction
        Tw_Tinf     = 1. + 1.78*(Ma*Ma)
        Tp_Tinf     = 1. + 0.035*(Ma*Ma) + 0.45*(Tw_Tinf-1.)
        Tp          = (Tp_Tinf)*T
        Rp_Rinf     = (Tp_Tinf**2.5)*(Tp+110.4)/(T+110.4)
        Cd          = ((1/Tp_Tinf)*(1/Rp_Rinf)**0.2)*Cdval
    
        epsilon                  = Cd/Cl
        epsilon                  = jnp.where(epsilon==jnp.inf,10.,epsilon)
    
        # thrust and torque and their derivatives on the blade 
        blade_dT_dr_2d          = rho*(Gamma*(Wt-epsilon*Wa))
        blade_dQ_dr_2d          = rho*(Gamma*(Wa+epsilon*Wt)*r)
        blade_T_distribution_2d = blade_dT_dr_2d*deltar
        blade_Q_distribution_2d = blade_dQ_dr_2d*deltar        

        Va_avg     = jnp.average(Wa, axis=2)      # averaged around the azimuth
        Vt_avg     = jnp.average(Wt, axis=2)      # averaged around the azimuth
        Vt_ind_avg = jnp.average(vt, axis=2)
        Va_ind_avg = jnp.average(va, axis=2)
    
        # set 1d blade loadings to be the average:
        blade_T_distribution    = jnp.mean((blade_T_distribution_2d), axis = 2)
        blade_Q_distribution    = jnp.mean((blade_Q_distribution_2d), axis = 2)
        blade_dT_dr             = jnp.mean((blade_dT_dr_2d), axis = 2)
        blade_dQ_dr             = jnp.mean((blade_dQ_dr_2d), axis = 2)
    
        # compute the hub force / rotor drag distribution along the blade
        dL_2d    = 0.5*rho*c_2d*Cd*omegar**2*deltar
        dD_2d    = 0.5*rho*c_2d*Cl*omegar**2*deltar
    
        rotor_drag_distribution = jnp.mean(dL_2d*jnp.sin(psi_2d) + dD_2d*jnp.cos(psi_2d),axis=2)
    
        # forces
        thrust                  = jnp.atleast_2d((B * jnp.sum(blade_T_distribution, axis = 1))).T
        torque                  = jnp.atleast_2d((B * jnp.sum(blade_Q_distribution, axis = 1))).T
        rotor_drag              = jnp.atleast_2d((B * jnp.sum(rotor_drag_distribution, axis=1))).T
        power                   = omega*torque

        # calculate coefficients
        D        = 2*R
        Cq       = torque/(rho_0*(n*n)*(D*D*D*D*D))
        Ct       = thrust/(rho_0*(n*n)*(D*D*D*D))
        Cp       = power/(rho_0*(n*n*n)*(D*D*D*D*D))
        Crd      = rotor_drag/(rho_0*(n*n)*(D*D*D*D))
        etap     = V*thrust/power
<<<<<<< HEAD
        A        = pi*(R**2 - self.hub_radius**2)
        FoM      = thrust*jnp.sqrt(thrust/(2*rho_0*A))/power  
    
=======
        A        = np.pi*(R**2 - self.hub_radius**2)
        FoM      = thrust*np.sqrt(thrust/(2*rho_0*A))    /power  

>>>>>>> 931e5745
        # prevent things from breaking
        O_cond     = omega==0.0
        T_cond     = conditions.propulsion.throttle<=0.0
        Cq         = jnp.maximum(Cq,0)
        Ct         = jnp.maximum(Ct,0)
        Cp         = jnp.maximum(Cp,0)        
        power      = jnp.where(T_cond,0,power)
        thrust     = jnp.where(T_cond,0,thrust)
        torque     = jnp.where(T_cond,0,torque)
        rotor_drag = jnp.where(T_cond,0,rotor_drag )
        thrust     = jnp.where(O_cond,0,thrust)
        torque     = jnp.where(O_cond,0,torque)
        rotor_drag = jnp.where(O_cond,0,rotor_drag)
        Cp         = jnp.where(O_cond,0,Cp)
        Ct         = jnp.where(O_cond,0,Ct)        
        etap       = jnp.where(O_cond,0,etap)      
        thrust     = jnp.where(omega<0.,-thrust,thrust)        
        
        # Make the thrust a 3D vector
        thrust_prop_frame      = jnp.repeat(jnp.atleast_2d([1,0,0]),repeats=ctrl_pts,axis=0)*thrust
        thrust_vector          = orientation_product_jax(orientation_transpose(T_body2thrust),thrust_prop_frame)
    
        # Assign efficiency to network
        conditions.propulsion.etap = etap
    
        # Store data
        self.azimuthal_distribution                   = psi
        results_conditions                            = Data
        outputs                                       = results_conditions(
                    number_radial_stations            = Nr,
                    number_azimuthal_stations         = Na,
                    disc_radial_distribution          = r_dim_2d,
                    speed_of_sound                    = conditions.freestream.speed_of_sound,
                    density                           = conditions.freestream.density,
                    velocity                          = Vv,
                    blade_tangential_induced_velocity = Vt_ind_avg,
                    blade_axial_induced_velocity      = Va_ind_avg,
                    blade_tangential_velocity         = Vt_avg,
                    blade_axial_velocity              = Va_avg,
                    disc_tangential_induced_velocity  = vt,
                    disc_axial_induced_velocity       = va,
                    disc_tangential_velocity          = Wt,
                    disc_axial_velocity               = Wa,
                    drag_coefficient                  = Cd,
                    lift_coefficient                  = Cl,
                    omega                             = omega,
                    disc_circulation                  = Gamma,
                    blade_dT_dr                       = blade_dT_dr,
                    disc_dT_dr                        = blade_dT_dr_2d,
                    blade_thrust_distribution         = blade_T_distribution,
                    disc_thrust_distribution          = blade_T_distribution_2d,
                    disc_effective_angle_of_attack    = alpha,
                    thrust_per_blade                  = thrust/B,
                    thrust_coefficient                = Ct,
                    disc_azimuthal_distribution       = psi_2d,
                    blade_dQ_dr                       = blade_dQ_dr,
                    disc_dQ_dr                        = blade_dQ_dr_2d,
                    blade_torque_distribution         = blade_Q_distribution,
                    disc_torque_distribution          = blade_Q_distribution_2d,
                    torque_per_blade                  = torque/B,
                    torque_coefficient                = Cq,
                    power                             = power,
                    power_coefficient                 = Cp,
                    converged_inflow_ratio            = lamdaw,
                    propeller_efficiency              = etap,
                    blade_H_distribution              = rotor_drag_distribution,
                    rotor_drag                        = rotor_drag,
                    rotor_drag_coefficient            = Crd,
                    figure_of_merit                   = FoM,
                    tip_mach                          = omega * R / conditions.freestream.speed_of_sound
            )
        self.outputs = outputs
    
        return thrust_vector, torque, power, Cp, outputs , etap
        
        

    
    def vec_to_vel(self):
        """This rotates from the propellers vehicle frame to the propellers velocity frame

        Assumptions:
        There are two propeller frames, the vehicle frame describing the location and the propeller velocity frame
        velocity frame is X out the nose, Z towards the ground, and Y out the right wing
        vehicle frame is X towards the tail, Z towards the ceiling, and Y out the right wing

        Source:
        N/A

        Inputs:
        None

        Outputs:
        None

        Properties Used:
        None
        """

        rot_mat = sp.spatial.transform.Rotation.from_rotvec([0,np.pi,0]).as_matrix()

        return rot_mat
    

    def body_to_prop_vel(self):
        """This rotates from the systems body frame to the propellers velocity frame

        Assumptions:
        There are two propeller frames, the vehicle frame describing the location and the propeller velocity frame
        velocity frame is X out the nose, Z towards the ground, and Y out the right wing
        vehicle frame is X towards the tail, Z towards the ceiling, and Y out the right wing

        Source:
        N/A

        Inputs:
        None

        Outputs:
        None

        Properties Used:
        None
        """

        # Go from body to vehicle frame
        body_2_vehicle = sp.spatial.transform.Rotation.from_rotvec([0,np.pi,0]).as_matrix()

        # Go from vehicle frame to propeller vehicle frame: rot 1 including the extra body rotation
        cpts       = len(jnp.atleast_1d(self.inputs.y_axis_rotation))
        rots       = jnp.array(self.orientation_euler_angles) * 1.
        rots       = jnp.repeat(rots[None,:], cpts, axis=0)
        rots       = rots.at[:,1].add(jnp.atleast_2d(self.inputs.y_axis_rotation)[:,0])
        
        #vehicle_2_prop_vec = sp.spatial.transform.Rotation.from_rotvec(rots).as_matrix()
        T1 = jnp.atleast_2d(rots[:,0]).T
        T2 = jnp.atleast_2d(rots[:,1]).T
        T3 = jnp.atleast_2d(rots[:,2]).T
        
        Z   = jnp.zeros_like(T1)
        O   = jnp.ones_like(T1)
        CT1 = jnp.cos(T1)
        CT2 = jnp.cos(T2)
        CT3 = jnp.cos(T3)
        ST1 = jnp.sin(T1)
        ST2 = jnp.sin(T2)
        ST3 = jnp.sin(T3)
        
        R1  = jnp.moveaxis(jnp.array([[O,Z,Z],[Z,CT1,-ST1],[Z,ST1,CT1]])[:,:,:,0],2,0)
        R2  = jnp.moveaxis(jnp.array([[CT2,Z,ST2],[Z,O,Z],[-ST2,Z,CT2]])[:,:,:,0],2,0)
        R3  = jnp.moveaxis(jnp.array([[CT3,-ST3,Z],[ST3,CT3,Z],[Z,Z,O]])[:,:,:,0],2,0)
        
        R3_R2 = jnp.matmul(R3,R2)
        vehicle_2_prop_vec = jnp.matmul(R3_R2,R1)

        # Go from the propeller vehicle frame to the propeller velocity frame: rot 2
        prop_vec_2_prop_vel = self.vec_to_vel()

        # Do all the matrix multiplies
        rot1    = jnp.matmul(body_2_vehicle,vehicle_2_prop_vec)
        rot_mat = jnp.matmul(rot1,prop_vec_2_prop_vel)


        return rot_mat


    def prop_vel_to_body(self):
        """This rotates from the propeller's velocity frame to the system's body frame

        Assumptions:
        There are two propeller frames, the vehicle frame describing the location and the propeller velocity frame
        velocity frame is X out the nose, Z towards the ground, and Y out the right wing
        vehicle frame is X towards the tail, Z towards the ceiling, and Y out the right wing

        Source:
        N/A

        Inputs:
        None

        Outputs:
        None

        Properties Used:
        None
        """

        body2propvel = self.body_to_prop_vel()

        r = sp.spatial.transform.Rotation.from_matrix(body2propvel)
        r = r.inv()
        rot_mat = r.as_matrix()

        return rot_mat
    
    def vec_to_prop_body(self):
        return self.prop_vel_to_body()<|MERGE_RESOLUTION|>--- conflicted
+++ resolved
@@ -421,15 +421,9 @@
         Cp       = power/(rho_0*(n*n*n)*(D*D*D*D*D))
         Crd      = rotor_drag/(rho_0*(n*n)*(D*D*D*D))
         etap     = V*thrust/power
-<<<<<<< HEAD
         A        = pi*(R**2 - self.hub_radius**2)
         FoM      = thrust*jnp.sqrt(thrust/(2*rho_0*A))/power  
-    
-=======
-        A        = np.pi*(R**2 - self.hub_radius**2)
-        FoM      = thrust*np.sqrt(thrust/(2*rho_0*A))    /power  
-
->>>>>>> 931e5745
+
         # prevent things from breaking
         O_cond     = omega==0.0
         T_cond     = conditions.propulsion.throttle<=0.0
