## @ingroup Components-Landing_Gear
# Landing_Gear.py
# 
# Created:  Aug 2015, C. R. I. da Silva
# Modified: Feb 2016, T. MacDonald
#           May 2020, E. Botero


# ----------------------------------------------------------------------
#  Imports
# ----------------------------------------------------------------------

from SUAVE.Components import Physical_Component

# ----------------------------------------------------------------------
#  A ttribute
# ----------------------------------------------------------------------
## @ingroup Components-Landing_Gear
class Landing_Gear(Physical_Component):
    """ SUAVE.Components.Landing_Gear.Landing_Gear()
        
        The Top Landing Gear Component Class
        
            Assumptions:
            None
            
            Source:
            N/A
    
    """

    def __defaults__(self):
        """ This sets the default values for the component attributes.
        
                Assumptions:
                None
                
                Source:
                N/A
                
                Inputs:
                None
                
                Outputs:
                None
                
                Properties Used:
                N/A
        """
       
        self.tag = 'landing_gear'
    
# ----------------------------------------------------------------------
#  Handle Linking
# ----------------------------------------------------------------------

Landing_Gear.Container = Physical_Component.Container

<<<<<<< HEAD
## @ingroup Components-Propulsors
class Container(Physical_Component.Container):
    """ SUAVE.Components.Propulsor.Container()
        
        The Propulsor Container Class
    
            Assumptions:
            None
            
            Source:
            N/A
    
    """
    def get_children(self):
        """ Returns the components that can go inside
        
        Assumptions:
        None
    
        Source:
        N/A
    
        Inputs:
        None
    
        Outputs:
        None
    
        Properties Used:
        N/A
        """
                
        return []     
    
# ----------------------------------------------------------------------
#  Handle Linking
# ----------------------------------------------------------------------

Landing_Gear.Container = Container

=======
>>>>>>> 5deebab9
# ----------------------------------------------------------------------
#   Unit Tests
# ----------------------------------------------------------------------
# this will run from command line, put simple tests for your code here
if __name__ == '__main__':
    raise RuntimeError('test failed, not implemented')<|MERGE_RESOLUTION|>--- conflicted
+++ resolved
@@ -56,49 +56,6 @@
 
 Landing_Gear.Container = Physical_Component.Container
 
-<<<<<<< HEAD
-## @ingroup Components-Propulsors
-class Container(Physical_Component.Container):
-    """ SUAVE.Components.Propulsor.Container()
-        
-        The Propulsor Container Class
-    
-            Assumptions:
-            None
-            
-            Source:
-            N/A
-    
-    """
-    def get_children(self):
-        """ Returns the components that can go inside
-        
-        Assumptions:
-        None
-    
-        Source:
-        N/A
-    
-        Inputs:
-        None
-    
-        Outputs:
-        None
-    
-        Properties Used:
-        N/A
-        """
-                
-        return []     
-    
-# ----------------------------------------------------------------------
-#  Handle Linking
-# ----------------------------------------------------------------------
-
-Landing_Gear.Container = Container
-
-=======
->>>>>>> 5deebab9
 # ----------------------------------------------------------------------
 #   Unit Tests
 # ----------------------------------------------------------------------
