## @ingroup Methods-Center_of_Gravity
# compute_component_centers_of_gravity.py
#
# Created:  Oct 2015, M. Vegh
# Modified: Jan 2016, E. Botero
# Mofified: Jun 2017, M. Clarke
#           Apr 2020, M. Clarke
#           May 2020, E. Botero


# ----------------------------------------------------------------------
#  Imports
# ----------------------------------------------------------------------

import numpy as np
from SUAVE.Methods.Geometry.Three_Dimensional.compute_span_location_from_chord_length import compute_span_location_from_chord_length
from SUAVE.Methods.Geometry.Three_Dimensional.compute_chord_length_from_span_location import compute_chord_length_from_span_location
<<<<<<< HEAD
from SUAVE.Components.Fuselages import Elliptical_Fuselage
=======
from SUAVE.Methods.Flight_Dynamics.Static_Stability.Approximations.Supporting_Functions.convert_sweep import convert_sweep

import SUAVE
>>>>>>> 1b1bda16

# ----------------------------------------------------------------------
#  Computer Aircraft Center of Gravity
# ----------------------------------------------------------------------

## @ingroup Methods-Center_of_Gravity
def compute_component_centers_of_gravity(vehicle, nose_load = 0.06):
    """ computes the CG of all of the vehicle components based on correlations 
    from AA241

    Assumptions:
    None

    Source:
    AA 241 Notes

    Inputs:
    vehicle

    Outputs:
    None

    Properties Used:
    N/A
    """  
    
    C =  SUAVE.Components
    
    # Go through all wings
    for wing in vehicle.wings:
    
        if wing.sweeps.leading_edge == None:
            wing.sweeps.leading_edge = convert_sweep(wing,old_ref_chord_fraction = 0.25 ,new_ref_chord_fraction = 0.0)
        
        if isinstance(wing,C.Wings.Main_Wing):
                wing.mass_properties.center_of_gravity[0][0] = .05*wing.chords.mean_aerodynamic +wing.aerodynamic_center[0]             
                
            
        elif isinstance(wing,C.Wings.Horizontal_Tail):
            chord_length_h_tail_35_percent_semi_span  = compute_chord_length_from_span_location(wing,.35*wing.spans.projected*.5)
            h_tail_35_percent_semi_span_offset        = np.tan(wing.sweeps.quarter_chord)*.35*.5*wing.spans.projected   
            wing.mass_properties.center_of_gravity[0][0] = .3*chord_length_h_tail_35_percent_semi_span + \
                                                                          h_tail_35_percent_semi_span_offset            

<<<<<<< HEAD
    # computes the CG of propulsors. If origin not specified in vehicle set up, change compute_propulsor_origin boolean to True
    propulsor_name                                              = list(vehicle.propulsors.keys())[0]
    propulsor                                                   = vehicle.propulsors[propulsor_name]   
    
    if compute_propulsor_origin == True:
        propulsor.origin = [[0,0,0]]
        propulsor.origin[0][0] = wing.origin[0] + mac_le_offset/2.-(3./4.)*propulsor.engine_length
        propulsor.origin[0][1] = 0.
        propulsor.origin[0][2] = 0.
        
    propulsor.mass_properties.center_of_gravity[0]              = propulsor.engine_length*.5
 
   
    # ---------------------------------------------------------------------------------
    # configurations with fuselages (BWB, Tube and Wing)  
    # ---------------------------------------------------------------------------------
    if vehicle.fuselages.keys() != []:

        fuse_key                                                = list(vehicle.fuselages.keys())[0]
        fuselage                                                = vehicle.fuselages[fuse_key]

        if fuselage.Fuel_Tanks.keys() != []:
            fuel                                                = vehicle.fuel
            fuel.origin                                         = wing.origin
            fuel.mass_properties.center_of_gravity              = wing.mass_properties.center_of_gravity

        if fuselage.Batteries.keys()!= []:
            bat_key                                             = list(fuselage.Batteries.keys())[0]
            battery                                             = fuselage.Batteries[bat_key]

        control_systems                                         = vehicle.control_systems
        control_systems.origin                                  = wing.origin
        control_systems.mass_properties.center_of_gravity[0]    = .4*wing.chords.mean_aerodynamic+mac_le_offset
        electrical_systems                                      = vehicle.electrical_systems
        landing_gear                                            = vehicle.landing_gear
        avionics                                                = vehicle.avionics
        furnishings                                             = vehicle.furnishings
        passenger_weights                                       = vehicle.passenger_weights
        air_conditioner                                         = vehicle.air_conditioner
        apu                                                     = vehicle.apu
        hydraulics                                              = vehicle.hydraulics
        optionals                                               = vehicle.optionals

        if isinstance(fuselage, Elliptical_Fuselage):
            # Assumptions reflected here are unsourced

            fuselage.mass_properties.center_of_gravity[0]           = 0.375 * fuselage.lengths.total
            avionics.origin                                         = fuselage.origin
            avionics.mass_properties.center_of_gravity[0]           = 0.1 * fuselage.lengths.total
            electrical_systems.origin                               = battery.origin
            electrical_systems.mass_properties.center_of_gravity[0] = battery.mass_properties.center_of_gravity[0]
            air_conditioner.origin                                  = fuselage.origin
            air_conditioner.mass_properties.center_of_gravity[0]    = 0.125 * fuselage.lengths.total

        else:
            fuselage.mass_properties.center_of_gravity[0]           = .45*fuselage.lengths.total
            avionics.origin                                         = fuselage.origin
            avionics.mass_properties.center_of_gravity[0]           = .4 * fuselage.lengths.nose
            electrical_systems.mass_properties.center_of_gravity[0] = .75*(fuselage.origin[0][0]+  .5*fuselage.lengths.total)+.25*(propulsor.origin[0][0]+propulsor.mass_properties.center_of_gravity[0])
            air_conditioner.origin = fuselage.origin
            air_conditioner.mass_properties.center_of_gravity[0] = fuselage.lengths.nose
            hydraulics.origin = fuselage.origin
            hydraulics.mass_properties.center_of_gravity = .75 * (wing.origin + wing.mass_properties.center_of_gravity) + .25 * (propulsor.origin[0] + propulsor.mass_properties.center_of_gravity)

        furnishings.origin                                      = fuselage.origin
        furnishings.mass_properties.center_of_gravity[0]        = .51*fuselage.lengths.total
        
        passenger_weights.origin                                = fuselage.origin
        passenger_weights.mass_properties.center_of_gravity[0]  = .51*fuselage.lengths.total
        
        #assumption that it's at 90% of fuselage length (not from notes)
        apu.origin                                              = fuselage.origin
        apu.mass_properties.center_of_gravity[0]                = .9*fuselage.lengths.total 
=======
        elif isinstance(wing,C.Wings.Vertical_Tail):
            chord_length_v_tail_35_percent_semi_span  = compute_chord_length_from_span_location(wing,.35*wing.spans.projected)
            v_tail_35_percent_semi_span_offset        = np.tan(wing.sweeps.quarter_chord)*.35*.5*wing.spans.projected
            wing.mass_properties.center_of_gravity[0][0] = .3*chord_length_v_tail_35_percent_semi_span + \
                                                                        v_tail_35_percent_semi_span_offset
        else:
            span_location_mac = compute_span_location_from_chord_length(wing, wing.chords.mean_aerodynamic)
            mac_le_offset     = np.tan(wing.sweeps.leading_edge)*span_location_mac
            
            wing.mass_properties.center_of_gravity[0][0] = .3*wing.chords.mean_aerodynamic + mac_le_offset
            
            
    # Go through all the propulsors
    propulsion_moment = 0.
    propulsion_mass   = 0. 
    for prop in vehicle.propulsors:
            prop.mass_properties.center_of_gravity[0][0] = prop.engine_length*.5
            propulsion_mass                              += prop.mass_properties.mass         
            propulsion_moment                            += propulsion_mass*(prop.engine_length*.5+prop.origin[0][0])
            
    if propulsion_mass!= 0.:
        propulsion_cg = propulsion_moment/propulsion_mass
    else:
        propulsion_cg = 0.

    # Go through all the fuselages
    for fuse in vehicle.fuselages:
        fuse.mass_properties.center_of_gravity[0][0]   = .45*fuse.lengths.total

    #---------------------------------------------------------------------------------
    # All other components
    #---------------------------------------------------------------------------------
     
    # Select a length scale depending on what kind of vehicle this is
    length_scale = 1.
    nose_length  = 0.
     
    # Check if there is a fuselage
    if len(vehicle.fuselages) == 0.:
        for wing in vehicle.wings:
            if isinstance(wing,C.Wings.Main_Wing):
                b = wing.chords.root
                if b>length_scale:
                    length_scale = b
                    nose_length  = 0.25*b
    else:
        for fuse in vehicle.fuselages:
            nose   = fuse.lengths.nose
            length = fuse.lengths.total
            if length > length_scale:
                length_scale = length
                nose_length  = nose
>>>>>>> 1b1bda16
                
    # unpack all components:
    avionics                                                = vehicle.systems.avionics
    furnishings                                             = vehicle.systems.furnishings
    apu                                                     = vehicle.systems.apu
    passengers                                              = vehicle.payload.passengers
    baggage                                                 = vehicle.payload.baggage
    cargo                                                   = vehicle.payload.cargo
    air_conditioner                                         = vehicle.systems.air_conditioner
    optionals                                               = vehicle.systems.optionals  
    fuel                                                    = vehicle.systems.fuel 
    control_systems                                         = vehicle.systems.control_systems
    electrical_systems                                      = vehicle.systems.electrical_systems
    main_gear                                               = vehicle.landing_gear.main    
    nose_gear                                               = vehicle.landing_gear.nose 
    hydraulics                                              = vehicle.systems.hydraulics
        
<<<<<<< HEAD

=======
    avionics.origin[0][0]                                      = 0.4 * nose_length
    avionics.mass_properties.center_of_gravity[0][0]           = 0.0
    
    furnishings.origin[0][0]                                   = 0.51 * length_scale
    furnishings.mass_properties.center_of_gravity[0][0]        = 0.0
    
    #assumption that it's at 90% of fuselage length (not from notes)
    apu.origin[0][0]                                           = 0.9 * length_scale   
    apu.mass_properties.center_of_gravity[0][0]                = 0.0
    
    passengers.origin[0][0]                                    = 0.51 * length_scale  
    passengers.mass_properties.center_of_gravity[0][0]         = 0.0
    
    baggage.origin[0][0]                                       = 0.51 * length_scale  
    baggage.mass_properties.center_of_gravity[0][0]            = 0.0
    
    cargo.origin[0][0]                                         = 0.51 * length_scale  
    cargo.mass_properties.center_of_gravity[0][0]              = 0.0    
    
    air_conditioner.origin[0][0]                               = nose_length
    air_conditioner.mass_properties.center_of_gravity[0][0]    = 0.0
    
    optionals.origin[0][0]                                     = 0.51 * length_scale  
    optionals.mass_properties.center_of_gravity[0][0]          = 0.0   
        
    fuel.origin[0][0]                                          = vehicle.wings.main_wing.origin[0][0] 
    fuel.mass_properties.center_of_gravity                     = vehicle.wings.main_wing.mass_properties.center_of_gravity
    
    control_systems.origin[0][0]                               = vehicle.wings.main_wing.origin[0][0] 
    control_systems.mass_properties.center_of_gravity[0][0]    = vehicle.wings.main_wing.mass_properties.center_of_gravity[0][0] + \
        .1*vehicle.wings.main_wing.chords.mean_aerodynamic
    
    
    electrical_systems.origin[0][0]                            = .75*(.5*length_scale) + propulsion_cg*.25
    electrical_systems.mass_properties.center_of_gravity[0][0] = 0.0
    
    hydraulics.origin[0][0]                                    = .75*(vehicle.wings.main_wing.origin[0][0] + \
                                                                      wing.mass_properties.center_of_gravity[0][0]) + 0.25* \
                                                                     length_scale*.95
    hydraulics.mass_properties.center_of_gravity[0][0]         = 0.0       
    
    # Now the landing gear
    
    # Nose gear
    nose_gear.origin[0][0]                                     = 0.25*nose_length
    nose_gear.mass_properties.center_of_gravity[0][0]          = 0.0   
    
    # Main gear
    moment_sans_main = vehicle.center_of_gravity()[0][0]*(vehicle.sum_mass()-main_gear.mass_properties.mass)
    
    main_gear_location = moment_sans_main/(vehicle.mass_properties.takeoff-main_gear.mass_properties.mass)/(1-nose_load)
    main_gear.origin[0][0]                                     = main_gear_location
    main_gear.mass_properties.center_of_gravity                = 0.0
>>>>>>> 1b1bda16
    
    return<|MERGE_RESOLUTION|>--- conflicted
+++ resolved
@@ -15,13 +15,10 @@
 import numpy as np
 from SUAVE.Methods.Geometry.Three_Dimensional.compute_span_location_from_chord_length import compute_span_location_from_chord_length
 from SUAVE.Methods.Geometry.Three_Dimensional.compute_chord_length_from_span_location import compute_chord_length_from_span_location
-<<<<<<< HEAD
 from SUAVE.Components.Fuselages import Elliptical_Fuselage
-=======
 from SUAVE.Methods.Flight_Dynamics.Static_Stability.Approximations.Supporting_Functions.convert_sweep import convert_sweep
 
 import SUAVE
->>>>>>> 1b1bda16
 
 # ----------------------------------------------------------------------
 #  Computer Aircraft Center of Gravity
@@ -66,7 +63,6 @@
             wing.mass_properties.center_of_gravity[0][0] = .3*chord_length_h_tail_35_percent_semi_span + \
                                                                           h_tail_35_percent_semi_span_offset            
 
-<<<<<<< HEAD
     # computes the CG of propulsors. If origin not specified in vehicle set up, change compute_propulsor_origin boolean to True
     propulsor_name                                              = list(vehicle.propulsors.keys())[0]
     propulsor                                                   = vehicle.propulsors[propulsor_name]   
@@ -140,7 +136,6 @@
         #assumption that it's at 90% of fuselage length (not from notes)
         apu.origin                                              = fuselage.origin
         apu.mass_properties.center_of_gravity[0]                = .9*fuselage.lengths.total 
-=======
         elif isinstance(wing,C.Wings.Vertical_Tail):
             chord_length_v_tail_35_percent_semi_span  = compute_chord_length_from_span_location(wing,.35*wing.spans.projected)
             v_tail_35_percent_semi_span_offset        = np.tan(wing.sweeps.quarter_chord)*.35*.5*wing.spans.projected
@@ -193,7 +188,6 @@
             if length > length_scale:
                 length_scale = length
                 nose_length  = nose
->>>>>>> 1b1bda16
                 
     # unpack all components:
     avionics                                                = vehicle.systems.avionics
@@ -211,9 +205,7 @@
     nose_gear                                               = vehicle.landing_gear.nose 
     hydraulics                                              = vehicle.systems.hydraulics
         
-<<<<<<< HEAD
-
-=======
+
     avionics.origin[0][0]                                      = 0.4 * nose_length
     avionics.mass_properties.center_of_gravity[0][0]           = 0.0
     
@@ -267,6 +259,5 @@
     main_gear_location = moment_sans_main/(vehicle.mass_properties.takeoff-main_gear.mass_properties.mass)/(1-nose_load)
     main_gear.origin[0][0]                                     = main_gear_location
     main_gear.mass_properties.center_of_gravity                = 0.0
->>>>>>> 1b1bda16
     
     return