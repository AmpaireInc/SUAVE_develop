# taw_cmalpha.py
#
# Created:  Tim Momose, April 2014
# Modified: Andrew Wendorff, July 2014

# ----------------------------------------------------------------------
#  Imports
# ----------------------------------------------------------------------
import SUAVE
import numpy as np
from SUAVE.Methods.Flight_Dynamics.Static_Stability.Approximations.datcom import datcom
from SUAVE.Methods.Flight_Dynamics.Static_Stability.Approximations.Supporting_Functions.convert_sweep import convert_sweep
from SUAVE.Methods.Flight_Dynamics.Static_Stability.Approximations.Supporting_Functions.trapezoid_ac_x import trapezoid_ac_x
from SUAVE.Attributes import Units as Units
from SUAVE.Structure import (
    Data, Container, Data_Exception, Data_Warning,
)

# ----------------------------------------------------------------------
#  Method
# ----------------------------------------------------------------------

def taw_cmalpha(geometry,mach,conditions,configuration):
    """ cm_alpha = SUAVE.Methods.Flight_Dynamics.Static_Stability.Approximations.Tube_Wing.taw_cmalpha(configuration,conditions)
        This method computes the static longitudinal stability derivative for a
        standard Tube-and-Wing aircraft configuration.
        
        Inputs:
            configuration - a data dictionary with the fields:
                reference - a data dictionary with the fields:
                    area - the reference wing area [meters**2]
                    mac  - the main wing mean aerodynamic chord [meters]
                    CL_alpha_wing - the main wing lift curve slope [dimensionless]
                Mass_Props - a data dictionary with the field:
                    pos_cg - A vector in 3-space indicating CG position [meters]
                Lifting_Surfaces - a list containing data dictionaries
                representing all non-vertical lifting surfaces. Each of these
                lifting surface data dictionaries has the fields:
                    x_LE - the x-coordinate of the surface root LE position 
                    [meters] (root at fuselage symmetry plane)
                    x_ac_LE - the x-coordinate of the surface's aerodynamic 
                    center measured relative to the root leading edge (root
                    of reference area - at symmetry plane) [meters]
                    area - lifting surface planform area [meters**2]
                    span - span of the lifting surface [meters]
                    sweep_le - sweep of the leading edge [radians]
                    taper - taper ratio [dimensionless]
                    aspect_ratio - aspect ratio [dimensionless]
                    CL_alpha - the surface's lift curve slope [dimensionless]
                    eta - lifting efficiency. Use to indicate effect of surfaces
                    ahead of the lifting surface [dimensionless]
                fuselage - a data dictionary with the fields:
                    x_root_quarter_chord - x coordinate of the quarter-chord of 
                    the wing root (here, the wing root is where the wing 
                    intersects the body) [meters]
                    w_max - maximum width of the fuselage [meters]
                    length - length of the fuselage [meters]
            mach - flight Mach number
    
        Outputs:
            cm_alpha - a single float value: The static longidutinal stability
            derivative (d(Cm_cg)/d(alpha))
                
        Assumptions:
            -This method assumes a tube-and-wing configuration
            -April 8, 2014 - The current version only accounts for the effect of
            downwash on the lift curve slopes of lifting surfaces behind other
            lifting surfaces by an efficiency factor.
    """   

    # Unpack inputs
    Sref  = geometry.reference_area
<<<<<<< HEAD
    mac   = geometry.Wings['Main Wing'].Chords.mean_aerodynamic
    C_Law = conditions.lift_curve_slope
    x_cg  = configuration.mass_props.pos_cg[0]
    x_rqc = geometry.Wings['Main Wing'].origin[0]
    w_f   = geometry.Fuselages.Fuselage.width
    l_f   = geometry.Fuselages.Fuselage.Lengths.total
=======
    mac   = geometry.wings['Main Wing'].chords.mean_aerodynamic
    C_Law = conditions.lift_curve_slope
    x_cg  = configuration.mass_properties.center_of_gravity[0]
    x_rqc = geometry.wings['Main Wing'].origin[0]
    w_f   = geometry.fuselages.Fuselage.width
    l_f   = geometry.fuselages.Fuselage.lengths.total
>>>>>>> 80a33a9b
    M     = mach
    
    #Evaluate the effect of each lifting surface in turn
    CmAlpha_surf = []
    for surf in geometry.wings:
        #Unpack inputs
<<<<<<< HEAD
        s         = surf.Areas.reference
=======
        s         = surf.areas.reference
>>>>>>> 80a33a9b
        x_surf    = surf.origin[0]
        x_ac_surf = surf.aerodynamic_center[0]
        eta       = surf.eta
        downw     = 1 - surf.ep_alpha
        CL_alpha  = surf.CL_alpha
        #Calculate Cm_alpha contributions
        l_surf    = x_surf + x_ac_surf - x_cg
        Cma       = -l_surf*s/(mac*Sref)*(CL_alpha)*eta*downw
        CmAlpha_surf.append(Cma)
        #For debugging
        #print "Cmalpha_surf: {:.4f}".format(Cma)
    
    #Evaluate the effect of the fuselage on the stability derivative
    p  = x_rqc/l_f
    Kf = 1.5012*p**2. + 0.538*p + 0.0331
    CmAlpha_body = Kf*w_f**2*l_f/Sref/mac   #NEGLECTS TAIL EFFECT ON CL_ALPHA
    
    cm_alpha = sum(CmAlpha_surf) + CmAlpha_body
    
    return cm_alpha

# ----------------------------------------------------------------------
#   Module Tests
# ----------------------------------------------------------------------
# this will run from command line, put simple tests for your code here
if __name__ == '__main__':
    from SUAVE.Methods.Flight_Dynamics.Static_Stability.Approximations.Supporting_Functions.extend_to_ref_area import extend_to_ref_area
    #Parameters Required
    #Using values for a Boeing 747-200  
    wing                = SUAVE.Components.Wings.Wing()
    wing.area           = 5500.0 * Units.feet**2
    wing.span           = 196.0  * Units.feet
    wing.sweep_le       = 42.0   * Units.deg
    wing.taper          = 14.7/54.5
    wing.aspect_ratio   = wing.span**2/wing.area
    wing.symmetric      = True
    wing.x_LE           = 58.6   * Units.feet
    wing.x_ac_LE        = 112. * Units.feet - wing.x_LE
    wing.eta            = 1.0
    wing.downwash_adj   = 1.0
    
    Mach                    = 0.198
    reference               = SUAVE.Structure.Container()
    reference.area          = wing.area
    reference.mac           = 27.3 * Units.feet
    reference.CL_alpha_wing = datcom(wing,Mach) 
    wing.CL_alpha           = reference.CL_alpha_wing
    
    horizontal          = SUAVE.Components.Wings.Wing()
    horizontal.area     = 1490.55* Units.feet**2
    horizontal.span     = 71.6   * Units.feet
    horizontal.sweep_le = 44.0   * Units.deg
    horizontal.taper    = 7.5/32.6
    horizontal.aspect_ratio = horizontal.span**2/horizontal.area
    horizontal.x_LE     = 187.0  * Units.feet
    horizontal.symmetric= True
    horizontal.eta      = 0.95
    horizontal.downwash_adj = 1.0 - 2.0*reference.CL_alpha_wing/np.pi/wing.aspect_ratio
    horizontal.x_ac_LE  = trapezoid_ac_x(horizontal)
    horizontal.CL_alpha = datcom(horizontal,Mach) 
    
    Lifting_Surfaces    = []
    Lifting_Surfaces.append(wing)
    Lifting_Surfaces.append(horizontal)
    
    fuselage            = SUAVE.Components.Fuselages.Fuselage()
    fuselage.x_root_quarter_chord = 77.0 * Units.feet
    fuselage.length     = 229.7  * Units.feet
    fuselage.w_max      = 20.9   * Units.feet 
    
    aircraft                  = SUAVE.Vehicle()
    aircraft.reference        = reference
    aircraft.Lifting_Surfaces = Lifting_Surfaces
    aircraft.fuselage         = fuselage
    aircraft.mass_properties.center_of_gravity[0] = 112. * Units.feet    
    
    #Method Test
    print '<<Test run of the taw_cmalpha() method>>'
    print 'Boeing 747 at Mach {0}'.format(Mach)
    
    cm_a = taw_cmalpha(aircraft,Mach)
    
    expected = -1.45
    print 'Cm_alpha       = {0:.4f}'.format(cm_a)
    print 'Expected value = {}'.format(expected)
    print 'Percent Error  = {0:.2f}%'.format(100.0*(cm_a-expected)/expected)
    print 'Static Margin  = {0:.4f}'.format(-cm_a/reference.CL_alpha_wing)
    print ' '<|MERGE_RESOLUTION|>--- conflicted
+++ resolved
@@ -70,32 +70,20 @@
 
     # Unpack inputs
     Sref  = geometry.reference_area
-<<<<<<< HEAD
-    mac   = geometry.Wings['Main Wing'].Chords.mean_aerodynamic
-    C_Law = conditions.lift_curve_slope
-    x_cg  = configuration.mass_props.pos_cg[0]
-    x_rqc = geometry.Wings['Main Wing'].origin[0]
-    w_f   = geometry.Fuselages.Fuselage.width
-    l_f   = geometry.Fuselages.Fuselage.Lengths.total
-=======
     mac   = geometry.wings['Main Wing'].chords.mean_aerodynamic
     C_Law = conditions.lift_curve_slope
     x_cg  = configuration.mass_properties.center_of_gravity[0]
     x_rqc = geometry.wings['Main Wing'].origin[0]
     w_f   = geometry.fuselages.Fuselage.width
     l_f   = geometry.fuselages.Fuselage.lengths.total
->>>>>>> 80a33a9b
+
     M     = mach
     
     #Evaluate the effect of each lifting surface in turn
     CmAlpha_surf = []
     for surf in geometry.wings:
         #Unpack inputs
-<<<<<<< HEAD
-        s         = surf.Areas.reference
-=======
         s         = surf.areas.reference
->>>>>>> 80a33a9b
         x_surf    = surf.origin[0]
         x_ac_surf = surf.aerodynamic_center[0]
         eta       = surf.eta
