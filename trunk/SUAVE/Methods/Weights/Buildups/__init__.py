## @defgroup Methods-Weights-Buildups Buildups
# Buildup weight methods provide weight breakdowns for vehicles based on part-by-part
# sizing.
# @ingroup Methods-Weights

<<<<<<< HEAD

import EVTOL
import Electric_Helicopter
import Electric_Stopped_Rotor
import Electric_Tiltrotor
import Common
=======
from . import Electric_Multicopter
from . import Electric_Lift_Cruise
from . import Electric_Vectored_Thrust
from . import Common
>>>>>>> 93ef42ae
<|MERGE_RESOLUTION|>--- conflicted
+++ resolved
@@ -3,16 +3,8 @@
 # sizing.
 # @ingroup Methods-Weights
 
-<<<<<<< HEAD
-
-import EVTOL
-import Electric_Helicopter
-import Electric_Stopped_Rotor
-import Electric_Tiltrotor
-import Common
-=======
+from . import eVTOL 
 from . import Electric_Multicopter
 from . import Electric_Lift_Cruise
 from . import Electric_Vectored_Thrust
-from . import Common
->>>>>>> 93ef42ae
+from . import Common 