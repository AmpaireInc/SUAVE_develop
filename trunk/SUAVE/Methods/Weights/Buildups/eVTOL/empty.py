## @ingroup Methods-Weights-Buildups-eVTOL
# empty.py
#
# Created:    Apr, 2019, J. Smart
# Modified:   July, 2021, R. Erhard

#-------------------------------------------------------------------------------
# Imports
#-------------------------------------------------------------------------------
import SUAVE
from SUAVE.Core import Units, Data

from SUAVE.Methods.Weights.Buildups.Common.fuselage import fuselage
from SUAVE.Methods.Weights.Buildups.Common.prop import prop
from SUAVE.Methods.Weights.Buildups.Common.wiring import wiring
from SUAVE.Methods.Weights.Buildups.Common.wing import wing
<<<<<<< HEAD
from SUAVE.Components.Energy.Converters import Propeller
=======
from SUAVE.Components.Energy.Converters import Propeller, Lift_Rotor
>>>>>>> a3b8af42
from SUAVE.Components.Energy.Networks import Battery_Propeller
from SUAVE.Components.Energy.Networks import Lift_Cruise

import numpy as np

#-------------------------------------------------------------------------------
# Empty
#-------------------------------------------------------------------------------

## @ingroup Methods-Weights-Buildups-eVTOL

def empty(config,
          contingency_factor            = 1.1,
          speed_of_sound                = 340.294,
          max_tip_mach                  = 0.65,
          disk_area_factor              = 1.15,
          safety_factor                 = 1.5,
          max_thrust_to_weight_ratio    = 1.1,
          max_g_load                    = 3.8,
          motor_efficiency              = 0.85 * 0.98):

    """mass = SUAVE.Methods.Weights.Buildups.EVTOL.empty(
            config,
            speed_of_sound                = 340.294,
            max_tip_mach                  = 0.65,
            disk_area_factor              = 1.15,
            max_thrust_to_weight_ratio    = 1.1,
            motor_efficiency              = 0.85 * 0.98)

        Calculates the empty vehicle mass for an EVTOL-type aircraft including seats,
        avionics, servomotors, ballistic recovery system, rotor and hub assembly,
        transmission, and landing gear. Incorporates the results of the following
        common-use buildups:

            fuselage.py
            prop.py
            wing.py
            wiring.py

        Sources:
        Project Vahana Conceptual Trade Study
        https://github.com/VahanaOpenSource


        Inputs:

            config:                     SUAVE Config Data Stucture
            speed_of_sound:             Local Speed of Sound                [m/s]
            max_tip_mach:               Allowable Tip Mach Number           [Unitless]
            disk_area_factor:           Inverse of Disk Area Efficiency     [Unitless]
            max_thrust_to_weight_ratio: Allowable Thrust to Weight Ratio    [Unitless]
            motor_efficiency:           Motor Efficiency                    [Unitless]

        Outpus:

            outputs:                    Data Dictionary of Component Masses [kg]

        Output data dictionary has the following book-keeping hierarchical structure:

            Output
                Total.
                    Empty.
                        Structural.
                            Fuselage
                            Wings
                            Landing Gear
                            Rotors
                            Hubs
                        Seats
                        Battery
                        Motors
                        Servo
                    Systems.
                        Avionics
                        ECS               - Environmental Control System
                        BRS               - Ballistic Recovery System
                        Wiring            - Aircraft Electronic Wiring
                    Payload

    """

    # Set up data structures for SUAVE weight methods
    output                   = Data()
    output.lift_rotors       = 0.0
    output.propellers        = 0.0
    output.lift_rotor_motors = 0.0
    output.propeller_motors  = 0.0
    output.battery           = 0.0
    output.payload           = 0.0
    output.servos            = 0.0
    output.hubs              = 0.0
    output.BRS               = 0.0

    config.payload.passengers                      = SUAVE.Components.Physical_Component()
    config.payload.baggage                         = SUAVE.Components.Physical_Component()
    config.payload.cargo                           = SUAVE.Components.Physical_Component()
    control_systems                                = SUAVE.Components.Physical_Component()
    electrical_systems                             = SUAVE.Components.Physical_Component()
    furnishings                                    = SUAVE.Components.Physical_Component()
    air_conditioner                                = SUAVE.Components.Physical_Component()
    fuel                                           = SUAVE.Components.Physical_Component()
    apu                                            = SUAVE.Components.Physical_Component()
    hydraulics                                     = SUAVE.Components.Physical_Component()
    avionics                                       = SUAVE.Components.Energy.Peripherals.Avionics()
    optionals                                      = SUAVE.Components.Physical_Component()

    # assign components to vehicle
    config.systems.control_systems                 = control_systems
    config.systems.electrical_systems              = electrical_systems
    config.systems.avionics                        = avionics
    config.systems.furnishings                     = furnishings
    config.systems.air_conditioner                 = air_conditioner
    config.systems.fuel                            = fuel
    config.systems.apu                             = apu
    config.systems.hydraulics                      = hydraulics
    config.systems.optionals                       = optionals


    #-------------------------------------------------------------------------------
    # Fixed Weights
    #-------------------------------------------------------------------------------
    MTOW                = config.mass_properties.max_takeoff
    output.seats        = config.passengers * 15.   * Units.kg
    output.passengers   = config.passengers * 70.   * Units.kg
    output.avionics     = 15.                       * Units.kg
    output.landing_gear = MTOW * 0.02               * Units.kg
    output.ECS          = config.passengers * 7.    * Units.kg

    # Inputs and other constants
    tipMach        = max_tip_mach
    k              = disk_area_factor
    ToverW         = max_thrust_to_weight_ratio
    eta            = motor_efficiency
    rho_ref        = 1.225
    maxVTip        = speed_of_sound * tipMach         # Prop Tip Velocity
    maxLift        = MTOW * ToverW * 9.81             # Maximum Thrust
    AvgBladeCD     = 0.012                            # Average Blade CD

    # Select a length scale depending on what kind of vehicle this is
    length_scale = 1.
    nose_length  = 0.

    # Check if there is a fuselage
    C =  SUAVE.Components
    if len(config.fuselages) == 0.:
        for w  in config.wings:
            if isinstance(w ,C.Wings.Main_Wing):
                b = w.chords.root
                if b>length_scale:
                    length_scale = b
                    nose_length  = 0.25*b
    else:
        for fuse in config.fuselages:
            nose   = fuse.lengths.nose
            length = fuse.lengths.total
            if length > length_scale:
                length_scale = length
                nose_length  = nose

    #-------------------------------------------------------------------------------
    # Environmental Control System
    #-------------------------------------------------------------------------------
    config.systems.air_conditioner.origin[0][0]          = 0.51 * length_scale
    config.systems.air_conditioner.mass_properties.mass  = output.ECS

    #-------------------------------------------------------------------------------
    # Network Weight
    #-------------------------------------------------------------------------------
    for network in config.networks:

        #-------------------------------------------------------------------------------
        # Battery Weight
        #-------------------------------------------------------------------------------
        network.battery.origin[0][0]                                   = 0.51 * length_scale
        network.battery.mass_properties.center_of_gravity[0][0]        = 0.0
        output.battery                                                += network.battery.mass_properties.mass * Units.kg

        #-------------------------------------------------------------------------------
        # Payload Weight
        #-------------------------------------------------------------------------------
        network.payload.origin[0][0]                                   = 0.51 * length_scale
        network.payload.mass_properties.center_of_gravity[0][0]        = 0.0
        output.payload                                                += network.payload.mass_properties.mass * Units.kg

        #-------------------------------------------------------------------------------
        # Avionics Weight
        #-------------------------------------------------------------------------------
        network.avionics.origin[0][0]                                  = 0.4 * nose_length
        network.avionics.mass_properties.center_of_gravity[0][0]       = 0.0
        network.avionics.mass_properties.mass                          = output.avionics


        #-------------------------------------------------------------------------------
        # Servo, Hub and BRS Weights
        #-------------------------------------------------------------------------------

        lift_rotor_hub_weight   = 4.   * Units.kg
        prop_hub_weight         = MTOW * 0.02

        lift_rotor_BRS_weight   = 16.  * Units.kg 

        #-------------------------------------------------------------------------------
        # Rotor, Propeller, parameters for sizing
        #-------------------------------------------------------------------------------
        if isinstance(network, Lift_Cruise):
            # Total number of rotors and propellers
            nLiftRotors   = network.number_of_lift_rotor_engines
            nThrustProps  = network.number_of_propeller_engines
            props         = network.propellers
            rots          = network.lift_rotors
            prop_motors   = network.propeller_motors
<<<<<<< HEAD
            rot_motors    = network.lift_rotor_motors 
            nProps        = int(nLiftRotors + nThrustProps)

        elif isinstance(network, Battery_Propeller):
            # Total number of rotors and propellers
            prop_key = list(network.propellers.keys())[0]
            if type(network.propellers[prop_key]) == Propeller:
                nProps        = network.number_of_propeller_engines
                props         = network.propellers
                prop_motors   = network.propeller_motors 
                nThrustProps  = nProps
                nLiftRotors   = 0 
            else:  
                nProps        = network.number_of_propeller_engines
                rots          = network.propellers
                rot_motors    = network.propeller_motors 
                nThrustProps  = 0
                nLiftRotors   = nProps 
=======
            rot_motors    = network.lift_rotor_motors
>>>>>>> a3b8af42

        elif isinstance(network, Battery_Propeller): 
            props         = network.propellers 
            prop_motors   = network.propeller_motors          
            nThrustProps  = 0  
            nLiftRotors   = 0    
            nProps        = 0 
            for rot_idx in range(len(props.keys())):               
                if type(props[list(props.keys())[rot_idx]]) == Propeller: 
                    props          = network.propellers
                    nThrustProps  +=1
    
                elif type(props[list(props.keys())[rot_idx]]) == Lift_Rotor:    
                    nLiftRotors   +=1  
                    
            if (nThrustProps == 0) and (nLiftRotors != 0):
                network.lift_rotors           = network.propellers
                rot_motors                    = network.propeller_motors  
                network.identical_lift_rotors = network.number_of_propeller_engines
        else:
            raise NotImplementedError("""eVTOL weight buildup only supports the Battery Propeller and Lift Cruise energy networks.\n
            Weight buildup will not return information on propulsion system.""",RuntimeWarning)

        
        nProps  = int(nLiftRotors + nThrustProps)  
        if nProps > 1:
            prop_BRS_weight     = 16.   * Units.kg
        else:
            prop_BRS_weight     = 0.   * Units.kg

        prop_servo_weight  = 0.0

        if nThrustProps > 0: 
            for idx, propeller in enumerate(network.propellers):
                proprotor    = propeller
                propmotor    = prop_motors[list(prop_motors.keys())[idx]]
                rTip_ref     = proprotor.tip_radius
                bladeSol_ref = proprotor.blade_solidity

                if proprotor.variable_pitch:
                    prop_servo_weight  = 5.2  * Units.kg

                # Compute and add propeller weights
                propeller_mass                 = prop(proprotor, maxLift/5.) * Units.kg
                output.propellers             += propeller_mass
                output.propeller_motors       += propmotor.mass_properties.mass
                proprotor.mass_properties.mass = propeller_mass + prop_hub_weight + prop_servo_weight

        lift_rotor_servo_weight = 0.0
<<<<<<< HEAD
        if nLiftRotors > 0:
            if network.identical_lift_rotors:
                # Get reference properties for sizing from first lift_rotor (assumes identical)
                liftrotor    = rots[list(rots.keys())[0]]
                liftmotor    = rot_motors[list(rot_motors.keys())[0]]
=======
        if nLiftRotors > 0: 
            for idx, lift_rotor in enumerate(network.lift_rotors):
                liftrotor    = lift_rotor
                liftmotor    = rot_motors[list(rot_motors.keys())[idx]]
>>>>>>> a3b8af42
                rTip_ref     = liftrotor.tip_radius
                bladeSol_ref = liftrotor.blade_solidity


                if liftrotor.variable_pitch:
                    lift_rotor_servo_weight = 0.65 * Units.kg

                # Compute and add lift_rotor weights
                lift_rotor_mass                = prop(liftrotor, maxLift / max(nLiftRotors - 1, 1))  * Units.kg
                output.lift_rotors            += lift_rotor_mass
                output.lift_rotor_motors      += liftmotor.mass_properties.mass
                liftrotor.mass_properties.mass = lift_rotor_mass + lift_rotor_hub_weight + lift_rotor_servo_weight

        # Add associated weights
        output.servos += (nLiftRotors * lift_rotor_servo_weight + nThrustProps * prop_servo_weight)
        output.hubs   += (nLiftRotors * lift_rotor_hub_weight + nThrustProps * prop_hub_weight)
        output.BRS    += (prop_BRS_weight + lift_rotor_BRS_weight)

        maxLiftPower   = 1.15*maxLift*(k*np.sqrt(maxLift/(2*rho_ref*np.pi*rTip_ref**2)) +
                                           bladeSol_ref*AvgBladeCD/8*maxVTip**3/(maxLift/(rho_ref*np.pi*rTip_ref**2)))
        # Tail Rotor
        if nLiftRotors == 1: # this assumes that the vehicle is an electric helicopter with a tail rotor
            
            maxLiftOmega   = maxVTip/rTip_ref
            maxLiftTorque  = maxLiftPower / maxLiftOmega

            tailrotor = next(iter(network.lift_rotors))
            output.tail_rotor   = prop(tailrotor, 1.5*maxLiftTorque/(1.25*rTip_ref))*0.2 * Units.kg
            output.lift_rotors += output.tail_rotor

    # sum motor weight
    output.motors = output.lift_rotor_motors + output.propeller_motors

    #-------------------------------------------------------------------------------
    # Wing and Motor Wiring Weight
    #-------------------------------------------------------------------------------
    total_wing_weight   = 0.0
    total_wiring_weight = 0.0
    output.wings        = Data()
    output.wiring       = Data()

    for w in config.wings:
        if w.symbolic:
            wing_weight = 0
        else:
            wing_weight            = wing(w, config, maxLift/5, safety_factor= safety_factor, max_g_load =  max_g_load )
            wing_tag               = w.tag
            output.wings[wing_tag] = wing_weight
            w.mass_properties.mass = wing_weight

        total_wing_weight    = total_wing_weight + wing_weight

        # wiring weight
        wiring_weight        = wiring(w, config, maxLiftPower/(eta*nProps)) * Units.kg
        total_wiring_weight  = total_wiring_weight + wiring_weight

    output.wiring            = total_wiring_weight
    output.total_wing_weight = total_wing_weight

    #-------------------------------------------------------------------------------
    # Landing Gear Weight
    #-------------------------------------------------------------------------------
    if not hasattr(config.landing_gear, 'nose'):
        config.landing_gear.nose       = SUAVE.Components.Landing_Gear.Nose_Landing_Gear()
    config.landing_gear.nose.mass      = 0.0
    if not hasattr(config.landing_gear, 'main'):
        config.landing_gear.main       = SUAVE.Components.Landing_Gear.Main_Landing_Gear()
    config.landing_gear.main.mass      = output.landing_gear

    #-------------------------------------------------------------------------------
    # Fuselage  Weight
    #-------------------------------------------------------------------------------
    output.fuselage = fuselage(config) * Units.kg
    config.fuselages.fuselage.mass_properties.center_of_gravity[0][0] = .45*config.fuselages.fuselage.lengths.total
    config.fuselages.fuselage.mass_properties.mass                    =  output.fuselage + output.passengers + output.seats +\
                                                                         output.wiring + output.BRS

    #-------------------------------------------------------------------------------
    # Pack Up Outputs
    #-------------------------------------------------------------------------------
    output.structural = (output.lift_rotors + output.propellers + output.hubs +
                                 output.fuselage + output.landing_gear +output.total_wing_weight)*Units.kg

    output.empty      = (contingency_factor * (output.structural + output.seats + output.avionics +output.ECS +\
                        output.motors + output.servos + output.wiring + output.BRS) + output.battery) *Units.kg

    output.total      = output.empty + output.payload + output.passengers

    return output<|MERGE_RESOLUTION|>--- conflicted
+++ resolved
@@ -14,11 +14,7 @@
 from SUAVE.Methods.Weights.Buildups.Common.prop import prop
 from SUAVE.Methods.Weights.Buildups.Common.wiring import wiring
 from SUAVE.Methods.Weights.Buildups.Common.wing import wing
-<<<<<<< HEAD
-from SUAVE.Components.Energy.Converters import Propeller
-=======
 from SUAVE.Components.Energy.Converters import Propeller, Lift_Rotor
->>>>>>> a3b8af42
 from SUAVE.Components.Energy.Networks import Battery_Propeller
 from SUAVE.Components.Energy.Networks import Lift_Cruise
 
@@ -216,9 +212,11 @@
         #-------------------------------------------------------------------------------
 
         lift_rotor_hub_weight   = 4.   * Units.kg
-        prop_hub_weight         = MTOW * 0.02
-
-        lift_rotor_BRS_weight   = 16.  * Units.kg 
+        prop_hub_weight         = MTOW * 0.04  * Units.kg
+
+        lift_rotor_BRS_weight   = 16.  * Units.kg
+
+
 
         #-------------------------------------------------------------------------------
         # Rotor, Propeller, parameters for sizing
@@ -230,28 +228,7 @@
             props         = network.propellers
             rots          = network.lift_rotors
             prop_motors   = network.propeller_motors
-<<<<<<< HEAD
-            rot_motors    = network.lift_rotor_motors 
-            nProps        = int(nLiftRotors + nThrustProps)
-
-        elif isinstance(network, Battery_Propeller):
-            # Total number of rotors and propellers
-            prop_key = list(network.propellers.keys())[0]
-            if type(network.propellers[prop_key]) == Propeller:
-                nProps        = network.number_of_propeller_engines
-                props         = network.propellers
-                prop_motors   = network.propeller_motors 
-                nThrustProps  = nProps
-                nLiftRotors   = 0 
-            else:  
-                nProps        = network.number_of_propeller_engines
-                rots          = network.propellers
-                rot_motors    = network.propeller_motors 
-                nThrustProps  = 0
-                nLiftRotors   = nProps 
-=======
             rot_motors    = network.lift_rotor_motors
->>>>>>> a3b8af42
 
         elif isinstance(network, Battery_Propeller): 
             props         = network.propellers 
@@ -301,18 +278,10 @@
                 proprotor.mass_properties.mass = propeller_mass + prop_hub_weight + prop_servo_weight
 
         lift_rotor_servo_weight = 0.0
-<<<<<<< HEAD
-        if nLiftRotors > 0:
-            if network.identical_lift_rotors:
-                # Get reference properties for sizing from first lift_rotor (assumes identical)
-                liftrotor    = rots[list(rots.keys())[0]]
-                liftmotor    = rot_motors[list(rot_motors.keys())[0]]
-=======
         if nLiftRotors > 0: 
             for idx, lift_rotor in enumerate(network.lift_rotors):
                 liftrotor    = lift_rotor
                 liftmotor    = rot_motors[list(rot_motors.keys())[idx]]
->>>>>>> a3b8af42
                 rTip_ref     = liftrotor.tip_radius
                 bladeSol_ref = liftrotor.blade_solidity
 
