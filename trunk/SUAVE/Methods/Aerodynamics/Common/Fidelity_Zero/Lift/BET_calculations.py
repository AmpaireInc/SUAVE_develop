--- conflicted
+++ resolved
@@ -131,31 +131,11 @@
        piece      output of a step in tip loss calculation (needed for residual)   [-]
     """
     
-<<<<<<< HEAD
-    lamdaw            = jnp.array(r*Wa/(R*Wt))
-    lamdaw            = jnp.where(lamdaw<0.,0,lamdaw)
-    f                 = (B/2.)*(1.-r/R)/lamdaw
-    f                 = jnp.where(f<0.,0,f)
-    
-    piece             = jnp.exp(-f)
-    F                 = 2.*jnp.arccos(piece)/jnp.pi
-
-    Rtip = R
-    et1, et2, et3, maxat = 1,1,1,-jnp.inf
-    tipfactor = jnp.array( B/2.0*(  (Rtip/r)**et1 - 1  )**et2/lamdaw**et3)
-    tipfactor = jnp.where(tipfactor<=0,0,tipfactor) # This is also needed
-    Ftip      = jnp.where(tipfactor<=0,0,2.*jnp.arccos(jnp.exp(-tipfactor))/jnp.pi) # this extra where is for grad to keep from nan-ing
-
-    
-    F = Ftip
-    
-=======
     lamdaw = jnp.array(r*Wa/(R*Wt))
     lamdaw = jnp.where(lamdaw<=0.,0,lamdaw)
     f      = (B/2.)*(R/r - 1.)/lamdaw
     f      = jnp.where(f<=0.,0,f)
     piece  = jnp.exp(-f)
     F      = 2.*jnp.arccos(piece)/jnp.pi
->>>>>>> fdd11433
 
     return lamdaw, F, piece