## @ingroup Methods-Aerodynamics-Common-Fidelity_Zero-Lift
# BET_calculations.py
# 
# Created:  Jan 2022, R. Erhard
# Modified:       

import numpy as np
## @ingroup Methods-Aerodynamics-Common-Fidelity_Zero-Lift
def compute_airfoil_aerodynamics(beta,c,r,R,B,Wa,Wt,a,nu,a_loc,a_geo,cl_sur,cd_sur,ctrl_pts,Nr,Na,tc):
    """
    Cl, Cdval = compute_airfoil_aerodynamics( beta,c,r,R,B,
                                              Wa,Wt,a,nu,
                                              a_loc,a_geo,cl_sur,cd_sur,
                                              ctrl_pts,Nr,Na,tc )

    Computes the aerodynamic forces at sectional blade locations. If airfoil
    geometry and locations are specified, the forces are computed using the
    airfoil polar lift and drag surrogates, accounting for the local Reynolds
    number and local angle of attack.

    If the airfoils are not specified, an approximation is used.

    Assumptions:
    N/A

    Source:
    N/A

    Inputs:
       beta                       blade twist distribution                        [-]
       c                          chord distribution                              [-]
       r                          radius distribution                             [-]
       R                          tip radius                                      [-]
       B                          number of rotor blades                          [-]

       Wa                         axial velocity                                  [-]
       Wt                         tangential velocity                             [-]
       a                          speed of sound                                  [-]
       nu                         viscosity                                       [-]

       a_loc                      Locations of specified airfoils                 [-]
       a_geo                      Geometry of specified airfoil                   [-]
       cl_sur                     Lift Coefficient Surrogates                     [-]
       cd_sur                     Drag Coefficient Surrogates                     [-]
       ctrl_pts                   Number of control points                        [-]
       Nr                         Number of radial blade sections                 [-]
       Na                         Number of azimuthal blade stations              [-]
       tc                         Thickness to chord                              [-]

    Outputs:
       Cl                       Lift Coefficients                         [-]
       Cdval                    Drag Coefficients  (before scaling)       [-]
       alpha                    section local angle of attack             [rad]

    """

    alpha    = beta - np.arctan2(Wa,Wt)
    W        = (Wa*Wa + Wt*Wt)**0.5
    Ma       = W/a
    Re       = (W*c)/nu

    # If propeller airfoils are defined, use airfoil surrogate
    if a_loc != None:
        # Compute blade Cl and Cd distribution from the airfoil data
        dim_sur = len(cl_sur)
<<<<<<< HEAD
        # return the 2D Cl and CDval of shape (ctrl_pts, Nr, Na)
        Cl      = np.zeros((ctrl_pts,Nr,Na))
        Cdval   = np.zeros((ctrl_pts,Nr,Na))
        for jj in range(dim_sur):
            Cl_af           = cl_sur[a_geo[jj]](Re,alpha,grid=False)
            Cdval_af        = cd_sur[a_geo[jj]](Re,alpha,grid=False)
            locs            = np.where(np.array(a_loc) == jj )
            Cl[:,locs,:]    = Cl_af[:,locs,:]
            Cdval[:,locs,:] = Cdval_af[:,locs,:]

=======
        if use_2d_analysis:
            # return the 2D Cl and CDval of shape (ctrl_pts, Nr, Na)
            Cl      = np.zeros((ctrl_pts,Nr,Na))
            Cdval   = np.zeros((ctrl_pts,Nr,Na))
            for jj in range(dim_sur):
                Cl_af           = cl_sur[a_geo[jj]]((Re,alpha))
                Cdval_af        = cd_sur[a_geo[jj]]((Re,alpha))
                locs            = np.where(np.array(a_loc) == jj )
                Cl[:,locs,:]    = Cl_af[:,locs,:]
                Cdval[:,locs,:] = Cdval_af[:,locs,:]
        else:
            # return the 1D Cl and CDval of shape (ctrl_pts, Nr)
            Cl      = np.zeros((ctrl_pts,Nr))
            Cdval   = np.zeros((ctrl_pts,Nr))

            for jj in range(dim_sur):
                Cl_af         = cl_sur[a_geo[jj]]((Re,alpha))
                Cdval_af      = cd_sur[a_geo[jj]]((Re,alpha))
                locs          = np.where(np.array(a_loc) == jj )
                Cl[:,locs]    = Cl_af[:,locs]
                Cdval[:,locs] = Cdval_af[:,locs]
>>>>>>> c82045a6
    else:
        # Estimate Cl max
        Cl_max_ref = np.atleast_2d(-0.0009*tc**3 + 0.0217*tc**2 - 0.0442*tc + 0.7005).T
        Re_ref     = 9.*10**6
        Cl1maxp    = Cl_max_ref * ( Re / Re_ref ) **0.1

        # If not airfoil polar provided, use 2*pi as lift curve slope
        Cl = 2.*np.pi*alpha

        # By 90 deg, it's totally stalled.
        Cl[Cl>Cl1maxp]  = Cl1maxp[Cl>Cl1maxp] # This line of code is what changed the regression testing
        Cl[alpha>=np.pi/2] = 0.

        # Scale for Mach, this is Karmen_Tsien
        Cl[Ma[:,:]<1.] = Cl[Ma[:,:]<1.]/((1-Ma[Ma[:,:]<1.]*Ma[Ma[:,:]<1.])**0.5+((Ma[Ma[:,:]<1.]*Ma[Ma[:,:]<1.])/(1+(1-Ma[Ma[:,:]<1.]*Ma[Ma[:,:]<1.])**0.5))*Cl[Ma<1.]/2)

        # If the blade segments are supersonic, don't scale
        Cl[Ma[:,:]>=1.] = Cl[Ma[:,:]>=1.]

        #This is an atrocious fit of DAE51 data at RE=50k for Cd
        Cdval = (0.108*(Cl*Cl*Cl*Cl)-0.2612*(Cl*Cl*Cl)+0.181*(Cl*Cl)-0.0139*Cl+0.0278)*((50000./Re)**0.2)
        Cdval[alpha>=np.pi/2] = 2.


    # prevent zero Cl to keep Cd/Cl from breaking in BET
    Cl[Cl==0] = 1e-6

    return Cl, Cdval, alpha, Ma, W



def compute_inflow_and_tip_loss(r,R,Wa,Wt,B):
    """
    Computes the inflow, lamdaw, and the tip loss factor, F.

    Assumptions:
    N/A

    Source:
    N/A

    Inputs:
       r          radius distribution                                              [m]
       R          tip radius                                                       [m]
       Wa         axial velocity                                                   [m/s]
       Wt         tangential velocity                                              [m/s]
       B          number of rotor blades                                           [-]
                 
    Outputs:               
       lamdaw     inflow ratio                                                     [-]
       F          tip loss factor                                                  [-]
       piece      output of a step in tip loss calculation (needed for residual)   [-]
    """
    lamdaw            = r*Wa/(R*Wt)
    lamdaw[lamdaw<0.] = 0.
    f                 = (B/2.)*(1.-r/R)/lamdaw
    f[f<0.]           = 0.
    
    piece             = np.exp(-f)
    F                 = 2.*np.arccos(piece)/np.pi

    Rtip = R
    et1, et2, et3, maxat = 1,1,1,-np.inf
    tipfactor = B/2.0*(  (Rtip/r)**et1 - 1  )**et2/lamdaw**et3
    tipfactor[tipfactor<0.]   = 0.
    Ftip = 2.*np.arccos(np.exp(-tipfactor))/np.pi
    
    F = Ftip
    

    return lamdaw, F, piece<|MERGE_RESOLUTION|>--- conflicted
+++ resolved
@@ -63,40 +63,16 @@
     if a_loc != None:
         # Compute blade Cl and Cd distribution from the airfoil data
         dim_sur = len(cl_sur)
-<<<<<<< HEAD
         # return the 2D Cl and CDval of shape (ctrl_pts, Nr, Na)
         Cl      = np.zeros((ctrl_pts,Nr,Na))
         Cdval   = np.zeros((ctrl_pts,Nr,Na))
         for jj in range(dim_sur):
-            Cl_af           = cl_sur[a_geo[jj]](Re,alpha,grid=False)
-            Cdval_af        = cd_sur[a_geo[jj]](Re,alpha,grid=False)
+            Cl_af           = cl_sur[a_geo[jj]]((Re,alpha))
+            Cdval_af        = cd_sur[a_geo[jj]]((Re,alpha))
             locs            = np.where(np.array(a_loc) == jj )
             Cl[:,locs,:]    = Cl_af[:,locs,:]
             Cdval[:,locs,:] = Cdval_af[:,locs,:]
 
-=======
-        if use_2d_analysis:
-            # return the 2D Cl and CDval of shape (ctrl_pts, Nr, Na)
-            Cl      = np.zeros((ctrl_pts,Nr,Na))
-            Cdval   = np.zeros((ctrl_pts,Nr,Na))
-            for jj in range(dim_sur):
-                Cl_af           = cl_sur[a_geo[jj]]((Re,alpha))
-                Cdval_af        = cd_sur[a_geo[jj]]((Re,alpha))
-                locs            = np.where(np.array(a_loc) == jj )
-                Cl[:,locs,:]    = Cl_af[:,locs,:]
-                Cdval[:,locs,:] = Cdval_af[:,locs,:]
-        else:
-            # return the 1D Cl and CDval of shape (ctrl_pts, Nr)
-            Cl      = np.zeros((ctrl_pts,Nr))
-            Cdval   = np.zeros((ctrl_pts,Nr))
-
-            for jj in range(dim_sur):
-                Cl_af         = cl_sur[a_geo[jj]]((Re,alpha))
-                Cdval_af      = cd_sur[a_geo[jj]]((Re,alpha))
-                locs          = np.where(np.array(a_loc) == jj )
-                Cl[:,locs]    = Cl_af[:,locs]
-                Cdval[:,locs] = Cdval_af[:,locs]
->>>>>>> c82045a6
     else:
         # Estimate Cl max
         Cl_max_ref = np.atleast_2d(-0.0009*tc**3 + 0.0217*tc**2 - 0.0442*tc + 0.7005).T
