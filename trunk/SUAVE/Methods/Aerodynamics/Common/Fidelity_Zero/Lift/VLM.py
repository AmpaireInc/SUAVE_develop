## @ingroup Methods-Aerodynamics-Common-Fidelity_Zero-Lift
# VLM.py
# 
# Created:  Oct 2020, E. Botero
#           

# ----------------------------------------------------------------------
#  Imports
# ----------------------------------------------------------------------

# package imports 
import numpy as np 
from SUAVE.Core import Data
from SUAVE.Methods.Aerodynamics.Common.Fidelity_Zero.Lift.compute_wing_induced_velocity      import compute_wing_induced_velocity
from SUAVE.Methods.Aerodynamics.Common.Fidelity_Zero.Lift.generate_wing_vortex_distribution  import generate_wing_vortex_distribution, compute_panel_area, compute_unit_normal
from SUAVE.Methods.Aerodynamics.Common.Fidelity_Zero.Lift.compute_RHS_matrix                 import compute_RHS_matrix 

# ----------------------------------------------------------------------
#  Vortex Lattice
# ----------------------------------------------------------------------

## @ingroup Methods-Aerodynamics-Common-Fidelity_Zero-Lift 
<<<<<<< HEAD
def VLM_subsonic(conditions,settings,geometry):
=======
def VLM(conditions,settings,geometry,initial_timestep_offset = 0 ,wake_development_time = 0.05 ):
>>>>>>> b262af86
    """Uses the vortex lattice method to compute the lift, induced drag and moment coefficients  

    Assumptions: None

    Source:
    1. Miranda, Luis R., Robert D. Elliot, and William M. Baker. "A generalized vortex 
    lattice method for subsonic and supersonic flow applications." (1977). (NASA CR)
    
    2. VORLAX Source Code

    Inputs:
    geometry.
       reference_area                          [m^2]
       wing.
         spans.projected                       [m]
         chords.root                           [m]
         chords.tip                            [m]
         sweeps.quarter_chord                  [radians]
         taper                                 [Unitless]
         twists.root                           [radians]
         twists.tip                            [radians]
         symmetric                             [Boolean]
         aspect_ratio                          [Unitless]
         areas.reference                       [m^2]
         vertical                              [Boolean]
         origin                                [m]
       fuselage.
        origin                                 [m]
        width                                  [m]
        heights.maximum                        [m]      
        lengths.nose                           [m]    
        lengths.tail                           [m]     
        lengths.total                          [m]     
        lengths.cabin                          [m]     
        fineness.nose                          [Unitless]
        fineness.tail                          [Unitless]
        
       settings.number_spanwise_vortices       [Unitless]
       settings.number_chordwise_vortices      [Unitless]
       settings.use_surrogate                  [Unitless]
       settings.propeller_wake_model           [Unitless]
       conditions.aerodynamics.angle_of_attack [radians]
       conditions.freestream.mach_number       [Unitless]
       
    Outputs:                                   
    CL                                         [Unitless]
    Cl                                         [Unitless]
    CDi                                        [Unitless]
    Cdi                                        [Unitless]
    CM                                         [Unitless]
    CP                                         [Unitless]

    Properties Used:
    N/A
    """ 
    
    # unpack settings
    n_sw       = settings.number_spanwise_vortices    
    n_cw       = settings.number_chordwise_vortices 
    pwm        = settings.propeller_wake_model
    ito        = settings.initial_timestep_offset
    nts        = settings.number_of_wake_timesteps 
    wdt        = settings.wake_development_time    
    Sref       = geometry.reference_area  

    # define point about which moment coefficient is computed
    if 'main_wing' in geometry.wings:
        c_bar      = geometry.wings['main_wing'].chords.mean_aerodynamic
        x_mac      = geometry.wings['main_wing'].aerodynamic_center[0] + geometry.wings['main_wing'].origin[0][0]
        z_mac      = geometry.wings['main_wing'].aerodynamic_center[2] + geometry.wings['main_wing'].origin[0][2]
    else:
        c_bar = 0.
        x_mac = 0.
        for wing in geometry.wings:
            if wing.vertical == False:
                if c_bar <= wing.chords.mean_aerodynamic:
                    c_bar = wing.chords.mean_aerodynamic
                    x_mac = wing.aerodynamic_center[0] + wing.origin[0][0]
                    z_mac = wing.aerodynamic_center[2] + wing.origin[0][2]

    x_cg       = geometry.mass_properties.center_of_gravity[0][0]
    z_cg       = geometry.mass_properties.center_of_gravity[0][2]
    if x_cg == 0.0:
        x_m = x_mac 
        z_m = z_mac
    else:
        x_m = x_cg
        z_m = z_cg

    aoa  = conditions.aerodynamics.angle_of_attack   # angle of attack  
    mach = conditions.freestream.mach_number         # mach number
    ones = np.atleast_2d(np.ones_like(mach)) 
    len_mach = len(mach)

    # generate vortex distribution 
    VD   = generate_wing_vortex_distribution(geometry,settings)  
    n_w  = VD.n_w    
    n_cp = VD.n_cp  

    # pack vortex distribution 
    geometry.vortex_distribution = VD

    # Build induced velocity matrix, C_mn
    C_mn, s, t, CHORD, RFLAG, ZETA = compute_wing_induced_velocity(VD,n_sw,n_cw,aoa,mach) 

    # Compute flow tangency conditions   
    inv_root_beta           = np.ones_like(mach)
    inv_root_beta[mach<1]   = 1/np.sqrt(1-mach[mach<1]**2)     
    inv_root_beta           = np.atleast_2d(inv_root_beta)

    phi   = np.arctan((VD.ZBC - VD.ZAC)/(VD.YBC - VD.YAC))*ones          # dihedral angle 
    delta = np.arctan((VD.ZC - VD.ZCH)/((VD.XC - VD.XCH)*inv_root_beta)) # mean camber surface angle 

    # Build Aerodynamic Influence Coefficient Matrix
    A =   np.multiply(C_mn[:,:,:,0],np.atleast_3d(np.sin(delta)*np.cos(phi))) \
        + np.multiply(C_mn[:,:,:,1],np.atleast_3d(np.cos(delta)*np.sin(phi))) \
        - np.multiply(C_mn[:,:,:,2],np.atleast_3d(np.cos(phi)*np.cos(delta)))   # validated from book eqn 7.42  

    # Build the vector 
    RHS  ,Vx_ind_total , Vz_ind_total , V_distribution , dt = compute_RHS_matrix(n_sw,n_cw,delta,phi,conditions,geometry,\
                                                                                 pwm,ito,wdt,nts )
    # Turn off sonic vortices when Mach>1
    RHS = RHS*RFLAG

    # Compute vortex strength  
    gamma = np.linalg.solve(A,RHS)

    # ---------------------------------------------------------------------------------------
<<<<<<< HEAD
    # STEP 10: Compute aerodynamic coefficients 
    # ------------------ ---------------------------------------------------------------------  
    n_w        = VD.n_w
    CS         = VD.CS*ones
    CS_w       = np.array(np.array_split(CS,n_w,axis=1)) 
    wing_areas = np.array(VD.wing_areas)
    X_M        = np.ones(n_cp)*x_m*ones
    CL_wing    = np.zeros(n_w)
    CDi_wing   = np.zeros(n_w) 
    Del_Y      = np.abs(VD.YB1 - VD.YA1)*ones  
    
    # Use split to divide u, w, gamma, and Del_y into more arrays
    u_n_w        = np.array(np.array_split(u,n_w,axis=1))  
    w_ind_n_w_sw = np.array(np.array_split(w_ind,n_w*n_sw,axis=1))    
    gamma_n_w    = np.array(np.array_split(gamma,n_w,axis=1))
    gamma_n_w_sw = np.array(np.array_split(gamma,n_w*n_sw,axis=1))
    Del_Y_n_w    = np.array(np.array_split(Del_Y,n_w,axis=1))
    Del_Y_n_w_sw = np.array(np.array_split(Del_Y,n_w*n_sw,axis=1)) 
    
    # --------------------------------------------------------------------------------------------------------
    # LIFT                                                                          
    # --------------------------------------------------------------------------------------------------------    
    # lift coefficients on each wing   
    L_wing            = np.sum(np.multiply(u_n_w+1,(gamma_n_w*Del_Y_n_w)),axis=2).T
    CL_wing           = L_wing/(0.5*wing_areas)
    
    # Calculate spanwise lift 
    spanwise_Del_y    = Del_Y_n_w_sw[:,:,0]
    spanwise_Del_y_w  = np.array(np.array_split(Del_Y_n_w_sw[:,:,0].T,n_w,axis = 1))
    
    cl_y              = (2*(np.sum(gamma_n_w_sw,axis=2)*spanwise_Del_y).T)/CS
    cl_y_w            = np.array(np.array_split(cl_y ,n_w,axis=1)) 
    
    # total lift and lift coefficient
    L                 = np.atleast_2d(np.sum(np.multiply((1+u),gamma*Del_Y),axis=1)).T 
    CL                = L/(0.5*Sref)   # validated form page 402-404, aerodynamics for engineers
    
    # --------------------------------------------------------------------------------------------------------
    # DRAG                                                                          
    # --------------------------------------------------------------------------------------------------------         
    # drag coefficients on each wing   
    w_ind_sw_w        = np.array(np.array_split(np.sum(w_ind_n_w_sw,axis = 2).T ,n_w,axis = 1))
    Di_wing           = np.sum(w_ind_sw_w*spanwise_Del_y_w*cl_y_w*CS_w,axis = 2) 
    CDi_wing          = Di_wing.T/(wing_areas)  
=======
    # STEP 10: Compute Pressure Coefficient
    # ------------------ --------------------------------------------------------------------

    # COMPUTE FREE-STREAM AND ONSET FLOW PARAMETERS. If yaw is ever added these equations would change
    B2     = np.tile((mach**2 - 1),n_cp)
    SINALF = np.tile(np.sin(aoa),n_cp)
    COSALF = np.tile(np.cos(aoa),n_cp)
    RNMAX  = n_cw*1.
    CHORD  = CHORD[:,0,:]
    t      = t[:,0,:]

    # COMPUTE LOAD COEFFICIENT
    GNET = gamma*COSALF*RNMAX/CHORD
    DCP  = 2*GNET
    CP   = DCP

    # ---------------------------------------------------------------------------------------
    # STEP 11: Compute aerodynamic coefficients 
    # ------------------ -------------------------------------------------------------------- 

    # Work panel by panel
    SURF = np.array(VD.wing_areas)
    SREF = Sref

    # Unpack coordinates 
    YAH = VD.YAH*ones
    ZAH = VD.ZAH*ones
    ZBH = VD.ZBH*ones    
    YBH = VD.YBH*ones
    XA1 = VD.XA1*ones
    XB1 = VD.XB1*ones
    ZA1 = VD.ZA1*ones
    ZB1 = VD.ZB1*ones    
    XA2 = VD.XA2*ones
    XB2 = VD.XB2*ones
    ZA1 = VD.ZA1*ones
    ZB1 = VD.ZB1*ones       
    ZA2 = VD.ZA2*ones
    ZB2 = VD.ZB2*ones    

    # Flip coordinates on the other side of the wing
    boolean = YBH<0. 
    XA1[boolean], XB1[boolean] = XB1[boolean], XA1[boolean]
    YAH[boolean], YBH[boolean] = YBH[boolean], YAH[boolean]

    # Leading edge sweep and trailing edge sweep. VORLAX does it panel by panel. This will be spanwise.
    TLE = t[:,0::n_cw]
    TLE = np.repeat(TLE,n_cw,axis=1)
    T2  = TLE**2
    STB = np.zeros_like(T2)
    STB[B2<T2] = np.sqrt(T2[B2<T2]-B2[B2<T2])
    STB = STB[:,0::n_cw]

    # Panel Dihedral Angle, using AH and BH location
    D   = np.sqrt((YAH-YBH)**2+(ZAH-ZBH)**2)

    SID = ((ZBH-ZAH)/D)[:,0::n_cw] # Just the LE values
    COD = ((YBH-YAH)/D)[:,0::n_cw] # Just the LE values

    # Now on to each strip
    PION = 2.0 /RNMAX
    ADC  = 0.5*PION

    # XLE = LOCATION OF FIRST VORTEX MIDPOINT IN FRACTION OF CHORD.
    XLE = 0.125 *PION

    # SINF REFERENCES THE LOAD CONTRIBUTION OF IRT-VORTEX TO THE
    # STRIP NOMINAL AREA, I.E., AREA OF STRIP ASSUMING CONSTANT
    # (CHORDWISE) HORSESHOE SPAN.    
    SINF = ADC * DCP # The horshoe span lengths have been removed

    # Split into chordwise strengths and sum into strips
    CNC = np.array(np.split(np.reshape(SINF,(-1,n_cw)).sum(axis=1),len(mach)))

    # COMPUTE SLOPE (TX) WITH RESPECT TO X-AXIS AT LOAD POINTS BY INTER
    # POLATING BETWEEN CONTROL POINTS AND TAKING INTO ACCOUNT THE LOCAL
    # INCIDENCE.    
    RK   = np.tile(np.linspace(1,n_cw,n_cw),n_sw*n_w)*ones
    XX   = (RK - .75) *PION /2.0
    K    = 1*RK
    KX   = 1*K
    KX[K>1]   = K[K>1]-1
>>>>>>> b262af86
    
    RKX = KX
    X1  = (RKX - .25) *PION /2.0
    X2  = (RKX + .75) *PION /2.0

    X1c  = (XA1+XB1)/2
    X2c  = (XA2+XB2)/2
    Z1c  = (ZA1+ZB1)/2
    Z2c  = (ZA2+ZB2)/2

    SLOPE = (Z2c-Z1c)/(X2c-X1c)

    # This section takes differences for F1 and F2 based on the slopes
    all_aft_indices = np.linspace(1,(n_w*n_cw*n_sw),(n_w*n_cw*n_sw),dtype=int)
    all_for_indices = all_aft_indices-1

    mask1 = np.ones_like(all_aft_indices,dtype=bool)
    mask1[n_cw-1::n_cw] = False

    aft_indices = all_aft_indices[mask1]
    for_indices = all_for_indices[mask1]

    F1 = SLOPE
    F1[:,aft_indices] = SLOPE[:,for_indices]

    F2 = np.zeros_like(SLOPE)
    F2[:,for_indices] = SLOPE[:,aft_indices]

    # Now fill in the LE values for F2
    mask2 = np.zeros_like(all_aft_indices,dtype=bool)
    mask3 = np.zeros_like(all_aft_indices,dtype=bool)

    mask2[0::n_cw] = True
    mask3[1::n_cw] = True

    F2[:,all_for_indices[mask2]] = SLOPE[:,all_for_indices[mask3]] 

    TANX = (XX-X2)/(X1-X2)*F1 +(XX-X1)/(X2-X1)*F2
    TX   = TANX - ZETA
    CAXL = -SINF*TX/(1.0+TX**2) # These are the axial forces on each panel
    BMLE = (XLE-XX)*SINF        # These are moment on each panel

    # Sum onto the panel
    CAXL = np.array(np.split(np.reshape(CAXL,(-1,n_cw)).sum(axis=1),len_mach))
    BMLE = np.array(np.split(np.reshape(BMLE,(-1,n_cw)).sum(axis=1),len_mach))

    XX = XLE
       
    DCP_LE = DCP[:,0::n_cw]
    
    # Leading edge suction multiplier. See documentation. This is a negative integer if used
    # Default to 1 unless specified otherwise
    SPC  = np.ones_like(DCP_LE)
    
    # If the vehicle is subsonic and there is vortex lift enabled then SPC changes to -1
    VL   = np.repeat(VD.vortex_lift,n_sw)
    m_b  = np.atleast_2d(mach[:,0]<1.)
    SPC_cond = VL*m_b.T
    SPC[SPC_cond] = -1.
    
    CLE  = 0.5* DCP_LE *np.sqrt(XX)
    CSUC = 0.5*np.pi*np.abs(SPC)*(CLE**2)*STB

    # SLE is slope at leading edge
    SLE  = SLOPE[:,0::n_cw]
    ZETA = ZETA[:,0::n_cw]
    XCOS = 1./np.sqrt(1+(SLE-ZETA)**2)
    XSIN = (SLE-ZETA)*XCOS
    TFX  =  1*XCOS
    TFZ  = -1*XSIN

    # If a negative number is used for SPC a different correction is used. See VORLAX documentation for Lan reference
    TFX[SPC<0] = XSIN[SPC<0]*np.sign(DCP_LE)[SPC<0]
    TFZ[SPC<0] = np.abs(XCOS)[SPC<0]*np.sign(DCP_LE)[SPC<0]

    CAXL = CAXL -TFX*CSUC

    # Add a dimension into the suction to be chordwise
    T2_LE = T2[:,0::n_cw]
    CNC   = CNC + CSUC*np.sqrt(1+T2_LE)*TFZ

    # FCOS AND FSIN ARE THE COSINE AND SINE OF THE ANGLE BETWEEN
    # THE CHORDLINE OF THE IR-STRIP AND THE X-AXIS    
    FCOS = 1./np.sqrt(1.+ ZETA*ZETA)
    FSIN = FCOS*ZETA

    # BFX, BFY, AND BFZ ARE THE COMPONENTS ALONG THE BODY AXES
    # OF THE STRIP FORCE CONTRIBUTION.
    BFX = -  CNC *FSIN + CAXL *FCOS
    BFY = - (CNC *FCOS + CAXL *FSIN) *SID
    BFZ =   (CNC *FCOS + CAXL *FSIN) *COD

    # CONVERT CNC FROM CN INTO CNC (COEFF. *CHORD).
    CHORD_strip = CHORD[:,0::n_cw]
    CNC  = CNC  * CHORD_strip
    BMLE = BMLE * CHORD_strip

    # BMX, BMY, AND BMZ ARE THE COMPONENTS ALONG THE BODY AXES
    # OF THE STRIP MOMENT (ABOUT MOM. REF. POINT) CONTRIBUTION.
    X      = ((VD.XAH+VD.XBH)/2)[0::n_cw]  # These are all LE values
    Y      = ((VD.YAH+VD.YBH)/2)[0::n_cw]  # These are all LE values
    Z      = ((VD.ZAH+VD.ZBH)/2)[0::n_cw]  # These are all LE values
    SINALF = SINALF[:,0::n_cw] # These are all LE values
    COSALF = COSALF[:,0::n_cw] # These are all LE values
    XBAR   = np.ones(n_sw*n_w) * x_m
    ZBAR   = np.ones(n_sw*n_w) * z_m
    BMX    = BFZ * Y - BFY * (Z - ZBAR)
    BMX    = BMX
    BMY    = BMLE * COD + BFX * (Z - ZBAR) - BFZ * (X - XBAR)
    CDC    = BFZ * SINALF +  BFX * COSALF
    CDC    = CDC * CHORD_strip

    ES    = 2*s[:,0,:]
    ES    = ES[:,0::n_cw]
    STRIP = ES *CHORD_strip
    LIFT  = (BFZ *COSALF - BFX *SINALF)*STRIP
    DRAG  = CDC*ES 

    MOMENT = STRIP *BMY

    # Now calculate the coefficients for each wing and in total
    cl_y     = LIFT/CHORD_strip/ES
    cdi_y    = DRAG/CHORD_strip/ES
    CL_wing  = np.array(np.split(np.reshape(LIFT,(-1,n_sw)).sum(axis=1),len(mach)))/SURF
    CDi_wing = np.array(np.split(np.reshape(DRAG,(-1,n_sw)).sum(axis=1),len(mach)))/SURF
    CL       = np.atleast_2d(np.sum(LIFT,axis=1)/SREF).T
    CDi      = np.atleast_2d(np.sum(DRAG,axis=1)/SREF).T
    CM       = np.atleast_2d(np.sum(MOMENT,axis=1)/SREF).T/c_bar

    Velocity_Profile = Data()
    Velocity_Profile.Vx_ind   = Vx_ind_total
    Velocity_Profile.Vz_ind   = Vz_ind_total
    Velocity_Profile.V        = V_distribution 
    Velocity_Profile.dt       = dt
    
    Cl_y            = np.swapaxes(np.array(np.array_split(cl_y,n_w,axis=1)),0,1) 
    Cdi_y           = np.swapaxes(np.array(np.array_split(cdi_y,n_w,axis=1)),0,1) 
    
    alpha_i = np.arctan(Cdi_y/Cl_y) 
    
    return CL, CDi, CM, CL_wing, CDi_wing, Cl_y, Cdi_y, alpha_i,  CP, Velocity_Profile    <|MERGE_RESOLUTION|>--- conflicted
+++ resolved
@@ -20,11 +20,7 @@
 # ----------------------------------------------------------------------
 
 ## @ingroup Methods-Aerodynamics-Common-Fidelity_Zero-Lift 
-<<<<<<< HEAD
-def VLM_subsonic(conditions,settings,geometry):
-=======
 def VLM(conditions,settings,geometry,initial_timestep_offset = 0 ,wake_development_time = 0.05 ):
->>>>>>> b262af86
     """Uses the vortex lattice method to compute the lift, induced drag and moment coefficients  
 
     Assumptions: None
@@ -153,52 +149,6 @@
     gamma = np.linalg.solve(A,RHS)
 
     # ---------------------------------------------------------------------------------------
-<<<<<<< HEAD
-    # STEP 10: Compute aerodynamic coefficients 
-    # ------------------ ---------------------------------------------------------------------  
-    n_w        = VD.n_w
-    CS         = VD.CS*ones
-    CS_w       = np.array(np.array_split(CS,n_w,axis=1)) 
-    wing_areas = np.array(VD.wing_areas)
-    X_M        = np.ones(n_cp)*x_m*ones
-    CL_wing    = np.zeros(n_w)
-    CDi_wing   = np.zeros(n_w) 
-    Del_Y      = np.abs(VD.YB1 - VD.YA1)*ones  
-    
-    # Use split to divide u, w, gamma, and Del_y into more arrays
-    u_n_w        = np.array(np.array_split(u,n_w,axis=1))  
-    w_ind_n_w_sw = np.array(np.array_split(w_ind,n_w*n_sw,axis=1))    
-    gamma_n_w    = np.array(np.array_split(gamma,n_w,axis=1))
-    gamma_n_w_sw = np.array(np.array_split(gamma,n_w*n_sw,axis=1))
-    Del_Y_n_w    = np.array(np.array_split(Del_Y,n_w,axis=1))
-    Del_Y_n_w_sw = np.array(np.array_split(Del_Y,n_w*n_sw,axis=1)) 
-    
-    # --------------------------------------------------------------------------------------------------------
-    # LIFT                                                                          
-    # --------------------------------------------------------------------------------------------------------    
-    # lift coefficients on each wing   
-    L_wing            = np.sum(np.multiply(u_n_w+1,(gamma_n_w*Del_Y_n_w)),axis=2).T
-    CL_wing           = L_wing/(0.5*wing_areas)
-    
-    # Calculate spanwise lift 
-    spanwise_Del_y    = Del_Y_n_w_sw[:,:,0]
-    spanwise_Del_y_w  = np.array(np.array_split(Del_Y_n_w_sw[:,:,0].T,n_w,axis = 1))
-    
-    cl_y              = (2*(np.sum(gamma_n_w_sw,axis=2)*spanwise_Del_y).T)/CS
-    cl_y_w            = np.array(np.array_split(cl_y ,n_w,axis=1)) 
-    
-    # total lift and lift coefficient
-    L                 = np.atleast_2d(np.sum(np.multiply((1+u),gamma*Del_Y),axis=1)).T 
-    CL                = L/(0.5*Sref)   # validated form page 402-404, aerodynamics for engineers
-    
-    # --------------------------------------------------------------------------------------------------------
-    # DRAG                                                                          
-    # --------------------------------------------------------------------------------------------------------         
-    # drag coefficients on each wing   
-    w_ind_sw_w        = np.array(np.array_split(np.sum(w_ind_n_w_sw,axis = 2).T ,n_w,axis = 1))
-    Di_wing           = np.sum(w_ind_sw_w*spanwise_Del_y_w*cl_y_w*CS_w,axis = 2) 
-    CDi_wing          = Di_wing.T/(wing_areas)  
-=======
     # STEP 10: Compute Pressure Coefficient
     # ------------------ --------------------------------------------------------------------
 
@@ -281,7 +231,6 @@
     K    = 1*RK
     KX   = 1*K
     KX[K>1]   = K[K>1]-1
->>>>>>> b262af86
     
     RKX = KX
     X1  = (RKX - .25) *PION /2.0
