## @ingroup Methods-Aerodynamics-Common-Fidelity_Zero-Lift
# generate_vortex_distribution.py
# 
# Created:  May 2018, M. Clarke
# Modified: Apr 2020, M. Clarke
#           Jun 2021, A. Blaufox

# ----------------------------------------------------------------------
#  Imports
# ----------------------------------------------------------------------

# package imports 
import jax.numpy as jnp
import numpy as np
from jax import jit, lax
from jax.lax import dynamic_update_slice as DUS

from SUAVE.Core import  Data
from SUAVE.Components.Wings import All_Moving_Surface
from SUAVE.Components.Fuselages import Fuselage
from SUAVE.Components.Nacelles  import Nacelle
from SUAVE.Methods.Aerodynamics.Common.Fidelity_Zero.Lift.generate_VD_helpers import postprocess_VD
from SUAVE.Methods.Aerodynamics.Common.Fidelity_Zero.Lift.make_VLM_wings import make_VLM_wings
from SUAVE.Methods.Geometry.Two_Dimensional.Cross_Section.Airfoil.import_airfoil_geometry\
     import import_airfoil_geometry

from SUAVE.Methods.Aerodynamics.Common.Fidelity_Zero.Lift.deflect_control_surface import deflect_control_surface

# ----------------------------------------------------------------------
#  Generate Vortex Distribution
# ----------------------------------------------------------------------
## @ingroup Methods-Aerodynamics-Common-Fidelity_Zero-Lift
@jit
def generate_vortex_distribution(geometry,settings):
    ''' Compute the coordinates of panels, vortices , control points
    and geometry used to build the influence coefficient matrix. A 
    different discretization (n_sw and n_cw) may be defined for each type
    of major section (wings and fuselages). 
    
    Control surfaces are modelled as wings, but adapt their panel density 
    to that of the area in which they reside on their own wing.   

    Assumptions: 
    Below is a schematic of the coordinates of an arbitrary panel  
    
    XA1 ____________________________ XB1    
       |                            |
       |        bound vortex        |
    XAH|  ________________________  |XBH
       | |           XCH          | |
       | |                        | |
       | |                        | |     
       | |                        | |
       | |                        | |
       | |           0 <--control | |       
       | |          XC     point  | |  
       | |                        | |
   XA2 |_|________________________|_|XB2
         |                        |     
         |       trailing         |  
         |   <--  vortex   -->    |  
         |         legs           | 
             
    
    In addition, all control surfaces should be appended directly
       to the wing, not the wing segments    
    
    For control surfaces, "positve" deflection corresponds to the RH rule where the axis of rotation is the OUTBOARD-pointing hinge vector
    symmetry: the LH rule is applied to the reflected surface for non-ailerons. Ailerons follow a RH rule for both sides
    
    Source:  
    None

    Inputs:
    geometry.wings                                [Unitless]  
    settings.floating_point_precision             [np.dtype]
    
    Of the following settings, the user should define either the number_ atrributes or the wing_ and fuse_ attributes.
    settings.number_spanwise_vortices             - a base number of vortices to be applied to both wings and fuselages
    settings.number_chordwise_vortices            - a base number of vortices to be applied to both wings and fuselages
    settings.wing_spanwise_vortices               - the number of vortices to be applied to only the wings
    settings.wing_chordwise_vortices              - the number of vortices to be applied to only the wings
    settings.fuselage_spanwise_vortices           - the number of vortices to be applied to only the fuslages
    settings.fuselage_chordwise_vortices          - the number of vortices to be applied to only the fuselages 
       
    Outputs:                                   
    VD - vehicle vortex distribution              [Unitless] 

    Properties Used:
    N/A 
         
    '''
    # ---------------------------------------------------------------------------------------
    # STEP 0: Unpack settings
    # ---------------------------------------------------------------------------------------        
    #unpack other settings----------------------------------------------------
    spc            = settings.spanwise_cosine_spacing
    model_fuselage = settings.model_fuselage
    model_nacelle  = settings.model_nacelle
    precision      = settings.floating_point_precision
    
    show_prints    = settings.verbose if ('verbose' in settings.keys()) else False
    
    # unpack discretization settings------------------------------------------
    n_sw_global    = settings.number_spanwise_vortices  
    n_cw_global    = settings.number_chordwise_vortices
    n_sw_wing      = settings.wing_spanwise_vortices  
    n_cw_wing      = settings.wing_chordwise_vortices
    n_sw_fuse      = settings.fuselage_spanwise_vortices  
    n_cw_fuse      = settings.fuselage_chordwise_vortices
    
    #make sure n_cw and n_sw are both defined or not defined
    invalid_global_n   = bool(n_sw_global) != bool(n_cw_global) 
    invalid_wing_n     = bool(n_sw_wing)   != bool(n_cw_wing)
    invalid_fuse_n     = bool(n_sw_fuse)   != bool(n_cw_fuse)
    invalid_separate_n = bool(n_sw_wing)   != bool(n_sw_fuse)
    if invalid_global_n:
        raise AssertionError('If using global surface discretization, both n_sw and n_cw must be defined')
    elif invalid_wing_n or invalid_fuse_n:
        raise AssertionError('If using separate surface discretization, all n_sw and n_cw values must be defined')
    elif invalid_separate_n:
        raise AssertionError('If using separate surface discretization, both wing and fuselage discretization must be defined')
    
    #make sure that global and separate settings aren't both defined
    global_n_defined   = bool(n_sw_global) 
    separate_n_defined = bool(n_sw_wing)
    if global_n_defined == separate_n_defined:
        raise AssertionError('Specify either global or separate discretization')
    elif global_n_defined:
        n_sw_wing = n_sw_global
        n_cw_wing = n_cw_global
        n_sw_fuse = n_sw_global
        n_cw_fuse = n_cw_global
    else: #separate_n_defined
        #everything is already set up to use separate discretization
        pass
    
    # ---------------------------------------------------------------------------------------
    # STEP 0.5: Setup High level parameters
    # ---------------------------------------------------------------------------------------    
    VD = Data()
    
    
    # unpack geometry----------------------------------------------------------------
    # define point about which moment coefficient is computed
    if 'main_wing' in geometry.wings:
        c_bar      = geometry.wings['main_wing'].chords.mean_aerodynamic
        x_mac      = geometry.wings['main_wing'].aerodynamic_center[0] + geometry.wings['main_wing'].origin[0][0]
        z_mac      = geometry.wings['main_wing'].aerodynamic_center[2] + geometry.wings['main_wing'].origin[0][2]
        w_span     = geometry.wings['main_wing'].spans.projected
    else:
        c_bar  = 0.
        x_mac  = 0.
        w_span = 0.
        for wing in geometry.wings:
            if wing.vertical == False:
                if c_bar <= wing.chords.mean_aerodynamic:
                    c_bar  = wing.chords.mean_aerodynamic
                    x_mac  = wing.aerodynamic_center[0] + wing.origin[0][0]
                    z_mac  = wing.aerodynamic_center[2] + wing.origin[0][2]
                    w_span = wing.spans.projected

    x_cg       = geometry.mass_properties.center_of_gravity[0][0]
    z_cg       = geometry.mass_properties.center_of_gravity[0][2]
    
    # Do boolean math instead of an if statement for moment locations
    bool_cg = x_cg == 0.0
    
    x_m = bool_cg*x_mac + (1-bool_cg)*x_cg
    z_m = bool_cg*z_mac + (1-bool_cg)*z_cg

    VD.x_m    = x_m
    VD.z_m    = z_m
    VD.w_span = w_span
    VD.c_bar  = c_bar
    
    # ---------------------------------------------------------------------------------------
    # STEP 1: Define empty vectors for coordinates of panes, control points and bound vortices
    # ---------------------------------------------------------------------------------------

    VD.XAH    = jnp.empty(shape=[0,1], dtype=precision)
    VD.YAH    = jnp.empty(shape=[0,1], dtype=precision)
    VD.ZAH    = jnp.empty(shape=[0,1], dtype=precision)
    VD.XBH    = jnp.empty(shape=[0,1], dtype=precision)
    VD.YBH    = jnp.empty(shape=[0,1], dtype=precision)
    VD.ZBH    = jnp.empty(shape=[0,1], dtype=precision)
    VD.XCH    = jnp.empty(shape=[0,1], dtype=precision)
    VD.YCH    = jnp.empty(shape=[0,1], dtype=precision)
    VD.ZCH    = jnp.empty(shape=[0,1], dtype=precision)     
    VD.XA1    = jnp.empty(shape=[0,1], dtype=precision)
    VD.YA1    = jnp.empty(shape=[0,1], dtype=precision)  
    VD.ZA1    = jnp.empty(shape=[0,1], dtype=precision)
    VD.XA2    = jnp.empty(shape=[0,1], dtype=precision)
    VD.YA2    = jnp.empty(shape=[0,1], dtype=precision)    
    VD.ZA2    = jnp.empty(shape=[0,1], dtype=precision)    
    VD.XB1    = jnp.empty(shape=[0,1], dtype=precision)
    VD.YB1    = jnp.empty(shape=[0,1], dtype=precision)  
    VD.ZB1    = jnp.empty(shape=[0,1], dtype=precision)
    VD.XB2    = jnp.empty(shape=[0,1], dtype=precision)
    VD.YB2    = jnp.empty(shape=[0,1], dtype=precision)    
    VD.ZB2    = jnp.empty(shape=[0,1], dtype=precision)     
    VD.XAC    = jnp.empty(shape=[0,1], dtype=precision)
    VD.YAC    = jnp.empty(shape=[0,1], dtype=precision)
    VD.ZAC    = jnp.empty(shape=[0,1], dtype=precision) 
    VD.XBC    = jnp.empty(shape=[0,1], dtype=precision)
    VD.YBC    = jnp.empty(shape=[0,1], dtype=precision)
    VD.ZBC    = jnp.empty(shape=[0,1], dtype=precision) 
    VD.XC_TE  = jnp.empty(shape=[0,1], dtype=precision)
    VD.YC_TE  = jnp.empty(shape=[0,1], dtype=precision)
    VD.ZC_TE  = jnp.empty(shape=[0,1], dtype=precision)     
    VD.XA_TE  = jnp.empty(shape=[0,1], dtype=precision)
    VD.YA_TE  = jnp.empty(shape=[0,1], dtype=precision)
    VD.ZA_TE  = jnp.empty(shape=[0,1], dtype=precision) 
    VD.XB_TE  = jnp.empty(shape=[0,1], dtype=precision)
    VD.YB_TE  = jnp.empty(shape=[0,1], dtype=precision)
    VD.ZB_TE  = jnp.empty(shape=[0,1], dtype=precision)  
    VD.XC     = jnp.empty(shape=[0,1], dtype=precision)
    VD.YC     = jnp.empty(shape=[0,1], dtype=precision)
    VD.ZC     = jnp.empty(shape=[0,1], dtype=precision)    
    VD.FUS_XC = jnp.empty(shape=[0,1], dtype=precision)
    VD.FUS_YC = jnp.empty(shape=[0,1], dtype=precision)
    VD.FUS_ZC = jnp.empty(shape=[0,1], dtype=precision)      
    VD.CS     = jnp.empty(shape=[0,1], dtype=precision) 
    VD.X      = jnp.empty(shape=[0,1], dtype=precision)
    VD.Y      = jnp.empty(shape=[0,1], dtype=precision)
    VD.Z      = jnp.empty(shape=[0,1], dtype=precision)
    VD.Y_SW   = jnp.empty(shape=[0,1], dtype=precision)
    VD.DY     = jnp.empty(shape=[0,1], dtype=precision) 

    # empty vectors necessary for arbitrary discretization dimensions
    VD.n_w              = 0                            # number of wings counter (refers to wings, fuselages or other structures)  
    VD.n_cp             = 0                            # number of bound vortices (panels) counter 
<<<<<<< HEAD
    VD.n_sw             =  np.array([], dtype=jnp.int16) # array of the number of spanwise  strips in each wing
    VD.n_cw             = jnp.array([], dtype=jnp.int16) # array of the number of chordwise panels per strip in each wing
    VD.chordwise_breaks = jnp.array([], dtype=jnp.int32) # indices of the first panel in every strip      (given a list of all panels)
    VD.spanwise_breaks  = jnp.array([], dtype=jnp.int32) # indices of the first strip of panels in a wing (given chordwise_breaks)    
    VD.symmetric_wings  = jnp.array([], dtype=jnp.int32)
    
    VD.leading_edge_indices      = jnp.array([], dtype=bool)      # bool array of leading  edge indices (all false except for panels at leading  edge)
    VD.trailing_edge_indices     = jnp.array([], dtype=bool)      # bool array of trailing edge indices (all false except for panels at trailing edge)    
    VD.panels_per_strip          = jnp.array([], dtype=jnp.int16) # array of the number of panels per strip (RNMAX); this is assigned for all panels  
    VD.chordwise_panel_number    = jnp.array([], dtype=jnp.int16) # array of panels' numbers in their strips.     
    VD.chord_lengths             = jnp.array([], dtype=precision) # Chord length, this is assigned for all panels.
    VD.tangent_incidence_angle   = jnp.array([], dtype=precision) # Tangent Incidence Angles of the chordwise strip. LE to TE, ZETA
    VD.exposed_leading_edge_flag = jnp.array([], dtype=jnp.int16) # 0 or 1 per strip. 0 turns off leading edge suction for non-slat control surfaces
=======
    VD.n_sw             = np.array([], dtype=np.int16) # array of the number of spanwise  strips in each wing
    VD.n_cw             = np.array([], dtype=np.int16) # array of the number of chordwise panels per strip in each wing
    VD.chordwise_breaks = np.array([], dtype=np.int32) # indices of the first panel in every strip      (given a list of all panels)
    VD.spanwise_breaks  = np.array([], dtype=np.int32) # indices of the first strip of panels in a wing (given chordwise_breaks)    
    VD.symmetric_wings  = np.array([], dtype=np.int32)
    VD.surface_ID       = np.empty(shape=[0,1], dtype=np.int16) 
    VD.surface_ID_full  = np.empty(shape=[0,1], dtype=np.int16)     
    
    VD.leading_edge_indices      = np.array([], dtype=bool)      # bool array of leading  edge indices (all false except for panels at leading  edge)
    VD.trailing_edge_indices     = np.array([], dtype=bool)      # bool array of trailing edge indices (all false except for panels at trailing edge)    
    VD.panels_per_strip          = np.array([], dtype=np.int16)  # array of the number of panels per strip (RNMAX); this is assigned for all panels  
    VD.chordwise_panel_number    = np.array([], dtype=np.int16)  # array of panels' numbers in their strips.     
    VD.chord_lengths             = np.array([], dtype=precision) # Chord length, this is assigned for all panels.
    VD.tangent_incidence_angle   = np.array([], dtype=precision) # Tangent Incidence Angles of the chordwise strip. LE to TE, ZETA
    VD.exposed_leading_edge_flag = np.array([], dtype=np.int16)  # 0 or 1 per strip. 0 turns off leading edge suction for non-slat control surfaces
>>>>>>> f8ccae32
    
    # ---------------------------------------------------------------------------------------
    # STEP 2: Unpack aircraft wing geometry 
    # ---------------------------------------------------------------------------------------    
    VD.wing_areas  = [] # instantiate wing areas
    VD.vortex_lift = []
    VD.counter     = 0
    
    #reformat/preprocess wings and control surfaces for VLM panelization
    VLM_wings = make_VLM_wings(geometry, settings)
    VD.VLM_wings = VLM_wings
    
    #generate panelization for each wing. Wings first, then control surface wings
    for wing in VD.VLM_wings:
        if not wing.is_a_control_surface:
            if show_prints: print('discretizing ' + wing.tag) 
<<<<<<< HEAD
            VD = generate_wing_vortex_distribution(VD,wing,n_cw_wing,n_sw_wing,spc,precision)            
=======
            VD, wing = generate_wing_vortex_distribution(VD,wing,n_cw_wing,n_sw_wing,spc,precision)    
>>>>>>> f8ccae32
                    
    for wing in VD.VLM_wings:
        if wing.is_a_control_surface:
            if show_prints:print('discretizing ' + wing.tag)
            VD, wing = generate_wing_vortex_distribution(VD,wing,n_cw_wing,n_sw_wing,spc,precision)     
            
            
    # ---------------------------------------------------------------------------------------
    # STEP 8: Unpack aircraft nacelle geometry
    # ---------------------------------------------------------------------------------------      
    VD.wing_areas = jnp.array(VD.wing_areas, dtype=precision)
    VD.n_fus      = 0
    for nac in geometry.nacelles:
        if show_prints: print('discretizing ' + nac.tag)
        VD = generate_fuselage_and_nacelle_vortex_distribution(VD,nac,n_cw_fuse,n_sw_fuse,precision,model_nacelle).s

    # ---------------------------------------------------------------------------------------
    # STEP 9: Unpack aircraft fuselage geometry
    # ---------------------------------------------------------------------------------------
    VD.wing_areas = jnp.array(VD.wing_areas, dtype=precision)
    for fus in geometry.fuselages:
        if show_prints: print('discretizing ' + fus.tag)
        VD = generate_fuselage_and_nacelle_vortex_distribution(VD,fus,n_cw_fuse,n_sw_fuse,precision,model_fuselage)


    # ---------------------------------------------------------------------------------------
<<<<<<< HEAD
    # STEP 10: Postprocess VD information
    # ---------------------------------------------------------------------------------------   
    
    total_sw = np.sum(VD.n_sw)
    VD['leading_edge_indices_full'] = VD['leading_edge_indices']
    VD['leading_edge_indices'] = LE_ind = jnp.where(VD['leading_edge_indices'],size=total_sw)

    # Compute Panel Areas and Normals
    VD.panel_areas = jnp.array(compute_panel_area(VD) , dtype=precision)
    VD.normals     = jnp.array(compute_unit_normal(VD), dtype=precision)  
    
    # Reshape chord_lengths
    VD.chord_lengths = jnp.atleast_2d(VD.chord_lengths) #need to be 2D for later calculations
    
    # Compute variables used in VORLAX
    X1c   = (VD.XA1+VD.XB1)/2
    X2c   = (VD.XA2+VD.XB2)/2
    Z1c   = (VD.ZA1+VD.ZB1)/2
    Z2c   = (VD.ZA2+VD.ZB2)/2
    SLOPE = (Z2c - Z1c)/(X2c - X1c)
    SLE   = SLOPE[LE_ind]   
    D     = jnp.sqrt((VD.YAH-VD.YBH)**2+(VD.ZAH-VD.ZBH)**2)[LE_ind]
=======
    # STEP 10: Deflect Control Surfaces
    # ---------------------------------------------------------------------------------------      
    for wing in VD.VLM_wings:
        wing_is_all_moving = (not wing.is_a_control_surface) and issubclass(wing.wing_type, All_Moving_Surface)        
        if wing.is_a_control_surface or wing_is_all_moving:
            # Deflect the control surface
            VD, wing = deflect_control_surface(VD, wing)
            
    # ---------------------------------------------------------------------------------------
    # STEP 11: Postprocess VD information
    # ---------------------------------------------------------------------------------------  
>>>>>>> f8ccae32
    
    VD = postprocess_VD(VD, settings)
    
    # Do some final calculations for segmented breaks
    chord_arange   = jnp.arange(0,len(VD.chordwise_breaks))
    chord_breaksp1 = jnp.hstack((VD.chordwise_breaks,VD.n_cp))
    chord_repeats  = jnp.diff(chord_breaksp1)
    chord_segs     = jnp.repeat(chord_arange,chord_repeats,total_repeat_length=VD.n_cp)    
    
    span_arange   = jnp.arange(0,len(VD.spanwise_breaks))
    span_breaksp1 = jnp.hstack((VD.spanwise_breaks,sum(VD.n_sw)))
    span_repeats  = jnp.diff(span_breaksp1)
    span_segs     = jnp.repeat(span_arange,span_repeats,total_repeat_length=total_sw)    
        
    VD.chord_segs = chord_segs
    VD.span_segs  = span_segs
    VD.total_sw   = total_sw
    
    # Compute X and Z BAR ouside of generate_vortex_distribution to avoid requiring x_m and z_m as inputs
    VD.XBAR  = jnp.ones(total_sw) * x_m
    VD.ZBAR  = jnp.ones(total_sw) * z_m     
    VD.stripwise_panels_per_strip = VD.panels_per_strip[VD.leading_edge_indices]
    
    # For JAX some things have to be fixed
    VD['n_sw'] = tuple(VD['n_sw'])
    VD.static_keys  = ['n_sw','total_sw','n_w']
    
    if show_prints: print('finish discretization')     
    
    return VD 


# ----------------------------------------------------------------------
#  Discretize Wings
# ----------------------------------------------------------------------
## @ingroup Methods-Aerodynamics-Common-Fidelity_Zero-Lift
def generate_wing_vortex_distribution(VD,wing,n_cw,n_sw,spc,precision):
    """ This generates vortex distribution points for the given wing 

    Assumptions: 
    The wing is segmented and was made or modified by make_VLM_wings()
    
    For control surfaces, "positve" deflection corresponds to the RH rule where the axis of rotation is the OUTBOARD-pointing hinge vector
    symmetry: the LH rule is applied to the reflected surface for non-ailerons. Ailerons follow a RH rule for both sides
    
    The hinge_vector will only ever be calculated on the first strip of any control/all-moving surface. It is assumed that all control
    surfaces are trapezoids, thus needing only one hinge, and that all all-moving surfaces have exactly one point of rotation.

    Source:   
    None
    
    Inputs:   
    VD                   - vortex distribution
    wing                 - a Data object made or modified by make_VLM_wings() to mimick a Wing object
    
    Properties Used:
    N/A
    """ 
    wings = VD.VLM_wings
    
    # get geometry of wing  
    span          = wing.spans.projected
    sym_para      = wing.symmetric 
    vertical_wing = wing.vertical
    wing_origin   = wing.origin[0]
    VD.vortex_lift.append(wing.vortex_lift)

    # determine if vehicle has symmetry 
    if sym_para is True :
        span = span/2
        VD.vortex_lift.append(wing.vortex_lift)
        
    VD.counter  +=1
    wing.surface_ID = VD.counter*1

    # ---------------------------------------------------------------------------------------
    # STEP 3: Get discretization control variables  
    # ---------------------------------------------------------------------------------------
    # get number of spanwise and chordwise panels for this wing
    n_sw = n_sw if (not wing.is_a_control_surface) else max(len(wing.y_coords_required)-1,1)
    n_cw = n_cw if (not wing.is_a_control_surface) else max(int(jnp.ceil(wing.chord_fraction*n_cw)),2)  
    
    # get y_coordinates (y-locations of the edges of each strip in wing-local coords)
    if spc == True: # discretize wing using cosine spacing     
        n               = jnp.linspace(n_sw+1,0,n_sw+1)         # vectorize
        thetan          = n*(jnp.pi/2)/(n_sw+1)                 # angular stations
        y_coordinates   = span*jnp.cos(thetan)                  # y locations based on the angular spacing
    else:           # discretize wing using linear spacing 
        y_coordinates   = jnp.linspace(0,span,n_sw+1) 

    # get span_breaks object
    span_breaks   = wing.span_breaks
    n_breaks      = len(span_breaks)

    # ---------------------------------------------------------------------------------------
    # STEP 4: Setup span_break and section arrays. A 'section' is the trapezoid between two
    #         span_breaks. A 'span_break' is described in the file make_VLM_wings.py
    # ---------------------------------------------------------------------------------------
    break_chord       = jnp.zeros(n_breaks)
    break_twist       = jnp.zeros(n_breaks)
    break_sweep       = jnp.zeros(n_breaks)
    break_dihedral    = jnp.zeros(n_breaks)
    break_camber_xs   = [] 
    break_camber_zs   = []
    break_x_offset    = jnp.zeros(n_breaks)
    break_z_offset    = jnp.zeros(n_breaks)
    break_spans       = jnp.zeros(n_breaks) 
    section_span      = jnp.zeros(n_breaks)
    section_area      = jnp.zeros(n_breaks)
    section_LE_cut    = jnp.zeros(n_breaks)
    section_TE_cut    = jnp.ones(n_breaks)
    span_breaks_cs_ID = []

    # ---------------------------------------------------------------------------------------
    # STEP 5:  Obtain sweep, chord, dihedral and twist at the beginning/end of each break.
    #          If applicable, append airfoil section VD and flap/aileron deflection angles.
    # --------------------------------------------------------------------------------------- 
    for i_break in range(n_breaks):   
        break_spans    = break_spans.at[i_break]   .set(span_breaks[i_break].span_fraction*span)
        break_chord    = break_chord.at[i_break]   .set(span_breaks[i_break].local_chord)
        break_twist    = break_twist.at[i_break]   .set(span_breaks[i_break].twist)
        break_dihedral = break_dihedral.at[i_break].set(span_breaks[i_break].dihedral_outboard)                    

        # get leading edge sweep. make_VLM wings should have precomputed this for all span_breaks
        is_not_last_break    = (i_break != n_breaks-1)
        break_sweep = break_sweep.at[i_break].set(span_breaks[i_break].sweep_outboard_LE if is_not_last_break else 0)

        # find span and area. All span_break offsets should be calculated in make_VLM_wings
        if i_break == 0:
            section_span   = section_span.at[i_break]  .set(0.0)
            break_x_offset = break_x_offset.at[i_break].set(0.0) 
            break_z_offset = break_z_offset.at[i_break].set(0.0)       
        else:
            section_span   = section_span.at[i_break]  .set(break_spans[i_break] - break_spans[i_break-1])
            section_area   = section_area.at[i_break]  .set(0.5*(break_chord[i_break-1] + break_chord[i_break])*section_span[i_break])
            break_x_offset = break_x_offset.at[i_break].set(span_breaks[i_break].x_offset)
            break_z_offset = break_z_offset.at[i_break].set(span_breaks[i_break].dih_offset)

        # Get airfoil section VD  
        if span_breaks[i_break].Airfoil: 
            airfoil_data = import_airfoil_geometry([span_breaks[i_break].Airfoil.airfoil.coordinate_file])    
            break_camber_zs.append(airfoil_data.camber_coordinates[0])
            break_camber_xs.append(airfoil_data.x_lower_surface[0]) 
        else:
            break_camber_zs.append(jnp.zeros(30))              
            break_camber_xs.append(jnp.linspace(0,1,30)) 
            
        span_breaks_cs_ID.append(span_breaks[i_break].cs_IDs[0,1])

        # Get control surface leading and trailing edge cute cuts: section__cuts[-1] should never be used in the following code
        section_LE_cut = section_LE_cut.at[i_break].set(span_breaks[i_break].cuts[0,1])
        section_TE_cut = section_TE_cut.at[i_break].set(span_breaks[i_break].cuts[1,1])
        
    # Make break_cambers jnp arrays
    break_camber_xs   = jnp.array(break_camber_xs)
    break_camber_zs   = jnp.array(break_camber_zs)
    span_breaks_cs_ID = jnp.array(span_breaks_cs_ID)

    VD.wing_areas.append(jnp.sum(section_area[:], dtype=precision))
    if sym_para is True :
        VD.wing_areas.append(jnp.sum(section_area[:], dtype=precision))            

    #Shift spanwise vortices onto section breaks  
    if len(y_coordinates) < n_breaks:
        raise ValueError('Not enough spanwise VLM stations for segment breaks')

    y_coords_required = break_spans if (not wing.is_a_control_surface) else jnp.array(sorted(wing.y_coords_required))  #control surfaces have additional required y_coords  
    shifted_idxs = jnp.zeros(len(y_coordinates))
    for y_req in y_coords_required:
        idx = (jnp.abs(y_coordinates - y_req) + shifted_idxs).argmin() #index of y-coord nearest to the span break
        shifted_idxs  = shifted_idxs.at[idx].set(jnp.inf)
        y_coordinates = y_coordinates.at[idx].set(y_req)

    y_coordinates = y_coordinates.sort()
    
    # ---------------------------------------------------------------------------------------
    # STEP 6: Define coordinates of panels horseshoe vortices and control points 
    # --------------------------------------------------------------------------------------- 
    y_a   = y_coordinates[:-1] 
    y_b   = y_coordinates[1:]             
    del_y = y_coordinates[1:] - y_coordinates[:-1] 
    
    
    # Let relevant control surfaces know which y-coords they are required to have----------------------------------
    if not wing.is_a_control_surface:
        for span_break in span_breaks:
            cs_IDs     = span_break.cs_IDs[:,1] #only the outboard control surfaces
    
            for cs_ID in cs_IDs[cs_IDs >= 0]:
                cs_tag     = wing.tag + '__cs_id_{}'.format(cs_ID)
                cs_wing    = wings[cs_tag]
                rel_offset = cs_wing.origin[0,1] - wing.origin[0][1] if not vertical_wing else cs_wing.origin[0,2] - wing.origin[0][2]
    
                rel_wing_ys = y_coordinates - rel_offset
    
                halfspan_size        = cs_wing.spans.projected * 0.5 if wing.symmetric else cs_wing.spans.projected
                directional_halfspan = jnp.sign(jnp.cos(cs_wing.dihedral))*halfspan_size #account for dihedral in quadrants II and III
    
                l_bound = jnp.minimum(0, directional_halfspan)
                r_bound = jnp.maximum(0, directional_halfspan)
    
                cs_wing.y_coords_required = rel_wing_ys[(l_bound<=rel_wing_ys) & (rel_wing_ys<=r_bound)]        
    
    
    # -------------------------------------------------------------------------------------------------------------
    # Run the strip contruction loop again if wing is symmetric. 
    # Reflection plane = x-y plane for vertical wings. Otherwise, reflection plane = x-z plane
<<<<<<< HEAD
    signs         = jnp.array([1, -1]) # acts as a multiplier for symmetry. -1 is only ever used for symmetric wings
    symmetry_mask = np.array([True,sym_para])
    for sym_sign_ind, sym_sign in enumerate(signs[symmetry_mask]):
        # create empty vectors for coordinates 
        xah   = jnp.zeros(n_cw*n_sw)
        yah   = jnp.zeros(n_cw*n_sw)
        zah   = jnp.zeros(n_cw*n_sw)
        xbh   = jnp.zeros(n_cw*n_sw)
        ybh   = jnp.zeros(n_cw*n_sw)
        zbh   = jnp.zeros(n_cw*n_sw)    
        xch   = jnp.zeros(n_cw*n_sw)
        ych   = jnp.zeros(n_cw*n_sw)
        zch   = jnp.zeros(n_cw*n_sw)    
        xa1   = jnp.zeros(n_cw*n_sw)
        ya1   = jnp.zeros(n_cw*n_sw)
        za1   = jnp.zeros(n_cw*n_sw)
        xa2   = jnp.zeros(n_cw*n_sw)
        ya2   = jnp.zeros(n_cw*n_sw)
        za2   = jnp.zeros(n_cw*n_sw)    
        xb1   = jnp.zeros(n_cw*n_sw)
        yb1   = jnp.zeros(n_cw*n_sw)
        zb1   = jnp.zeros(n_cw*n_sw)
        xb2   = jnp.zeros(n_cw*n_sw) 
        yb2   = jnp.zeros(n_cw*n_sw) 
        zb2   = jnp.zeros(n_cw*n_sw)    
        xac   = jnp.zeros(n_cw*n_sw)
        yac   = jnp.zeros(n_cw*n_sw)
        zac   = jnp.zeros(n_cw*n_sw)    
        xbc   = jnp.zeros(n_cw*n_sw)
        ybc   = jnp.zeros(n_cw*n_sw)
        zbc   = jnp.zeros(n_cw*n_sw)     
        xa_te = jnp.zeros(n_cw*n_sw)
        ya_te = jnp.zeros(n_cw*n_sw)
        za_te = jnp.zeros(n_cw*n_sw)    
        xb_te = jnp.zeros(n_cw*n_sw)
        yb_te = jnp.zeros(n_cw*n_sw)
        zb_te = jnp.zeros(n_cw*n_sw)  
        xc    = jnp.zeros(n_cw*n_sw) 
        yc    = jnp.zeros(n_cw*n_sw) 
        zc    = jnp.zeros(n_cw*n_sw) 
        x     = jnp.zeros((n_cw+1)*(n_sw+1)) # may have to change to make space for split if control surfaces are allowed to have more than two Segments
        y     = jnp.zeros((n_cw+1)*(n_sw+1)) 
        z     = jnp.zeros((n_cw+1)*(n_sw+1))         
        cs_w  = jnp.zeros(n_sw)
=======
    signs         = np.array([1, -1]) # acts as a multiplier for symmetry. -1 is only ever used for symmetric wings
    symmetry_mask = [True,sym_para]
    for sym_sign in signs[symmetry_mask]:
        # create empty vectors for coordinates 
        xah   = np.zeros(n_cw*n_sw)
        yah   = np.zeros(n_cw*n_sw)
        zah   = np.zeros(n_cw*n_sw)
        xbh   = np.zeros(n_cw*n_sw)
        ybh   = np.zeros(n_cw*n_sw)
        zbh   = np.zeros(n_cw*n_sw)    
        xch   = np.zeros(n_cw*n_sw)
        ych   = np.zeros(n_cw*n_sw)
        zch   = np.zeros(n_cw*n_sw)    
        xa1   = np.zeros(n_cw*n_sw)
        ya1   = np.zeros(n_cw*n_sw)
        za1   = np.zeros(n_cw*n_sw)
        xa2   = np.zeros(n_cw*n_sw)
        ya2   = np.zeros(n_cw*n_sw)
        za2   = np.zeros(n_cw*n_sw)    
        xb1   = np.zeros(n_cw*n_sw)
        yb1   = np.zeros(n_cw*n_sw)
        zb1   = np.zeros(n_cw*n_sw)
        xb2   = np.zeros(n_cw*n_sw) 
        yb2   = np.zeros(n_cw*n_sw) 
        zb2   = np.zeros(n_cw*n_sw)    
        xac   = np.zeros(n_cw*n_sw)
        yac   = np.zeros(n_cw*n_sw)
        zac   = np.zeros(n_cw*n_sw)    
        xbc   = np.zeros(n_cw*n_sw)
        ybc   = np.zeros(n_cw*n_sw)
        zbc   = np.zeros(n_cw*n_sw)  
        xc    = np.zeros(n_cw*n_sw) 
        yc    = np.zeros(n_cw*n_sw) 
        zc    = np.zeros(n_cw*n_sw) 
        x     = np.zeros((n_cw+1)*(n_sw+1)) # may have to change to make space for split if control surfaces are allowed to have more than two Segments
        y     = np.zeros((n_cw+1)*(n_sw+1)) 
        z     = np.zeros((n_cw+1)*(n_sw+1))         
        cs_w  = np.zeros(n_sw)        
>>>>>>> f8ccae32
        

        # adjust origin for symmetry with special case for vertical symmetry
        wing_origin_x = wing_origin[0]
        wing_origin_y = wing_origin[1] * ((1-vertical_wing)*sym_sign+vertical_wing)
        wing_origin_z = wing_origin[2] * ((1-vertical_wing)+sym_sign*vertical_wing)
            
        # ---------------------------------------------------------------------------------------------------------
        # Loop over each strip of panels in the wing
<<<<<<< HEAD
        
        
        # Setup items that will iterate in loop
        LE_inds        = jnp.zeros(n_cw*n_sw,dtype=bool)
        TE_inds        = jnp.zeros(n_cw*n_sw,dtype=bool)
        RNMAX          = jnp.zeros(n_cw*n_sw,dtype=jnp.int16)
        panel_numbers  = jnp.zeros(n_cw*n_sw,dtype=jnp.int16)
        chord_adjusted = jnp.zeros(n_cw*n_sw)
        tan_incidence  = jnp.zeros(n_cw*n_sw)
        exposed_leading_edge_flag = jnp.zeros(n_sw,dtype=jnp.int16)

        indices = [LE_inds,TE_inds,RNMAX,panel_numbers,chord_adjusted,tan_incidence,exposed_leading_edge_flag]
        
        coords = [xah,yah,zah,xbh,ybh,zbh,xch,ych,zch,xa1,ya1,za1,xa2,ya2,za2,xb1,yb1,zb1,xb2,yb2,zb2,xac,yac,zac,xbc,\
                  ybc,zbc,xa_te,ya_te,za_te,xb_te,yb_te,zb_te,xc,yc,zc,x,y,z,cs_w]

        
        def wing_s(idx_y,val):
            """ This is an inline wrapper
        
            Assumptions: 
            The same as generate_wing_vortex_distribution
        
            Source:   
            None
            
            Inputs:   
            MANY
            
            Properties Used:
            N/A
            """                 
            inds, i_break, cords = val
            inds, i_break, cords = wing_strip(i_break,wing,inds,cords,n_sw,y_a,y_b,idx_y,del_y,n_cw,break_spans,break_chord,break_twist,break_sweep,
               break_x_offset,break_z_offset,break_camber_xs,break_camber_zs,break_dihedral,section_span,
               section_LE_cut,section_TE_cut,sym_sign,sym_sign_ind,vertical_wing,span_breaks_cs_ID,precision)    
            
            return [inds, i_break, cords]
            
            
        
        i_break = 0           
        
        indices, i_break, coords = lax.fori_loop(0, n_sw, wing_s, [indices, i_break, coords])
        
        LE_inds,TE_inds,RNMAX,panel_numbers,chord_adjusted,tan_incidence,exposed_leading_edge_flag = indices
        
        VD.leading_edge_indices      = jnp.append(VD.leading_edge_indices     , LE_inds                  ) 
        VD.trailing_edge_indices     = jnp.append(VD.trailing_edge_indices    , TE_inds                  )            
        VD.panels_per_strip          = jnp.append(VD.panels_per_strip         , RNMAX                    )
        VD.chordwise_panel_number    = jnp.append(VD.chordwise_panel_number   , panel_numbers            )  
        VD.chord_lengths             = jnp.append(VD.chord_lengths            , chord_adjusted           )
        VD.tangent_incidence_angle   = jnp.append(VD.tangent_incidence_angle  , tan_incidence            )
        VD.exposed_leading_edge_flag = jnp.append(VD.exposed_leading_edge_flag, exposed_leading_edge_flag)
        

        xah,yah,zah,xbh,ybh,zbh,xch,ych,zch,xa1,ya1,za1,xa2,ya2,za2,xb1,yb1,zb1,xb2,yb2,zb2,xac,yac,zac,xbc,ybc,zbc,\
            xa_te,ya_te,za_te,xb_te,yb_te,zb_te,xc,yc,zc,x,y,z,cs_w = coords
    

    
=======
        i_break = 0           
        for idx_y in range(n_sw):
            # define basic geometric values------------------------------------------------------------------------
            # inboard, outboard, and central panel values
            eta_a = (y_a[idx_y] - break_spans[i_break])  
            eta_b = (y_b[idx_y] - break_spans[i_break]) 
            eta   = (y_b[idx_y] - del_y[idx_y]/2 - break_spans[i_break]) 
            
            # Inverted wing
            wing.inverted_wing = -np.sign(break_dihedral[i_break] - np.pi/2)
    
            segment_chord_ratio = (break_chord[i_break+1] - break_chord[i_break])/section_span[i_break+1]
            segment_twist_ratio = (break_twist[i_break+1] - break_twist[i_break])/section_span[i_break+1]
    
            wing_chord_section_a  = break_chord[i_break] + (eta_a*segment_chord_ratio) 
            wing_chord_section_b  = break_chord[i_break] + (eta_b*segment_chord_ratio)
            wing_chord_section    = break_chord[i_break] + (eta*segment_chord_ratio)
    
            # x-positions based on whether the wing needs 'cuts' for its control sufaces
            nondim_x_stations = np.interp(np.linspace(0.,1.,num=n_cw+1), [0.,1.], [section_LE_cut[i_break], section_TE_cut[i_break]])
            x_stations_a      = nondim_x_stations * wing_chord_section_a  #x positions accounting for control surface cuts, relative to leading
            x_stations_b      = nondim_x_stations * wing_chord_section_b
            x_stations        = nondim_x_stations * wing_chord_section
            
            delta_x_a = (x_stations_a[-1] - x_stations_a[0])/n_cw  
            delta_x_b = (x_stations_b[-1] - x_stations_b[0])/n_cw      
            delta_x   = (x_stations[-1]   - x_stations[0]  )/n_cw             
    
            # define coordinates of horseshoe vortices and control points------------------------------------------
            xi_a1 = break_x_offset[i_break] + eta_a*np.tan(break_sweep[i_break]) + x_stations_a[:-1]                  # x coordinate of top left corner of panel
            xi_ah = break_x_offset[i_break] + eta_a*np.tan(break_sweep[i_break]) + x_stations_a[:-1] + delta_x_a*0.25 # x coordinate of left corner of panel
            xi_ac = break_x_offset[i_break] + eta_a*np.tan(break_sweep[i_break]) + x_stations_a[:-1] + delta_x_a*0.75 # x coordinate of bottom left corner of control point vortex  
            xi_a2 = break_x_offset[i_break] + eta_a*np.tan(break_sweep[i_break]) + x_stations_a[1:]                   # x coordinate of bottom left corner of bound vortex 
            xi_b1 = break_x_offset[i_break] + eta_b*np.tan(break_sweep[i_break]) + x_stations_b[:-1]                  # x coordinate of top right corner of panel      
            xi_bh = break_x_offset[i_break] + eta_b*np.tan(break_sweep[i_break]) + x_stations_b[:-1] + delta_x_b*0.25 # x coordinate of right corner of bound vortex         
            xi_bc = break_x_offset[i_break] + eta_b*np.tan(break_sweep[i_break]) + x_stations_b[:-1] + delta_x_b*0.75 # x coordinate of bottom right corner of control point vortex         
            xi_b2 = break_x_offset[i_break] + eta_b*np.tan(break_sweep[i_break]) + x_stations_b[1:]                   # x coordinate of bottom right corner of panel
            xi_ch = break_x_offset[i_break] + eta  *np.tan(break_sweep[i_break]) + x_stations[:-1]   + delta_x  *0.25 # x coordinate center of bound vortex of each panel 
            xi_c  = break_x_offset[i_break] + eta  *np.tan(break_sweep[i_break]) + x_stations[:-1]   + delta_x  *0.75 # x coordinate three-quarter chord control point for each panel
    
            #adjust for camber-------------------------------------------------------------------------------------    
            #format camber vars for wings vs control surface wings
            nondim_camber_x_coords = break_camber_xs[i_break] *1
            nondim_camber          = break_camber_zs[i_break] *1
            if wing.is_a_control_surface: #rescale so that airfoils get cut properly
                if not wing.is_slat:
                    nondim_camber_x_coords -= 1 - wing.chord_fraction
                nondim_camber_x_coords /= wing.chord_fraction
                nondim_camber          /= wing.chord_fraction
    
            # adjustment of coordinates for camber
            section_camber_a  = nondim_camber*wing_chord_section_a  
            section_camber_b  = nondim_camber*wing_chord_section_b  
            section_camber_c  = nondim_camber*wing_chord_section             
            
            section_x_coord_a = nondim_camber_x_coords*wing_chord_section_a
            section_x_coord_b = nondim_camber_x_coords*wing_chord_section_b
            section_x_coord   = nondim_camber_x_coords*wing_chord_section
    
            z_c_a1 = np.interp((x_stations_a[:-1]                 ) ,section_x_coord_a, section_camber_a) 
            z_c_ah = np.interp((x_stations_a[:-1] + delta_x_a*0.25) ,section_x_coord_a, section_camber_a)
            z_c_ac = np.interp((x_stations_a[:-1] + delta_x_a*0.75) ,section_x_coord_a, section_camber_a) 
            z_c_a2 = np.interp((x_stations_a[1:]                  ) ,section_x_coord_a, section_camber_a) 
            z_c_b1 = np.interp((x_stations_b[:-1]                 ) ,section_x_coord_b, section_camber_b)   
            z_c_bh = np.interp((x_stations_b[:-1] + delta_x_b*0.25) ,section_x_coord_b, section_camber_b) 
            z_c_bc = np.interp((x_stations_b[:-1] + delta_x_b*0.75) ,section_x_coord_b, section_camber_b) 
            z_c_b2 = np.interp((x_stations_b[1:]                  ) ,section_x_coord_b, section_camber_b) 
            z_c_ch = np.interp((x_stations[:-1]   + delta_x  *0.25) ,section_x_coord  , section_camber_c) 
            z_c    = np.interp((x_stations[:-1]   + delta_x  *0.75) ,section_x_coord  , section_camber_c) 
    
            # adjust for dihedral and add to camber----------------------------------------------------------------    
            zeta_a1 = break_z_offset[i_break] + eta_a*np.tan(break_dihedral[i_break])  + z_c_a1  # z coordinate of top left corner of panel
            zeta_ah = break_z_offset[i_break] + eta_a*np.tan(break_dihedral[i_break])  + z_c_ah  # z coordinate of left corner of bound vortex  
            zeta_a2 = break_z_offset[i_break] + eta_a*np.tan(break_dihedral[i_break])  + z_c_a2  # z coordinate of bottom left corner of panel
            zeta_ac = break_z_offset[i_break] + eta_a*np.tan(break_dihedral[i_break])  + z_c_ac  # z coordinate of bottom left corner of panel of control point
            zeta_bc = break_z_offset[i_break] + eta_b*np.tan(break_dihedral[i_break])  + z_c_bc  # z coordinate of top right corner of panel of control point                          
            zeta_b1 = break_z_offset[i_break] + eta_b*np.tan(break_dihedral[i_break])  + z_c_b1  # z coordinate of top right corner of panel  
            zeta_bh = break_z_offset[i_break] + eta_b*np.tan(break_dihedral[i_break])  + z_c_bh  # z coordinate of right corner of bound vortex        
            zeta_b2 = break_z_offset[i_break] + eta_b*np.tan(break_dihedral[i_break])  + z_c_b2  # z coordinate of bottom right corner of panel                 
            zeta_ch = break_z_offset[i_break] + eta  *np.tan(break_dihedral[i_break])  + z_c_ch  # z coordinate center of bound vortex on each panel
            zeta    = break_z_offset[i_break] + eta  *np.tan(break_dihedral[i_break])  + z_c     # z coordinate three-quarter chord control point for each panel
    
            # adjust for twist-------------------------------------------------------------------------------------
            # pivot point is the leading edge before camber  
            pivot_x_a = break_x_offset[i_break] + eta_a*np.tan(break_sweep[i_break])             # x location of leading edge left corner of wing
            pivot_x_b = break_x_offset[i_break] + eta_b*np.tan(break_sweep[i_break])             # x location of leading edge right of wing
            pivot_x   = break_x_offset[i_break] + eta  *np.tan(break_sweep[i_break])             # x location of leading edge center of wing
            
            pivot_z_a = break_z_offset[i_break] + eta_a*np.tan(break_dihedral[i_break])          # z location of leading edge left corner of wing
            pivot_z_b = break_z_offset[i_break] + eta_b*np.tan(break_dihedral[i_break])          # z location of leading edge right of wing
            pivot_z   = break_z_offset[i_break] + eta  *np.tan(break_dihedral[i_break])          # z location of leading edge center of wing
    
            # adjust twist pivot line for control surface wings: offset leading edge to match that of the owning wing            
            if wing.is_a_control_surface and not wing.is_slat: #correction only leading for non-leading edge control surfaces since the LE is the pivot by default
                nondim_cs_LE = (1 - wing.chord_fraction)
                pivot_x_a   -= nondim_cs_LE *(wing_chord_section_a /wing.chord_fraction) 
                pivot_x_b   -= nondim_cs_LE *(wing_chord_section_b /wing.chord_fraction) 
                pivot_x     -= nondim_cs_LE *(wing_chord_section   /wing.chord_fraction) 
    
            # adjust coordinates for twist
            section_twist_a = break_twist[i_break] + (eta_a * segment_twist_ratio)               # twist at left side of panel
            section_twist_b = break_twist[i_break] + (eta_b * segment_twist_ratio)               # twist at right side of panel
            section_twist   = break_twist[i_break] + (eta   * segment_twist_ratio)               # twist at center local chord 
    
            xi_prime_a1    = pivot_x_a + np.cos(section_twist_a)*(xi_a1-pivot_x_a) + np.sin(section_twist_a)*(zeta_a1-pivot_z_a) # x coordinate transformation of top left corner
            xi_prime_ah    = pivot_x_a + np.cos(section_twist_a)*(xi_ah-pivot_x_a) + np.sin(section_twist_a)*(zeta_ah-pivot_z_a) # x coordinate transformation of bottom left corner
            xi_prime_ac    = pivot_x_a + np.cos(section_twist_a)*(xi_ac-pivot_x_a) + np.sin(section_twist_a)*(zeta_a2-pivot_z_a) # x coordinate transformation of bottom left corner of control point
            xi_prime_a2    = pivot_x_a + np.cos(section_twist_a)*(xi_a2-pivot_x_a) + np.sin(section_twist_a)*(zeta_a2-pivot_z_a) # x coordinate transformation of bottom left corner
            xi_prime_b1    = pivot_x_b + np.cos(section_twist_b)*(xi_b1-pivot_x_b) + np.sin(section_twist_b)*(zeta_b1-pivot_z_b) # x coordinate transformation of top right corner 
            xi_prime_bh    = pivot_x_b + np.cos(section_twist_b)*(xi_bh-pivot_x_b) + np.sin(section_twist_b)*(zeta_bh-pivot_z_b) # x coordinate transformation of top right corner 
            xi_prime_bc    = pivot_x_b + np.cos(section_twist_b)*(xi_bc-pivot_x_b) + np.sin(section_twist_b)*(zeta_b1-pivot_z_b) # x coordinate transformation of top right corner of control point                         
            xi_prime_b2    = pivot_x_b + np.cos(section_twist_b)*(xi_b2-pivot_x_b) + np.sin(section_twist_b)*(zeta_b2-pivot_z_b) # x coordinate transformation of botton right corner 
            xi_prime_ch    = pivot_x   + np.cos(section_twist)  *(xi_ch-pivot_x)   + np.sin(section_twist)  *(zeta_ch-pivot_z)   # x coordinate transformation of center of horeshoe vortex 
            xi_prime       = pivot_x   + np.cos(section_twist)  *(xi_c -pivot_x)   + np.sin(section_twist)  *(zeta   -pivot_z)   # x coordinate transformation of control point
    
            zeta_prime_a1  = pivot_z_a - np.sin(section_twist_a)*(xi_a1-pivot_x_a) + np.cos(section_twist_a)*(zeta_a1-pivot_z_a) # z coordinate transformation of top left corner
            zeta_prime_ah  = pivot_z_a - np.sin(section_twist_a)*(xi_ah-pivot_x_a) + np.cos(section_twist_a)*(zeta_ah-pivot_z_a) # z coordinate transformation of bottom left corner
            zeta_prime_ac  = pivot_z_a - np.sin(section_twist_a)*(xi_ac-pivot_x_a) + np.cos(section_twist_a)*(zeta_ac-pivot_z_a) # z coordinate transformation of bottom left corner
            zeta_prime_a2  = pivot_z_a - np.sin(section_twist_a)*(xi_a2-pivot_x_a) + np.cos(section_twist_a)*(zeta_a2-pivot_z_a) # z coordinate transformation of bottom left corner
            zeta_prime_b1  = pivot_z_b - np.sin(section_twist_b)*(xi_b1-pivot_x_b) + np.cos(section_twist_b)*(zeta_b1-pivot_z_b) # z coordinate transformation of top right corner 
            zeta_prime_bh  = pivot_z_b - np.sin(section_twist_b)*(xi_bh-pivot_x_b) + np.cos(section_twist_b)*(zeta_bh-pivot_z_b) # z coordinate transformation of top right corner 
            zeta_prime_bc  = pivot_z_b - np.sin(section_twist_b)*(xi_bc-pivot_x_b) + np.cos(section_twist_b)*(zeta_bc-pivot_z_b) # z coordinate transformation of top right corner                         
            zeta_prime_b2  = pivot_z_b - np.sin(section_twist_b)*(xi_b2-pivot_x_b) + np.cos(section_twist_b)*(zeta_b2-pivot_z_b) # z coordinate transformation of botton right corner 
            zeta_prime_ch  = pivot_z   - np.sin(section_twist)  *(xi_ch-pivot_x)   + np.cos(-section_twist) *(zeta_ch-pivot_z)   # z coordinate transformation of center of horseshoe
            zeta_prime     = pivot_z   - np.sin(section_twist)  *(xi_c -pivot_x)   + np.cos(-section_twist) *(zeta   -pivot_z)   # z coordinate transformation of control point
            
            # Define y-coordinate and other arrays-----------------------------------------------------------------
            # take normal value for first wing, then reflect over xz plane for a symmetric wing
            y_prime_as = (np.ones(n_cw+1)*y_a[idx_y]                 ) *sym_sign          
            y_prime_a1 = (y_prime_as[:-1]                            ) *1       
            y_prime_ah = (y_prime_as[:-1]                            ) *1       
            y_prime_ac = (y_prime_as[:-1]                            ) *1          
            y_prime_a2 = (y_prime_as[:-1]                            ) *1        
            y_prime_bs = (np.ones(n_cw+1)*y_b[idx_y]                 ) *sym_sign            
            y_prime_b1 = (y_prime_bs[:-1]                            ) *1         
            y_prime_bh = (y_prime_bs[:-1]                            ) *1         
            y_prime_bc = (y_prime_bs[:-1]                            ) *1         
            y_prime_b2 = (y_prime_bs[:-1]                            ) *1   
            y_prime_ch = (np.ones(n_cw)*(y_b[idx_y] - del_y[idx_y]/2)) *sym_sign
            y_prime    = (y_prime_ch                                 ) *1    
            
            # populate all corners of all panels. Right side only populated for last strip wing the wing
            xi_prime_as   = np.concatenate([xi_prime_a1,  np.array([xi_prime_a2  [-1]])])*1
            xi_prime_bs   = np.concatenate([xi_prime_b1,  np.array([xi_prime_b2  [-1]])])*1
            zeta_prime_as = np.concatenate([zeta_prime_a1,np.array([zeta_prime_a2[-1]])])*1            
            zeta_prime_bs = np.concatenate([zeta_prime_b1,np.array([zeta_prime_b2[-1]])])*1  
            
            # reflect over the plane y = z for a vertical wing-----------------------------------------------------
            if vertical_wing:
                y_prime_a1, zeta_prime_a1 = zeta_prime_a1, wing.inverted_wing*y_prime_a1
                y_prime_ah, zeta_prime_ah = zeta_prime_ah, wing.inverted_wing*y_prime_ah
                y_prime_ac, zeta_prime_ac = zeta_prime_ac, wing.inverted_wing*y_prime_ac
                y_prime_a2, zeta_prime_a2 = zeta_prime_a2, wing.inverted_wing*y_prime_a2
                                                                     
                y_prime_b1, zeta_prime_b1 = zeta_prime_b1, wing.inverted_wing*y_prime_b1
                y_prime_bh, zeta_prime_bh = zeta_prime_bh, wing.inverted_wing*y_prime_bh
                y_prime_bc, zeta_prime_bc = zeta_prime_bc, wing.inverted_wing*y_prime_bc
                y_prime_b2, zeta_prime_b2 = zeta_prime_b2, wing.inverted_wing*y_prime_b2
                
                y_prime_ch, zeta_prime_ch = zeta_prime_ch, wing.inverted_wing*y_prime_ch
                y_prime   , zeta_prime    = zeta_prime   , wing.inverted_wing*y_prime
                
                y_prime_as, zeta_prime_as = zeta_prime_as, wing.inverted_wing*y_prime_as

 
                y_prime_bs = wing.inverted_wing*y_prime_bs
                y_prime_bs, zeta_prime_bs = zeta_prime_bs, y_prime_bs
                 
            # store coordinates of panels, horseshoeces vortices and control points relative to wing root----------
            xa1[idx_y*n_cw:(idx_y+1)*n_cw] = xi_prime_a1     # top left corner of panel
            ya1[idx_y*n_cw:(idx_y+1)*n_cw] = y_prime_a1
            za1[idx_y*n_cw:(idx_y+1)*n_cw] = zeta_prime_a1
            xah[idx_y*n_cw:(idx_y+1)*n_cw] = xi_prime_ah     # left coord of horseshoe
            yah[idx_y*n_cw:(idx_y+1)*n_cw] = y_prime_ah
            zah[idx_y*n_cw:(idx_y+1)*n_cw] = zeta_prime_ah                    
            xac[idx_y*n_cw:(idx_y+1)*n_cw] = xi_prime_ac     # left coord of control point
            yac[idx_y*n_cw:(idx_y+1)*n_cw] = y_prime_ac
            zac[idx_y*n_cw:(idx_y+1)*n_cw] = zeta_prime_ac
            xa2[idx_y*n_cw:(idx_y+1)*n_cw] = xi_prime_a2     # bottom left corner of panel
            ya2[idx_y*n_cw:(idx_y+1)*n_cw] = y_prime_a2
            za2[idx_y*n_cw:(idx_y+1)*n_cw] = zeta_prime_a2
                                             
            xb1[idx_y*n_cw:(idx_y+1)*n_cw] = xi_prime_b1     # top right corner of panel
            yb1[idx_y*n_cw:(idx_y+1)*n_cw] = y_prime_b1          
            zb1[idx_y*n_cw:(idx_y+1)*n_cw] = zeta_prime_b1   
            xbh[idx_y*n_cw:(idx_y+1)*n_cw] = xi_prime_bh     # right coord of horseshoe
            ybh[idx_y*n_cw:(idx_y+1)*n_cw] = y_prime_bh          
            zbh[idx_y*n_cw:(idx_y+1)*n_cw] = zeta_prime_bh                    
            xbc[idx_y*n_cw:(idx_y+1)*n_cw] = xi_prime_bc     # right coord of control point
            ybc[idx_y*n_cw:(idx_y+1)*n_cw] = y_prime_bc                           
            zbc[idx_y*n_cw:(idx_y+1)*n_cw] = zeta_prime_bc   
            xb2[idx_y*n_cw:(idx_y+1)*n_cw] = xi_prime_b2     # bottom right corner of panel
            yb2[idx_y*n_cw:(idx_y+1)*n_cw] = y_prime_b2                        
            zb2[idx_y*n_cw:(idx_y+1)*n_cw] = zeta_prime_b2 
                                             
            xch[idx_y*n_cw:(idx_y+1)*n_cw] = xi_prime_ch     # center coord of horseshoe
            ych[idx_y*n_cw:(idx_y+1)*n_cw] = y_prime_ch                              
            zch[idx_y*n_cw:(idx_y+1)*n_cw] = zeta_prime_ch
            xc [idx_y*n_cw:(idx_y+1)*n_cw] = xi_prime        # center (true) coord of control point
            yc [idx_y*n_cw:(idx_y+1)*n_cw] = y_prime
            zc [idx_y*n_cw:(idx_y+1)*n_cw] = zeta_prime 
           
            x[idx_y*(n_cw+1):(idx_y+1)*(n_cw+1)] = xi_prime_as     # x, y, z represent all all points of the corners of the panels, LE and TE inclusive
            y[idx_y*(n_cw+1):(idx_y+1)*(n_cw+1)] = y_prime_as      # the final right corners get appended at last strip in wing, later
            z[idx_y*(n_cw+1):(idx_y+1)*(n_cw+1)] = zeta_prime_as              

            cs_w[idx_y] = wing_chord_section       
                   
            # store this strip's discretization information--------------------------------------------------------
            LE_inds        = np.full(n_cw, False)
            TE_inds        = np.full(n_cw, False)
            LE_inds[0]     = True
            TE_inds[-1]    = True
            
            RNMAX          = np.ones(n_cw, np.int16)*n_cw
            panel_numbers  = np.linspace(1,n_cw,n_cw, dtype=np.int16)           
                        
            is_a_slat                  = wing.is_a_control_surface and wing.is_slat
            strip_has_no_slat          = (not wing.is_a_control_surface) and (span_breaks[i_break].cs_IDs[0,1] == -1) # wing's le, outboard control surface ID
            exposed_leading_edge_flag  = np.int16(1) if is_a_slat or strip_has_no_slat else np.int16(0)   
            
            VD.leading_edge_indices      = np.append(VD.leading_edge_indices     , LE_inds                  ) 
            VD.trailing_edge_indices     = np.append(VD.trailing_edge_indices    , TE_inds                  )            
            VD.panels_per_strip          = np.append(VD.panels_per_strip         , RNMAX                    )
            VD.chordwise_panel_number    = np.append(VD.chordwise_panel_number   , panel_numbers            )  
            VD.exposed_leading_edge_flag = np.append(VD.exposed_leading_edge_flag, exposed_leading_edge_flag)
            
            #increment i_break if needed; check for end of wing----------------------------------------------------
            if y_b[idx_y] == break_spans[i_break+1]: 
                i_break += 1            
        #End 'for each strip' loop    
        
        # store outboardmost edge
        x[-(n_cw+1):] = xi_prime_bs
        y[-(n_cw+1):] = y_prime_bs
        z[-(n_cw+1):] = zeta_prime_bs              
        
>>>>>>> f8ccae32
        # adjusting coordinate axis so reference point is at the nose of the aircraft------------------------------
        xah = xah + wing_origin_x # x coordinate of left corner of bound vortex 
        yah = yah + wing_origin_y # y coordinate of left corner of bound vortex 
        zah = zah + wing_origin_z # z coordinate of left corner of bound vortex 
        xbh = xbh + wing_origin_x # x coordinate of right corner of bound vortex 
        ybh = ybh + wing_origin_y # y coordinate of right corner of bound vortex 
        zbh = zbh + wing_origin_z # z coordinate of right corner of bound vortex 
        xch = xch + wing_origin_x # x coordinate of center of bound vortex on panel
        ych = ych + wing_origin_y # y coordinate of center of bound vortex on panel
        zch = zch + wing_origin_z # z coordinate of center of bound vortex on panel  
    
        xa1 = xa1 + wing_origin_x # x coordinate of top left corner of panel
        ya1 = ya1 + wing_origin_y # y coordinate of bottom left corner of panel
        za1 = za1 + wing_origin_z # z coordinate of top left corner of panel
        xa2 = xa2 + wing_origin_x # x coordinate of bottom left corner of panel
        ya2 = ya2 + wing_origin_y # x coordinate of bottom left corner of panel
        za2 = za2 + wing_origin_z # z coordinate of bottom left corner of panel  
    
        xb1 = xb1 + wing_origin_x # x coordinate of top right corner of panel  
        yb1 = yb1 + wing_origin_y # y coordinate of top right corner of panel 
        zb1 = zb1 + wing_origin_z # z coordinate of top right corner of panel 
        xb2 = xb2 + wing_origin_x # x coordinate of bottom rightcorner of panel 
        yb2 = yb2 + wing_origin_y # y coordinate of bottom rightcorner of panel 
        zb2 = zb2 + wing_origin_z # z coordinate of bottom right corner of panel                   
    
        xac = xac + wing_origin_x  # x coordinate of control points on panel
        yac = yac + wing_origin_y  # y coordinate of control points on panel
        zac = zac + wing_origin_z  # z coordinate of control points on panel
        xbc = xbc + wing_origin_x  # x coordinate of control points on panel
        ybc = ybc + wing_origin_y  # y coordinate of control points on panel
        zbc = zbc + wing_origin_z  # z coordinate of control points on panel
    
        xc  = xc  + wing_origin_x  # x coordinate of control points on panel
        yc  = yc  + wing_origin_y  # y coordinate of control points on panel
        zc  = zc  + wing_origin_z  # y coordinate of control points on panel
        x   = x   + wing_origin_x  # x coordinate of control points on panel
        y   = y   + wing_origin_y  # y coordinate of control points on panel
        z   = z   + wing_origin_z  # y coordinate of control points on panel
<<<<<<< HEAD
    
        # find the location of the trailing edge panels of each wing-----------------------------------------------
        locations = ((jnp.linspace(1,n_sw,n_sw, endpoint = True) * n_cw) - 1).astype(int)
        xc_te1 = jnp.repeat(jnp.atleast_2d(xc [locations]), n_cw , axis = 0)
        yc_te1 = jnp.repeat(jnp.atleast_2d(yc [locations]), n_cw , axis = 0)
        zc_te1 = jnp.repeat(jnp.atleast_2d(zc [locations]), n_cw , axis = 0)        
        xa_te1 = jnp.repeat(jnp.atleast_2d(xa2[locations]), n_cw , axis = 0)
        ya_te1 = jnp.repeat(jnp.atleast_2d(ya2[locations]), n_cw , axis = 0)
        za_te1 = jnp.repeat(jnp.atleast_2d(za2[locations]), n_cw , axis = 0)
        xb_te1 = jnp.repeat(jnp.atleast_2d(xb2[locations]), n_cw , axis = 0)
        yb_te1 = jnp.repeat(jnp.atleast_2d(yb2[locations]), n_cw , axis = 0)
        zb_te1 = jnp.repeat(jnp.atleast_2d(zb2[locations]), n_cw , axis = 0)     
    
        xc_te = jnp.hstack(xc_te1.T)
        yc_te = jnp.hstack(yc_te1.T)
        zc_te = jnp.hstack(zc_te1.T)        
        xa_te = jnp.hstack(xa_te1.T)
        ya_te = jnp.hstack(ya_te1.T)
        za_te = jnp.hstack(za_te1.T)
        xb_te = jnp.hstack(xb_te1.T)
        yb_te = jnp.hstack(yb_te1.T)
        zb_te = jnp.hstack(zb_te1.T) 
    
        # find spanwise locations 
        y_sw = yc[locations]        
    
=======
        
        # VD discretization information----------------------------------------------------------------------------
        
>>>>>>> f8ccae32
        # increment number of wings and panels
        n_panels = len(xch)
        VD.n_w  += 1             
        VD.n_cp += n_panels 
        
        # store this wing's discretization information  
        first_panel_ind  = VD.XAH.size
        first_strip_ind  = VD.chordwise_breaks.size
<<<<<<< HEAD
        chordwise_breaks = first_panel_ind + jnp.arange(n_panels)[0::n_cw]
        
        VD.chordwise_breaks = jnp.append(VD.chordwise_breaks, jnp.int32(chordwise_breaks))
        VD.spanwise_breaks  = jnp.append(VD.spanwise_breaks , jnp.int32(first_strip_ind ))            
        VD.n_sw             =  np.append(VD.n_sw            ,  np.int16(n_sw)            )
        VD.n_cw             = jnp.append(VD.n_cw            , jnp.int16(n_cw)            )
    
        # ---------------------------------------------------------------------------------------
        # STEP 7: Store wing in vehicle vector
        # --------------------------------------------------------------------------------------- 
        VD.XAH    = jnp.append(VD.XAH  , jnp.array(xah  , dtype=precision))
        VD.YAH    = jnp.append(VD.YAH  , jnp.array(yah  , dtype=precision))
        VD.ZAH    = jnp.append(VD.ZAH  , jnp.array(zah  , dtype=precision))
        VD.XBH    = jnp.append(VD.XBH  , jnp.array(xbh  , dtype=precision))
        VD.YBH    = jnp.append(VD.YBH  , jnp.array(ybh  , dtype=precision))
        VD.ZBH    = jnp.append(VD.ZBH  , jnp.array(zbh  , dtype=precision))
        VD.XCH    = jnp.append(VD.XCH  , jnp.array(xch  , dtype=precision))
        VD.YCH    = jnp.append(VD.YCH  , jnp.array(ych  , dtype=precision))
        VD.ZCH    = jnp.append(VD.ZCH  , jnp.array(zch  , dtype=precision))            
        VD.XA1    = jnp.append(VD.XA1  , jnp.array(xa1  , dtype=precision))
        VD.YA1    = jnp.append(VD.YA1  , jnp.array(ya1  , dtype=precision))
        VD.ZA1    = jnp.append(VD.ZA1  , jnp.array(za1  , dtype=precision))
        VD.XA2    = jnp.append(VD.XA2  , jnp.array(xa2  , dtype=precision))
        VD.YA2    = jnp.append(VD.YA2  , jnp.array(ya2  , dtype=precision))
        VD.ZA2    = jnp.append(VD.ZA2  , jnp.array(za2  , dtype=precision))        
        VD.XB1    = jnp.append(VD.XB1  , jnp.array(xb1  , dtype=precision))
        VD.YB1    = jnp.append(VD.YB1  , jnp.array(yb1  , dtype=precision))
        VD.ZB1    = jnp.append(VD.ZB1  , jnp.array(zb1  , dtype=precision))
        VD.XB2    = jnp.append(VD.XB2  , jnp.array(xb2  , dtype=precision))                
        VD.YB2    = jnp.append(VD.YB2  , jnp.array(yb2  , dtype=precision))        
        VD.ZB2    = jnp.append(VD.ZB2  , jnp.array(zb2  , dtype=precision))    
        VD.XC_TE  = jnp.append(VD.XC_TE, jnp.array(xc_te, dtype=precision))
        VD.YC_TE  = jnp.append(VD.YC_TE, jnp.array(yc_te, dtype=precision)) 
        VD.ZC_TE  = jnp.append(VD.ZC_TE, jnp.array(zc_te, dtype=precision))          
        VD.XA_TE  = jnp.append(VD.XA_TE, jnp.array(xa_te, dtype=precision))
        VD.YA_TE  = jnp.append(VD.YA_TE, jnp.array(ya_te, dtype=precision)) 
        VD.ZA_TE  = jnp.append(VD.ZA_TE, jnp.array(za_te, dtype=precision)) 
        VD.XB_TE  = jnp.append(VD.XB_TE, jnp.array(xb_te, dtype=precision))
        VD.YB_TE  = jnp.append(VD.YB_TE, jnp.array(yb_te, dtype=precision)) 
        VD.ZB_TE  = jnp.append(VD.ZB_TE, jnp.array(zb_te, dtype=precision))  
        VD.XAC    = jnp.append(VD.XAC  , jnp.array(xac  , dtype=precision))
        VD.YAC    = jnp.append(VD.YAC  , jnp.array(yac  , dtype=precision)) 
        VD.ZAC    = jnp.append(VD.ZAC  , jnp.array(zac  , dtype=precision)) 
        VD.XBC    = jnp.append(VD.XBC  , jnp.array(xbc  , dtype=precision))
        VD.YBC    = jnp.append(VD.YBC  , jnp.array(ybc  , dtype=precision)) 
        VD.ZBC    = jnp.append(VD.ZBC  , jnp.array(zbc  , dtype=precision))  
        VD.XC     = jnp.append(VD.XC   , jnp.array(xc   , dtype=precision))
        VD.YC     = jnp.append(VD.YC   , jnp.array(yc   , dtype=precision))
        VD.ZC     = jnp.append(VD.ZC   , jnp.array(zc   , dtype=precision))  
        VD.X      = jnp.append(VD.X    , jnp.array(x    , dtype=precision))
        VD.Y_SW   = jnp.append(VD.Y_SW , jnp.array(y_sw , dtype=precision))
        VD.Y      = jnp.append(VD.Y    , jnp.array(y    , dtype=precision))
        VD.Z      = jnp.append(VD.Z    , jnp.array(z    , dtype=precision))         
        VD.CS     = jnp.append(VD.CS   , jnp.array(cs_w , dtype=precision)) 
        VD.DY     = jnp.append(VD.DY   , jnp.array(del_y, dtype=precision))      
    #End symmetry loop
    VD.symmetric_wings = jnp.append(VD.symmetric_wings, int(sym_para))
    return VD

def wing_strip(i_break,wing,indices,coords,n_sw,y_a,y_b,idx_y,del_y,n_cw,break_spans,break_chord,break_twist,break_sweep,
               break_x_offset,break_z_offset,break_camber_xs,break_camber_zs,break_dihedral,section_span,
               section_LE_cut,section_TE_cut,sym_sign,sym_sign_ind,vertical_wing,span_breaks_cs_ID,precision):
    """ This generates vortex distribution points for the given strip of wing 

    Assumptions: 
    The same as generate_wing_vortex_distribution

    Source:   
    None
    
    Inputs:   
    MANY
    
    Properties Used:
    N/A
    """     
    
    
    xah,yah,zah,xbh,ybh,zbh,xch,ych,zch,xa1,ya1,za1,xa2,ya2,za2,xb1,yb1,zb1,xb2,yb2,zb2,xac,yac,zac,xbc,ybc,zbc,xa_te,\
        ya_te,za_te,xb_te,yb_te,zb_te,xc,yc,zc,x,y,z,cs_w = coords
    
    # define basic geometric values------------------------------------------------------------------------
    # inboard, outboard, and central panel values
    eta_a = (y_a[idx_y] - break_spans[i_break])  
    eta_b = (y_b[idx_y] - break_spans[i_break]) 
    eta   = (y_b[idx_y] - del_y[idx_y]/2 - break_spans[i_break]) 

    segment_chord_ratio = (break_chord[i_break+1] - break_chord[i_break])/section_span[i_break+1]
    segment_twist_ratio = (break_twist[i_break+1] - break_twist[i_break])/section_span[i_break+1]

    wing_chord_section_a  = break_chord[i_break] + (eta_a*segment_chord_ratio) 
    wing_chord_section_b  = break_chord[i_break] + (eta_b*segment_chord_ratio)
    wing_chord_section    = break_chord[i_break] + (eta*segment_chord_ratio)

    # x-positions based on whether the wing needs 'cuts' for its control sufaces
    nondim_x_stations = jnp.interp(jnp.linspace(0.,1.,num=n_cw+1), jnp.array([0.,1.]), jnp.array([section_LE_cut[i_break], section_TE_cut[i_break]]))
    x_stations_a      = nondim_x_stations * wing_chord_section_a  #x positions accounting for control surface cuts, relative to leading
    x_stations_b      = nondim_x_stations * wing_chord_section_b
    x_stations        = nondim_x_stations * wing_chord_section
    
    delta_x_a = (x_stations_a[-1] - x_stations_a[0])/n_cw  
    delta_x_b = (x_stations_b[-1] - x_stations_b[0])/n_cw      
    delta_x   = (x_stations[-1]   - x_stations[0]  )/n_cw             

    # define coordinates of horseshoe vortices and control points------------------------------------------
    xi_a1 = break_x_offset[i_break] + eta_a*jnp.tan(break_sweep[i_break]) + x_stations_a[:-1]                  # x coordinate of top left corner of panel
    xi_ah = break_x_offset[i_break] + eta_a*jnp.tan(break_sweep[i_break]) + x_stations_a[:-1] + delta_x_a*0.25 # x coordinate of left corner of panel
    xi_ac = break_x_offset[i_break] + eta_a*jnp.tan(break_sweep[i_break]) + x_stations_a[:-1] + delta_x_a*0.75 # x coordinate of bottom left corner of control point vortex  
    xi_a2 = break_x_offset[i_break] + eta_a*jnp.tan(break_sweep[i_break]) + x_stations_a[1:]                   # x coordinate of bottom left corner of bound vortex 
    xi_b1 = break_x_offset[i_break] + eta_b*jnp.tan(break_sweep[i_break]) + x_stations_b[:-1]                  # x coordinate of top right corner of panel      
    xi_bh = break_x_offset[i_break] + eta_b*jnp.tan(break_sweep[i_break]) + x_stations_b[:-1] + delta_x_b*0.25 # x coordinate of right corner of bound vortex         
    xi_bc = break_x_offset[i_break] + eta_b*jnp.tan(break_sweep[i_break]) + x_stations_b[:-1] + delta_x_b*0.75 # x coordinate of bottom right corner of control point vortex         
    xi_b2 = break_x_offset[i_break] + eta_b*jnp.tan(break_sweep[i_break]) + x_stations_b[1:]                   # x coordinate of bottom right corner of panel
    xi_ch = break_x_offset[i_break] + eta  *jnp.tan(break_sweep[i_break]) + x_stations[:-1]   + delta_x  *0.25 # x coordinate center of bound vortex of each panel 
    xi_c  = break_x_offset[i_break] + eta  *jnp.tan(break_sweep[i_break]) + x_stations[:-1]   + delta_x  *0.75 # x coordinate three-quarter chord control point for each panel

    #adjust for camber-------------------------------------------------------------------------------------    
    #format camber vars for wings vs control surface wings
    nondim_camber_x_coords = break_camber_xs[i_break] *1
    nondim_camber          = break_camber_zs[i_break] *1
    if wing.is_a_control_surface: #rescale so that airfoils get cut properly
        if not wing.is_slat:
            nondim_camber_x_coords -= 1 - wing.chord_fraction
        nondim_camber_x_coords /= wing.chord_fraction
        nondim_camber          /= wing.chord_fraction

    # adjustment of coordinates for camber
    section_camber_a  = nondim_camber*wing_chord_section_a  
    section_camber_b  = nondim_camber*wing_chord_section_b  
    section_camber_c  = nondim_camber*wing_chord_section             
    
    section_x_coord_a = nondim_camber_x_coords*wing_chord_section_a
    section_x_coord_b = nondim_camber_x_coords*wing_chord_section_b
    section_x_coord   = nondim_camber_x_coords*wing_chord_section

    z_c_a1 = jnp.interp((x_stations_a[:-1]                 ) ,section_x_coord_a, section_camber_a) 
    z_c_ah = jnp.interp((x_stations_a[:-1] + delta_x_a*0.25) ,section_x_coord_a, section_camber_a)
    z_c_ac = jnp.interp((x_stations_a[:-1] + delta_x_a*0.75) ,section_x_coord_a, section_camber_a) 
    z_c_a2 = jnp.interp((x_stations_a[1:]                  ) ,section_x_coord_a, section_camber_a) 
    z_c_b1 = jnp.interp((x_stations_b[:-1]                 ) ,section_x_coord_b, section_camber_b)   
    z_c_bh = jnp.interp((x_stations_b[:-1] + delta_x_b*0.25) ,section_x_coord_b, section_camber_b) 
    z_c_bc = jnp.interp((x_stations_b[:-1] + delta_x_b*0.75) ,section_x_coord_b, section_camber_b) 
    z_c_b2 = jnp.interp((x_stations_b[1:]                  ) ,section_x_coord_b, section_camber_b) 
    z_c_ch = jnp.interp((x_stations[:-1]   + delta_x  *0.25) ,section_x_coord  , section_camber_c) 
    z_c    = jnp.interp((x_stations[:-1]   + delta_x  *0.75) ,section_x_coord  , section_camber_c) 

    # adjust for dihedral and add to camber----------------------------------------------------------------    
    zeta_a1 = break_z_offset[i_break] + eta_a*jnp.tan(break_dihedral[i_break])  + z_c_a1  # z coordinate of top left corner of panel
    zeta_ah = break_z_offset[i_break] + eta_a*jnp.tan(break_dihedral[i_break])  + z_c_ah  # z coordinate of left corner of bound vortex  
    zeta_a2 = break_z_offset[i_break] + eta_a*jnp.tan(break_dihedral[i_break])  + z_c_a2  # z coordinate of bottom left corner of panel
    zeta_ac = break_z_offset[i_break] + eta_a*jnp.tan(break_dihedral[i_break])  + z_c_ac  # z coordinate of bottom left corner of panel of control point
    zeta_bc = break_z_offset[i_break] + eta_b*jnp.tan(break_dihedral[i_break])  + z_c_bc  # z coordinate of top right corner of panel of control point                          
    zeta_b1 = break_z_offset[i_break] + eta_b*jnp.tan(break_dihedral[i_break])  + z_c_b1  # z coordinate of top right corner of panel  
    zeta_bh = break_z_offset[i_break] + eta_b*jnp.tan(break_dihedral[i_break])  + z_c_bh  # z coordinate of right corner of bound vortex        
    zeta_b2 = break_z_offset[i_break] + eta_b*jnp.tan(break_dihedral[i_break])  + z_c_b2  # z coordinate of bottom right corner of panel                 
    zeta_ch = break_z_offset[i_break] + eta  *jnp.tan(break_dihedral[i_break])  + z_c_ch  # z coordinate center of bound vortex on each panel
    zeta    = break_z_offset[i_break] + eta  *jnp.tan(break_dihedral[i_break])  + z_c     # z coordinate three-quarter chord control point for each panel

    # adjust for twist-------------------------------------------------------------------------------------
    # pivot point is the leading edge before camber  
    pivot_x_a = break_x_offset[i_break] + eta_a*jnp.tan(break_sweep[i_break])             # x location of leading edge left corner of wing
    pivot_x_b = break_x_offset[i_break] + eta_b*jnp.tan(break_sweep[i_break])             # x location of leading edge right of wing
    pivot_x   = break_x_offset[i_break] + eta  *jnp.tan(break_sweep[i_break])             # x location of leading edge center of wing
    
    pivot_z_a = break_z_offset[i_break] + eta_a*jnp.tan(break_dihedral[i_break])          # z location of leading edge left corner of wing
    pivot_z_b = break_z_offset[i_break] + eta_b*jnp.tan(break_dihedral[i_break])          # z location of leading edge right of wing
    pivot_z   = break_z_offset[i_break] + eta  *jnp.tan(break_dihedral[i_break])          # z location of leading edge center of wing

    # adjust twist pivot line for control surface wings: offset leading edge to match that of the owning wing            
    if wing.is_a_control_surface and not wing.is_slat: #correction only leading for non-leading edge control surfaces since the LE is the pivot by default
        nondim_cs_LE = (1 - wing.chord_fraction)
        pivot_x_a   -= nondim_cs_LE *(wing_chord_section_a /wing.chord_fraction) 
        pivot_x_b   -= nondim_cs_LE *(wing_chord_section_b /wing.chord_fraction) 
        pivot_x     -= nondim_cs_LE *(wing_chord_section   /wing.chord_fraction) 

    # adjust coordinates for twist
    section_twist_a = break_twist[i_break] + (eta_a * segment_twist_ratio)               # twist at left side of panel
    section_twist_b = break_twist[i_break] + (eta_b * segment_twist_ratio)               # twist at right side of panel
    section_twist   = break_twist[i_break] + (eta   * segment_twist_ratio)               # twist at center local chord 

    xi_prime_a1    = pivot_x_a + jnp.cos(section_twist_a)*(xi_a1-pivot_x_a) + jnp.sin(section_twist_a)*(zeta_a1-pivot_z_a) # x coordinate transformation of top left corner
    xi_prime_ah    = pivot_x_a + jnp.cos(section_twist_a)*(xi_ah-pivot_x_a) + jnp.sin(section_twist_a)*(zeta_ah-pivot_z_a) # x coordinate transformation of bottom left corner
    xi_prime_ac    = pivot_x_a + jnp.cos(section_twist_a)*(xi_ac-pivot_x_a) + jnp.sin(section_twist_a)*(zeta_a2-pivot_z_a) # x coordinate transformation of bottom left corner of control point
    xi_prime_a2    = pivot_x_a + jnp.cos(section_twist_a)*(xi_a2-pivot_x_a) + jnp.sin(section_twist_a)*(zeta_a2-pivot_z_a) # x coordinate transformation of bottom left corner
    xi_prime_b1    = pivot_x_b + jnp.cos(section_twist_b)*(xi_b1-pivot_x_b) + jnp.sin(section_twist_b)*(zeta_b1-pivot_z_b) # x coordinate transformation of top right corner 
    xi_prime_bh    = pivot_x_b + jnp.cos(section_twist_b)*(xi_bh-pivot_x_b) + jnp.sin(section_twist_b)*(zeta_bh-pivot_z_b) # x coordinate transformation of top right corner 
    xi_prime_bc    = pivot_x_b + jnp.cos(section_twist_b)*(xi_bc-pivot_x_b) + jnp.sin(section_twist_b)*(zeta_b1-pivot_z_b) # x coordinate transformation of top right corner of control point                         
    xi_prime_b2    = pivot_x_b + jnp.cos(section_twist_b)*(xi_b2-pivot_x_b) + jnp.sin(section_twist_b)*(zeta_b2-pivot_z_b) # x coordinate transformation of botton right corner 
    xi_prime_ch    = pivot_x   + jnp.cos(section_twist)  *(xi_ch-pivot_x)   + jnp.sin(section_twist)  *(zeta_ch-pivot_z)   # x coordinate transformation of center of horeshoe vortex 
    xi_prime       = pivot_x   + jnp.cos(section_twist)  *(xi_c -pivot_x)   + jnp.sin(section_twist)  *(zeta   -pivot_z)   # x coordinate transformation of control point

    zeta_prime_a1  = pivot_z_a - jnp.sin(section_twist_a)*(xi_a1-pivot_x_a) + jnp.cos(section_twist_a)*(zeta_a1-pivot_z_a) # z coordinate transformation of top left corner
    zeta_prime_ah  = pivot_z_a - jnp.sin(section_twist_a)*(xi_ah-pivot_x_a) + jnp.cos(section_twist_a)*(zeta_ah-pivot_z_a) # z coordinate transformation of bottom left corner
    zeta_prime_ac  = pivot_z_a - jnp.sin(section_twist_a)*(xi_ac-pivot_x_a) + jnp.cos(section_twist_a)*(zeta_ac-pivot_z_a) # z coordinate transformation of bottom left corner
    zeta_prime_a2  = pivot_z_a - jnp.sin(section_twist_a)*(xi_a2-pivot_x_a) + jnp.cos(section_twist_a)*(zeta_a2-pivot_z_a) # z coordinate transformation of bottom left corner
    zeta_prime_b1  = pivot_z_b - jnp.sin(section_twist_b)*(xi_b1-pivot_x_b) + jnp.cos(section_twist_b)*(zeta_b1-pivot_z_b) # z coordinate transformation of top right corner 
    zeta_prime_bh  = pivot_z_b - jnp.sin(section_twist_b)*(xi_bh-pivot_x_b) + jnp.cos(section_twist_b)*(zeta_bh-pivot_z_b) # z coordinate transformation of top right corner 
    zeta_prime_bc  = pivot_z_b - jnp.sin(section_twist_b)*(xi_bc-pivot_x_b) + jnp.cos(section_twist_b)*(zeta_bc-pivot_z_b) # z coordinate transformation of top right corner                         
    zeta_prime_b2  = pivot_z_b - jnp.sin(section_twist_b)*(xi_b2-pivot_x_b) + jnp.cos(section_twist_b)*(zeta_b2-pivot_z_b) # z coordinate transformation of botton right corner 
    zeta_prime_ch  = pivot_z   - jnp.sin(section_twist)  *(xi_ch-pivot_x)   + jnp.cos(-section_twist) *(zeta_ch-pivot_z)   # z coordinate transformation of center of horseshoe
    zeta_prime     = pivot_z   - jnp.sin(section_twist)  *(xi_c -pivot_x)   + jnp.cos(-section_twist) *(zeta   -pivot_z)   # z coordinate transformation of control point
    
    # Define y-coordinate and other arrays-----------------------------------------------------------------
    # take normal value for first wing, then reflect over xz plane for a symmetric wing
    y_prime_as = (jnp.ones(n_cw+1)*y_a[idx_y]                ) *sym_sign          
    y_prime_a1 = (y_prime_as[:-1]                            ) *1       
    y_prime_ah = (y_prime_as[:-1]                            ) *1       
    y_prime_ac = (y_prime_as[:-1]                            ) *1          
    y_prime_a2 = (y_prime_as[:-1]                            ) *1        
    y_prime_bs = (jnp.ones(n_cw+1)*y_b[idx_y]                ) *sym_sign            
    y_prime_b1 = (y_prime_bs[:-1]                            ) *1         
    y_prime_bh = (y_prime_bs[:-1]                            ) *1         
    y_prime_bc = (y_prime_bs[:-1]                            ) *1         
    y_prime_b2 = (y_prime_bs[:-1]                            ) *1   
    y_prime_ch = (jnp.ones(n_cw)*(y_b[idx_y] - del_y[idx_y]/2)) *sym_sign
    y_prime    = (y_prime_ch                                 ) *1    
    
    # populate all corners of all panels. Right side only populated for last strip wing the wing
    xi_prime_as   = jnp.concatenate([xi_prime_a1,  jnp.array([xi_prime_a2  [-1]])])*1
    xi_prime_bs   = jnp.concatenate([xi_prime_b1,  jnp.array([xi_prime_b2  [-1]])])*1 
    zeta_prime_as = jnp.concatenate([zeta_prime_a1,jnp.array([zeta_prime_a2[-1]])])*1            
    zeta_prime_bs = jnp.concatenate([zeta_prime_b1,jnp.array([zeta_prime_b2[-1]])])*1   
    
    # Deflect control surfaces-----------------------------------------------------------------------------
    # note:    "positve" deflection corresponds to the RH rule where the axis of rotation is the OUTBOARD-pointing hinge vector
    # symmetry: the LH rule is applied to the reflected surface for non-ailerons. Ailerons follow a RH rule for both sides
    wing_is_all_moving = (not wing.is_a_control_surface) and issubclass(wing.wing_type, All_Moving_Surface)
    if wing.is_a_control_surface or wing_is_all_moving:
        
        #For the first strip of the wing, always need to find the hinge root point. The hinge root point and direction vector 
        #found here will not change for the rest of this control surface/all-moving surface. See docstring for reasoning.
        is_first_strip = (idx_y == 0)
        if is_first_strip:
            # get rotation points by iterpolating between strip corners --> le/te, ib/ob = leading/trailing edge, in/outboard
            ib_le_strip_corner = jnp.array([xi_prime_a1[0 ], y_prime_a1[0 ], zeta_prime_a1[0 ]])
            ib_te_strip_corner = jnp.array([xi_prime_a2[-1], y_prime_a2[-1], zeta_prime_a2[-1]])                    
            
            interp_fractions   = jnp.array([0.,    2.,    4.   ]) + wing.hinge_fraction
            interp_domains     = jnp.array([0.,1., 2.,3., 4.,5.])
            interp_ranges_ib   = jnp.array([ib_le_strip_corner, ib_te_strip_corner]).T.flatten()
            ib_hinge_point     = jnp.interp(interp_fractions, interp_domains, interp_ranges_ib)
            
            
            #Find the hinge_vector if this is a control surface or the user has not already defined and chosen to use a specific one                    
            if wing.is_a_control_surface:
                need_to_compute_hinge_vector = True
            else: #wing is an all-moving surface
                hinge_vector                 = jnp.array(wing.hinge_vector)
                hinge_vector_is_pre_defined  = (not wing.use_constant_hinge_fraction) and \
                                                not (hinge_vector==jnp.array([0.,0.,0.])).all()
                need_to_compute_hinge_vector = not hinge_vector_is_pre_defined  
                
            if need_to_compute_hinge_vector:
                ob_le_strip_corner = jnp.array([xi_prime_b1[0 ], y_prime_b1[0 ], zeta_prime_b1[0 ]])                
                ob_te_strip_corner = jnp.array([xi_prime_b2[-1], y_prime_b2[-1], zeta_prime_b2[-1]])                         
                interp_ranges_ob   = jnp.array([ob_le_strip_corner, ob_te_strip_corner]).T.flatten()
                ob_hinge_point     = jnp.interp(interp_fractions, interp_domains, interp_ranges_ob)
            
                use_root_chord_in_plane_normal = wing_is_all_moving and not wing.use_constant_hinge_fraction
                if use_root_chord_in_plane_normal: ob_hinge_point = ob_hinge_point.at[0].set(ib_hinge_point[0])
            
                hinge_vector       = ob_hinge_point - ib_hinge_point
                hinge_vector       = hinge_vector / jnp.linalg.norm(hinge_vector)   
            elif wing.vertical: #For a vertical all-moving surface, flip y and z of hinge vector before flipping again later
                HNG_1 = hinge_vector[1] * 1
                HNG_2 = hinge_vector[2] * 1
                
                hinge_vector =  hinge_vector.at[1].set(HNG_2)
                hinge_vector =  hinge_vector.at[2].set(HNG_1)
                
            #store hinge root point and direction vector
            wing.hinge_root_point = ib_hinge_point
            wing.hinge_vector     = hinge_vector
            #END first strip calculations
        
        # get deflection angle
        deflection_base_angle = wing.deflection      if (not wing.is_slat) else -wing.deflection
        symmetry_multiplier   = -wing.sign_duplicate if sym_sign_ind==1    else 1
        symmetry_multiplier  *= -1                   if vertical_wing      else 1
        deflection_angle      = deflection_base_angle * symmetry_multiplier
            
        # make quaternion rotation matrix
        quaternion   = make_hinge_quaternion(wing.hinge_root_point, wing.hinge_vector, deflection_angle)
        
        # rotate strips
        xi_prime_a1, y_prime_a1, zeta_prime_a1 = rotate_points_with_quaternion(quaternion, [xi_prime_a1,y_prime_a1,zeta_prime_a1])
        xi_prime_ah, y_prime_ah, zeta_prime_ah = rotate_points_with_quaternion(quaternion, [xi_prime_ah,y_prime_ah,zeta_prime_ah])
        xi_prime_ac, y_prime_ac, zeta_prime_ac = rotate_points_with_quaternion(quaternion, [xi_prime_ac,y_prime_ac,zeta_prime_ac])
        xi_prime_a2, y_prime_a2, zeta_prime_a2 = rotate_points_with_quaternion(quaternion, [xi_prime_a2,y_prime_a2,zeta_prime_a2])
                                                                                           
        xi_prime_b1, y_prime_b1, zeta_prime_b1 = rotate_points_with_quaternion(quaternion, [xi_prime_b1,y_prime_b1,zeta_prime_b1])
        xi_prime_bh, y_prime_bh, zeta_prime_bh = rotate_points_with_quaternion(quaternion, [xi_prime_bh,y_prime_bh,zeta_prime_bh])
        xi_prime_bc, y_prime_bc, zeta_prime_bc = rotate_points_with_quaternion(quaternion, [xi_prime_bc,y_prime_bc,zeta_prime_bc])
        xi_prime_b2, y_prime_b2, zeta_prime_b2 = rotate_points_with_quaternion(quaternion, [xi_prime_b2,y_prime_b2,zeta_prime_b2])
                                                                                           
        xi_prime_ch, y_prime_ch, zeta_prime_ch = rotate_points_with_quaternion(quaternion, [xi_prime_ch,y_prime_ch,zeta_prime_ch])
        xi_prime   , y_prime   , zeta_prime    = rotate_points_with_quaternion(quaternion, [xi_prime   ,y_prime   ,zeta_prime   ])
                                                                                           
        xi_prime_as, y_prime_as, zeta_prime_as = rotate_points_with_quaternion(quaternion, [xi_prime_as,y_prime_as,zeta_prime_as])
        xi_prime_bs, y_prime_bs, zeta_prime_bs = rotate_points_with_quaternion(quaternion, [xi_prime_bs,y_prime_bs,zeta_prime_bs])
    
    # reflect over the plane y = z for a vertical wing-----------------------------------------------------
    inverted_wing = -jnp.sign(break_dihedral[i_break] - jnp.pi/2)
    if vertical_wing:
        y_prime_a1, zeta_prime_a1 = zeta_prime_a1, inverted_wing*y_prime_a1
        y_prime_ah, zeta_prime_ah = zeta_prime_ah, inverted_wing*y_prime_ah
        y_prime_ac, zeta_prime_ac = zeta_prime_ac, inverted_wing*y_prime_ac
        y_prime_a2, zeta_prime_a2 = zeta_prime_a2, inverted_wing*y_prime_a2
                                                             
        y_prime_b1, zeta_prime_b1 = zeta_prime_b1, inverted_wing*y_prime_b1
        y_prime_bh, zeta_prime_bh = zeta_prime_bh, inverted_wing*y_prime_bh
        y_prime_bc, zeta_prime_bc = zeta_prime_bc, inverted_wing*y_prime_bc
        y_prime_b2, zeta_prime_b2 = zeta_prime_b2, inverted_wing*y_prime_b2
                                                             
        y_prime_ch, zeta_prime_ch = zeta_prime_ch, inverted_wing*y_prime_ch
        y_prime   , zeta_prime    = zeta_prime   , inverted_wing*y_prime
                                                             
        y_prime_as, zeta_prime_as = zeta_prime_as, inverted_wing*y_prime_as

        y_prime_bs = inverted_wing*y_prime_bs
        y_prime_bs, zeta_prime_bs = zeta_prime_bs, y_prime_bs
         
    # store coordinates of panels, horseshoeces vortices and control points relative to wing root----------
    xa1 = DUS(xa1, xi_prime_a1,(idx_y*n_cw,))    # top left corner of panel
    ya1 = DUS(ya1,y_prime_a1,(idx_y*n_cw,))
    za1 = DUS(za1,zeta_prime_a1,(idx_y*n_cw,))
    xah = DUS(xah,xi_prime_ah,(idx_y*n_cw,))     # left coord of horseshoe
    yah = DUS(yah,y_prime_ah,(idx_y*n_cw,))
    zah = DUS(zah,zeta_prime_ah,(idx_y*n_cw,))                    
    xac = DUS(xac,xi_prime_ac,(idx_y*n_cw,))     # left coord of control point
    yac = DUS(yac,y_prime_ac,(idx_y*n_cw,))
    zac = DUS(zac,zeta_prime_ac,(idx_y*n_cw,))
    xa2 = DUS(xa2,xi_prime_a2,(idx_y*n_cw,))     # bottom left corner of panel
    ya2 = DUS(ya2,y_prime_a2,(idx_y*n_cw,))
    za2 = DUS(za2,zeta_prime_a2,(idx_y*n_cw,))
                                     
    xb1 = DUS(xb1,xi_prime_b1,(idx_y*n_cw,))     # top right corner of panel
    yb1 = DUS(yb1,y_prime_b1,(idx_y*n_cw,))          
    zb1 = DUS(zb1,zeta_prime_b1,(idx_y*n_cw,))   
    xbh = DUS(xbh,xi_prime_bh,(idx_y*n_cw,))     # right coord of horseshoe
    ybh = DUS(ybh,y_prime_bh,(idx_y*n_cw,))          
    zbh = DUS(zbh,zeta_prime_bh,(idx_y*n_cw,))                    
    xbc = DUS(xbc,xi_prime_bc,(idx_y*n_cw,))     # right coord of control point
    ybc = DUS(ybc,y_prime_bc,(idx_y*n_cw,))                           
    zbc = DUS(zbc,zeta_prime_bc,(idx_y*n_cw,))   
    xb2 = DUS(xb2,xi_prime_b2,(idx_y*n_cw,))     # bottom right corner of panel
    yb2 = DUS(yb2,y_prime_b2,(idx_y*n_cw,))                        
    zb2 = DUS(zb2,zeta_prime_b2,(idx_y*n_cw,)) 
                                     
    xch = DUS(xch,xi_prime_ch,(idx_y*n_cw,))     # center coord of horseshoe
    ych = DUS(ych,y_prime_ch,(idx_y*n_cw,))                              
    zch = DUS(zch,zeta_prime_ch,(idx_y*n_cw,))
    xc  = DUS(xc ,xi_prime,(idx_y*n_cw,))        # center (true,(idx_y*n_cw,)) coord of control point
    yc  = DUS(yc ,y_prime,(idx_y*n_cw,))
    zc  = DUS(zc ,zeta_prime,(idx_y*n_cw,)) 
    x   = DUS(x,xi_prime_as,(idx_y*(n_cw+1),))     # x, y, z represent all all points of the corners of the panels, LE and TE inclusive
    y   = DUS(y,y_prime_as,(idx_y*(n_cw+1),))      # the final right corners get appended at last strip in wing, later
    z   = DUS(z,zeta_prime_as,(idx_y*(n_cw+1),))            

    cs_w = cs_w.at[idx_y].set(wing_chord_section)
           
    # store this strip's discretization information--------------------------------------------------------
    LE_inds        = jnp.full(n_cw, False)
    TE_inds        = jnp.full(n_cw, False)
    LE_inds        = LE_inds.at[0].set(True)
    TE_inds        = TE_inds.at[-1].set(True)
    
    RNMAX          = jnp.ones(n_cw, jnp.int16)*n_cw
    panel_numbers  = jnp.linspace(1,n_cw,n_cw, dtype=jnp.int16)
    
    LE_X           = (xi_prime_a1  [0 ] + xi_prime_b1  [0 ])/2
    LE_Z           = (zeta_prime_a1[0 ] + zeta_prime_b1[0 ])/2
    TE_X           = (xi_prime_a2  [-1] + xi_prime_b2  [-1])/2
    TE_Z           = (zeta_prime_a2[-1] + zeta_prime_b2[-1])/2           
    chord_adjusted = jnp.ones(n_cw) * jnp.sqrt((TE_X-LE_X)**2 + (TE_Z-LE_Z)**2) # CHORD in vorlax
    tan_incidence  = jnp.ones(n_cw) * (LE_Z-TE_Z)/(LE_X-TE_X)                  # ZETA  in vorlax
    chord_adjusted = jnp.array(chord_adjusted, dtype=precision)
    tan_incidence  = jnp.array(tan_incidence , dtype=precision)            
                
    is_a_slat         = wing.is_a_control_surface and wing.is_slat
    strip_has_no_slat = (not wing.is_a_control_surface) and (span_breaks_cs_ID[i_break] == -1) # wing's le, outboard control surface ID
    
    slat_cond                  = jnp.logical_or(is_a_slat,strip_has_no_slat)
    exposed_leading_edge_flag  = jnp.array([1],dtype=jnp.int16)*slat_cond 
    
    leading_edge_indices,trailing_edge_indices,panels_per_strip,chordwise_panel_number,chord_lengths, \
               tangent_incidence_angle,exposed_leading_edge_flags = indices
    
    leading_edge_indices       = DUS(leading_edge_indices,LE_inds,(idx_y*n_cw,))
    trailing_edge_indices      = DUS(trailing_edge_indices,TE_inds,(idx_y*n_cw,))      
    panels_per_strip           = DUS(panels_per_strip, RNMAX,(idx_y*n_cw,))
    chordwise_panel_number     = DUS(chordwise_panel_number,panel_numbers,(idx_y*n_cw,))  
    chord_lengths              = DUS(chord_lengths,chord_adjusted,(idx_y*n_cw,))
    tangent_incidence_angle    = DUS(tangent_incidence_angle,tan_incidence,(idx_y*n_cw,))
    exposed_leading_edge_flags = DUS(exposed_leading_edge_flags,exposed_leading_edge_flag,(idx_y,))
    
    indices = [leading_edge_indices,trailing_edge_indices,panels_per_strip,chordwise_panel_number,chord_lengths,
               tangent_incidence_angle,exposed_leading_edge_flags]
    
=======
        chordwise_breaks = first_panel_ind + np.arange(n_panels)[0::n_cw]
        ID               = VD.counter*1
        
        VD.chordwise_breaks = np.append(VD.chordwise_breaks, np.int32(chordwise_breaks))
        VD.spanwise_breaks  = np.append(VD.spanwise_breaks , np.int32(first_strip_ind ))            
        VD.n_sw             = np.append(VD.n_sw            , np.int16(n_sw)            )
        VD.n_cw             = np.append(VD.n_cw            , np.int16(n_cw)            )
        VD.surface_ID       = np.append(VD.surface_ID      , np.ones(n_cw*n_sw)*ID*sym_sign) # Update me when the loop is gone
        VD.surface_ID_full  = np.append(VD.surface_ID_full , np.ones((n_cw+1)*(n_sw+1))*ID*sym_sign) # Update me when the loop is gone    
                
        # ---------------------------------------------------------------------------------------
        # STEP 7: Store wing in vehicle vector
        # --------------------------------------------------------------------------------------- 
        VD.XAH    = np.append(VD.XAH  , np.array(xah  , dtype=precision))
        VD.YAH    = np.append(VD.YAH  , np.array(yah  , dtype=precision))
        VD.ZAH    = np.append(VD.ZAH  , np.array(zah  , dtype=precision))
        VD.XBH    = np.append(VD.XBH  , np.array(xbh  , dtype=precision))
        VD.YBH    = np.append(VD.YBH  , np.array(ybh  , dtype=precision))
        VD.ZBH    = np.append(VD.ZBH  , np.array(zbh  , dtype=precision))
        VD.XCH    = np.append(VD.XCH  , np.array(xch  , dtype=precision))
        VD.YCH    = np.append(VD.YCH  , np.array(ych  , dtype=precision))
        VD.ZCH    = np.append(VD.ZCH  , np.array(zch  , dtype=precision))            
        VD.XA1    = np.append(VD.XA1  , np.array(xa1  , dtype=precision))
        VD.YA1    = np.append(VD.YA1  , np.array(ya1  , dtype=precision))
        VD.ZA1    = np.append(VD.ZA1  , np.array(za1  , dtype=precision))
        VD.XA2    = np.append(VD.XA2  , np.array(xa2  , dtype=precision))
        VD.YA2    = np.append(VD.YA2  , np.array(ya2  , dtype=precision))
        VD.ZA2    = np.append(VD.ZA2  , np.array(za2  , dtype=precision))        
        VD.XB1    = np.append(VD.XB1  , np.array(xb1  , dtype=precision))
        VD.YB1    = np.append(VD.YB1  , np.array(yb1  , dtype=precision))
        VD.ZB1    = np.append(VD.ZB1  , np.array(zb1  , dtype=precision))
        VD.XB2    = np.append(VD.XB2  , np.array(xb2  , dtype=precision))                
        VD.YB2    = np.append(VD.YB2  , np.array(yb2  , dtype=precision))        
        VD.ZB2    = np.append(VD.ZB2  , np.array(zb2  , dtype=precision)) 
        VD.XAC    = np.append(VD.XAC  , np.array(xac  , dtype=precision))
        VD.YAC    = np.append(VD.YAC  , np.array(yac  , dtype=precision)) 
        VD.ZAC    = np.append(VD.ZAC  , np.array(zac  , dtype=precision)) 
        VD.XBC    = np.append(VD.XBC  , np.array(xbc  , dtype=precision))
        VD.YBC    = np.append(VD.YBC  , np.array(ybc  , dtype=precision)) 
        VD.ZBC    = np.append(VD.ZBC  , np.array(zbc  , dtype=precision))  
        VD.XC     = np.append(VD.XC   , np.array(xc   , dtype=precision))
        VD.YC     = np.append(VD.YC   , np.array(yc   , dtype=precision))
        VD.ZC     = np.append(VD.ZC   , np.array(zc   , dtype=precision))  
        VD.X      = np.append(VD.X    , np.array(x    , dtype=precision))
        VD.Y      = np.append(VD.Y    , np.array(y    , dtype=precision))
        VD.Z      = np.append(VD.Z    , np.array(z    , dtype=precision))         
        VD.CS     = np.append(VD.CS   , np.array(cs_w , dtype=precision)) 
        VD.DY     = np.append(VD.DY   , np.array(del_y, dtype=precision))    
    #End symmetry loop
    
    VD.symmetric_wings = np.append(VD.symmetric_wings, int(sym_para))
    
    # Pack wing data
    wing.n_sw = n_sw
    wing.n_cw = n_cw    
    
    return VD, wing
>>>>>>> f8ccae32
    


    #increment i_break if needed; check for end of wing----------------------------------------------------
    cond = y_b[idx_y] == break_spans[i_break+1]
    i_break += 1*cond
    
    # Functionally this doesn't do anything until the final break
    x = x.at[-(n_cw+1):].set(xi_prime_bs)
    y = y.at[-(n_cw+1):].set(y_prime_bs)
    z = z.at[-(n_cw+1):].set(zeta_prime_bs)    
    
    #End 'for each strip' loop     
    
    coords = [xah,yah,zah,xbh,ybh,zbh,xch,ych,zch,xa1,ya1,za1,xa2,ya2,za2,xb1,yb1,zb1,xb2,yb2,zb2,xac,yac,zac,xbc,ybc,
              zbc,xa_te,ya_te,za_te,xb_te,yb_te,zb_te,xc,yc,zc,x,y,z,cs_w]    
    
    return indices, i_break, coords

# ----------------------------------------------------------------------
#  Discretize Fuselage
# ----------------------------------------------------------------------
## @ingroup Methods-Aerodynamics-Common-Fidelity_Zero-Lift
def generate_fuselage_and_nacelle_vortex_distribution(VD,fus,n_cw,n_sw,precision,model_geometry=False):
    """ This generates the vortex distribution points on a fuselage or nacelle component
    Assumptions: 
    If nacelle has segments defined, the mean width and height of the nacelle is used
    Source:   
    None
    
    Inputs:   
    VD                   - vortex distribution
    
    Properties Used:
    N/A
    """    
    
    fhs_xa1 = jnp.zeros(n_cw*n_sw)
    fhs_ya1 = jnp.zeros(n_cw*n_sw)
    fhs_za1 = jnp.zeros(n_cw*n_sw)
    fhs_xa2 = jnp.zeros(n_cw*n_sw)
    fhs_ya2 = jnp.zeros(n_cw*n_sw)
    fhs_za2 = jnp.zeros(n_cw*n_sw)
    fhs_xb1 = jnp.zeros(n_cw*n_sw)
    fhs_yb1 = jnp.zeros(n_cw*n_sw)
    fhs_zb1 = jnp.zeros(n_cw*n_sw)
    fhs_yb2 = jnp.zeros(n_cw*n_sw)
    fhs_xb2 = jnp.zeros(n_cw*n_sw)
    fhs_zb2 = jnp.zeros(n_cw*n_sw)
    fhs_xah = jnp.zeros(n_cw*n_sw)
    fhs_yah = jnp.zeros(n_cw*n_sw)
    fhs_zah = jnp.zeros(n_cw*n_sw)
    fhs_xbh = jnp.zeros(n_cw*n_sw)
    fhs_ybh = jnp.zeros(n_cw*n_sw)
    fhs_zbh = jnp.zeros(n_cw*n_sw)
    fhs_xch = jnp.zeros(n_cw*n_sw)
    fhs_ych = jnp.zeros(n_cw*n_sw)
    fhs_zch = jnp.zeros(n_cw*n_sw)
    fhs_xc  = jnp.zeros(n_cw*n_sw)
    fhs_yc  = jnp.zeros(n_cw*n_sw)
    fhs_zc  = jnp.zeros(n_cw*n_sw)
    fhs_xac = jnp.zeros(n_cw*n_sw)
    fhs_yac = jnp.zeros(n_cw*n_sw)
    fhs_zac = jnp.zeros(n_cw*n_sw)
    fhs_xbc = jnp.zeros(n_cw*n_sw)
    fhs_ybc = jnp.zeros(n_cw*n_sw)
    fhs_zbc = jnp.zeros(n_cw*n_sw)
    fhs_x   = jnp.zeros((n_cw+1)*(n_sw+1))
    fhs_y   = jnp.zeros((n_cw+1)*(n_sw+1))
    fhs_z   = jnp.zeros((n_cw+1)*(n_sw+1))      

    fvs_xc    = jnp.zeros(n_cw*n_sw)
    fvs_zc    = jnp.zeros(n_cw*n_sw)
    fvs_yc    = jnp.zeros(n_cw*n_sw)   
    fvs_x     = jnp.zeros((n_cw+1)*(n_sw+1))
    fvs_y     = jnp.zeros((n_cw+1)*(n_sw+1))
    fvs_z     = jnp.zeros((n_cw+1)*(n_sw+1))   
    fus_v_cs  = jnp.zeros(n_sw)     
    
    # arrays to hold strip discretization values
<<<<<<< HEAD
    leading_edge_indices    = jnp.array([],dtype=bool)    
    trailing_edge_indices   = jnp.array([],dtype=bool)    
    panels_per_strip        = jnp.array([],dtype=jnp.int16)
    chordwise_panel_number  = jnp.array([],dtype=jnp.int16)
    chord_lengths           = jnp.array([],dtype=precision)               
    tangent_incidence_angle = jnp.array([],dtype=precision)               
=======
    leading_edge_indices    = np.array([],dtype=bool)    
    trailing_edge_indices   = np.array([],dtype=bool)    
    panels_per_strip        = np.array([],dtype=np.int16)
    chordwise_panel_number  = np.array([],dtype=np.int16)               
>>>>>>> f8ccae32

    # geometry values
    origin     = fus.origin[0]

    # --TO DO-- model fuselage segments if defined, else use the following code
    
    # Horizontal Sections of fuselage
    fhs        = Data()        
    fhs.origin = jnp.zeros((n_sw+1,3))        
    fhs.chord  = jnp.zeros((n_sw+1))         
    fhs.sweep  = jnp.zeros((n_sw+1))     
                 
    fvs        = Data() 
    fvs.origin = jnp.zeros((n_sw+1,3))
    fvs.chord  = jnp.zeros((n_sw+1)) 
    fvs.sweep  = jnp.zeros((n_sw+1))

    if isinstance(fus, Fuselage):

        # Compute the curvature of the nose/tail given fineness ratio. Curvature is derived from general quadratic equation
        # This method relates the fineness ratio to the quadratic curve formula via a spline fit interpolation
        vec1               = jnp.array([2 , 1.5, 1.2 , 1])
        vec2               = jnp.array([1  ,1.57 , 3.2,  8])
        x                  = jnp.linspace(0,1,4)
        fus_nose_curvature = jnp.interp(jnp.interp(fus.fineness.nose,vec2,x), x , vec1)
        fus_tail_curvature = jnp.interp(jnp.interp(fus.fineness.tail,vec2,x), x , vec1)
        semispan_h = fus.width * 0.5
        semispan_v = fus.heights.maximum * 0.5
        si         = jnp.arange(1,((n_sw*2)+2))
        spacing    = jnp.cos((2*si - 1)/(2*len(si))*jnp.pi)
        h_array    = semispan_h*spacing[0:int((len(si)+1)/2)][::-1]
        v_array    = semispan_v*spacing[0:int((len(si)+1)/2)][::-1]

        for i in range(n_sw+1):
            fhs_cabin_length  = fus.lengths.total - (fus.lengths.nose + fus.lengths.tail)
            fhs.nose_length   = ((1 - ((abs(h_array[i]/semispan_h))**fus_nose_curvature ))**(1/fus_nose_curvature))*fus.lengths.nose
            fhs.tail_length   = ((1 - ((abs(h_array[i]/semispan_h))**fus_tail_curvature ))**(1/fus_tail_curvature))*fus.lengths.tail
            fhs.nose_origin   = fus.lengths.nose - fhs.nose_length
            fhs.origin        = fhs.origin.at[i,:].set(jnp.array([fhs.nose_origin , h_array[i], 0.])) # Local origin
            fhs.chord         = fhs.chord.at[i].set(fhs_cabin_length + fhs.nose_length + fhs.tail_length)

            fvs_cabin_length  = fus.lengths.total - (fus.lengths.nose + fus.lengths.tail)
            fvs.nose_length   = ((1 - ((abs(v_array[i]/semispan_v))**fus_nose_curvature ))**(1/fus_nose_curvature))*fus.lengths.nose
            fvs.tail_length   = ((1 - ((abs(v_array[i]/semispan_v))**fus_tail_curvature ))**(1/fus_tail_curvature))*fus.lengths.tail
            fvs.nose_origin   = fus.lengths.nose - fvs.nose_length
            fvs.origin        = fvs.origin.at[i,:].set(jnp.array([origin[0] + fvs.nose_origin , origin[1] , origin[2]+  v_array[i]]))
            fvs.chord         = fvs.chord.at[i].set(fvs_cabin_length + fvs.nose_length + fvs.tail_length)

        fhs.sweep = jnp.concatenate([jnp.arctan((fhs.origin[:,0][1:] - fhs.origin[:,0][:-1])/(fhs.origin[:,1][1:]  - fhs.origin[:,1][:-1])) ,jnp.zeros(1)])
        fvs.sweep = jnp.concatenate([jnp.arctan((fvs.origin[:,0][1:] - fvs.origin[:,0][:-1])/(fvs.origin[:,2][1:]  - fvs.origin[:,2][:-1])) ,jnp.zeros(1)])

    elif isinstance(fus, Nacelle):
        num_nac_segs = len(fus.Segments.keys())
        if num_nac_segs>1:
            widths  = jnp.zeros(num_nac_segs)
            heights = jnp.zeros(num_nac_segs)
            for i_seg in range(num_nac_segs):
                widths  = widths.at[i_seg].set(fus.Segments[i_seg].width)
                heights = heights.at[i_seg].set(fus.Segments[i_seg].height)
            mean_width   = jnp.mean(widths)
            mean_height  = jnp.mean(heights)
        else:
            mean_width   = fus.diameter
            mean_height  = fus.diameter
        length = fus.length

        # geometry values
        semispan_h = mean_width * 0.5
        semispan_v = mean_height * 0.5

        si         = jnp.arange(1,((n_sw*2)+2))
        spacing    = jnp.cos((2*si - 1)/(2*len(si))*jnp.pi)
        h_array    = semispan_h*spacing[0:int((len(si)+1)/2)][::-1]
        v_array    = semispan_v*spacing[0:int((len(si)+1)/2)][::-1]

        for i in range(n_sw+1):
            fhs.chord = fhs.chord.at[i].set(length)
            fvs.chord = fvs.chord.at[i].set(length)
            
    # ---------------------------------------------------------------------------------------
    # STEP 9: Define coordinates of panels horseshoe vortices and control points  
    # ---------------------------------------------------------------------------------------        
    fhs_eta_a = h_array[:-1] 
    fhs_eta_b = h_array[1:]            
    fhs_del_y = h_array[1:] - h_array[:-1]
    fhs_eta   = h_array[1:] - fhs_del_y/2

    fvs_eta_a = v_array[:-1] 
    fvs_eta_b = v_array[1:]                  
    fvs_del_y = v_array[1:] - v_array[:-1]
    fvs_eta   = v_array[1:] - fvs_del_y/2 

    fhs_cs = jnp.concatenate([fhs.chord,fhs.chord])
    fvs_cs = jnp.concatenate([fvs.chord,fvs.chord])
    
    fus_h_area = 0
    fus_v_area = 0    

    # define coordinates of horseshoe vortices and control points       
    for idx_y in range(n_sw):  
        idx_x = jnp.arange(n_cw)

        # fuselage horizontal section 
        delta_x_a = fhs.chord[idx_y]/n_cw      
        delta_x_b = fhs.chord[idx_y + 1]/n_cw    
        delta_x   = (fhs.chord[idx_y]+fhs.chord[idx_y + 1])/(2*n_cw)

        fhs_xi_a1 = fhs.origin[idx_y][0] + delta_x_a*idx_x                    # x coordinate of top left corner of panel
        fhs_xi_ah = fhs.origin[idx_y][0] + delta_x_a*idx_x + delta_x_a*0.25   # x coordinate of left corner of panel
        fhs_xi_a2 = fhs.origin[idx_y][0] + delta_x_a*idx_x + delta_x_a        # x coordinate of bottom left corner of bound vortex 
        fhs_xi_ac = fhs.origin[idx_y][0] + delta_x_a*idx_x + delta_x_a*0.75   # x coordinate of bottom left corner of control point vortex  
        fhs_xi_b1 = fhs.origin[idx_y+1][0] + delta_x_b*idx_x                  # x coordinate of top right corner of panel      
        fhs_xi_bh = fhs.origin[idx_y+1][0] + delta_x_b*idx_x + delta_x_b*0.25 # x coordinate of right corner of bound vortex         
        fhs_xi_b2 = fhs.origin[idx_y+1][0] + delta_x_b*idx_x + delta_x_b      # x coordinate of bottom right corner of panel
        fhs_xi_bc = fhs.origin[idx_y+1][0] + delta_x_b*idx_x + delta_x_b*0.75 # x coordinate of bottom right corner of control point vortex         
        fhs_xi_c  = (fhs.origin[idx_y][0] + fhs.origin[idx_y+1][0])/2  + delta_x*idx_x + delta_x*0.75   # x coordinate three-quarter chord control point for each panel
        fhs_xi_ch = (fhs.origin[idx_y][0] + fhs.origin[idx_y+1][0])/2  + delta_x*idx_x + delta_x*0.25   # x coordinate center of bound vortex of each panel 


        fhs_xa1 = fhs_xa1.at[idx_y*n_cw:(idx_y+1)*n_cw].set(fhs_xi_a1                       + fus.origin[0][0] )
        fhs_ya1 = fhs_ya1.at[idx_y*n_cw:(idx_y+1)*n_cw].set(jnp.ones(n_cw)*fhs_eta_a[idx_y]  + fus.origin[0][1])  
        fhs_za1 = fhs_za1.at[idx_y*n_cw:(idx_y+1)*n_cw].set(jnp.zeros(n_cw)                  + fus.origin[0][2])
        fhs_xa2 = fhs_xa2.at[idx_y*n_cw:(idx_y+1)*n_cw].set(fhs_xi_a2                       + fus.origin[0][0] )
        fhs_ya2 = fhs_ya2.at[idx_y*n_cw:(idx_y+1)*n_cw].set(jnp.ones(n_cw)*fhs_eta_a[idx_y]  + fus.origin[0][1]) 
        fhs_za2 = fhs_za2.at[idx_y*n_cw:(idx_y+1)*n_cw].set(jnp.zeros(n_cw)                  + fus.origin[0][2])     
        fhs_xb1 = fhs_xb1.at[idx_y*n_cw:(idx_y+1)*n_cw].set(fhs_xi_b1                       + fus.origin[0][0] ) 
        fhs_yb1 = fhs_yb1.at[idx_y*n_cw:(idx_y+1)*n_cw].set(jnp.ones(n_cw)*fhs_eta_b[idx_y]  + fus.origin[0][1]) 
        fhs_zb1 = fhs_zb1.at[idx_y*n_cw:(idx_y+1)*n_cw].set(jnp.zeros(n_cw)                  + fus.origin[0][2])
        fhs_xb2 = fhs_xb2.at[idx_y*n_cw:(idx_y+1)*n_cw].set(fhs_xi_b2                       + fus.origin[0][0] )
        fhs_yb2 = fhs_yb2.at[idx_y*n_cw:(idx_y+1)*n_cw].set(jnp.ones(n_cw)*fhs_eta_b[idx_y]  + fus.origin[0][1])
        fhs_zb2 = fhs_zb2.at[idx_y*n_cw:(idx_y+1)*n_cw].set(jnp.zeros(n_cw)                  + fus.origin[0][2])      
        fhs_xah = fhs_xah.at[idx_y*n_cw:(idx_y+1)*n_cw].set(fhs_xi_ah                       + fus.origin[0][0] ) 
        fhs_yah = fhs_yah.at[idx_y*n_cw:(idx_y+1)*n_cw].set(jnp.ones(n_cw)*fhs_eta_a[idx_y]  + fus.origin[0][1]) 
        fhs_zah = fhs_zah.at[idx_y*n_cw:(idx_y+1)*n_cw].set(jnp.zeros(n_cw)                  + fus.origin[0][2])            
        fhs_xbh = fhs_xbh.at[idx_y*n_cw:(idx_y+1)*n_cw].set(fhs_xi_bh                       + fus.origin[0][0] )
        fhs_ybh = fhs_ybh.at[idx_y*n_cw:(idx_y+1)*n_cw].set(jnp.ones(n_cw)*fhs_eta_b[idx_y]  + fus.origin[0][1]) 
        fhs_zbh = fhs_zbh.at[idx_y*n_cw:(idx_y+1)*n_cw].set(jnp.zeros(n_cw)                  + fus.origin[0][2])   
        fhs_xch = fhs_xch.at[idx_y*n_cw:(idx_y+1)*n_cw].set(fhs_xi_ch                       + fus.origin[0][0] )
        fhs_ych = fhs_ych.at[idx_y*n_cw:(idx_y+1)*n_cw].set(jnp.ones(n_cw)*fhs_eta[idx_y]    + fus.origin[0][1])               
        fhs_zch = fhs_zch.at[idx_y*n_cw:(idx_y+1)*n_cw].set(jnp.zeros(n_cw)                  + fus.origin[0][2])    
        fhs_xc  = fhs_xc .at[idx_y*n_cw:(idx_y+1)*n_cw].set(fhs_xi_c                        + fus.origin[0][0] )
        fhs_yc  = fhs_yc .at[idx_y*n_cw:(idx_y+1)*n_cw].set(jnp.ones(n_cw)*fhs_eta[idx_y]    + fus.origin[0][1]) 
        fhs_zc  = fhs_zc .at[idx_y*n_cw:(idx_y+1)*n_cw].set(jnp.zeros(n_cw)                  + fus.origin[0][2])      
        fhs_xac = fhs_xac.at[idx_y*n_cw:(idx_y+1)*n_cw].set(fhs_xi_ac                       + fus.origin[0][0] )
        fhs_yac = fhs_yac.at[idx_y*n_cw:(idx_y+1)*n_cw].set(jnp.ones(n_cw)*fhs_eta_a[idx_y]  + fus.origin[0][1])
        fhs_zac = fhs_zac.at[idx_y*n_cw:(idx_y+1)*n_cw].set(jnp.zeros(n_cw)                  + fus.origin[0][2])
        fhs_xbc = fhs_xbc.at[idx_y*n_cw:(idx_y+1)*n_cw].set(fhs_xi_bc                       + fus.origin[0][0] )
        fhs_ybc = fhs_ybc.at[idx_y*n_cw:(idx_y+1)*n_cw].set(jnp.ones(n_cw)*fhs_eta_b[idx_y]  + fus.origin[0][1])                            
        fhs_zbc = fhs_zbc.at[idx_y*n_cw:(idx_y+1)*n_cw].set(jnp.zeros(n_cw)                  + fus.origin[0][2])             
        fhs_x   = fhs_x.at[idx_y*(n_cw+1):(idx_y+1)*(n_cw+1)].set(jnp.concatenate([fhs_xi_a1,jnp.array([fhs_xi_a2[-1]])]) + fus.origin[0][0])
        fhs_y   = fhs_y.at[idx_y*(n_cw+1):(idx_y+1)*(n_cw+1)].set(jnp.ones(n_cw+1)*fhs_eta_a[idx_y]  + fus.origin[0][1])       
        fhs_z   = fhs_z.at[idx_y*(n_cw+1):(idx_y+1)*(n_cw+1)].set(jnp.zeros(n_cw+1)                  + fus.origin[0][2])

        # fuselage vertical section                      
        delta_x_a = fvs.chord[idx_y]/n_cw      
        delta_x_b = fvs.chord[idx_y + 1]/n_cw    
        delta_x   = (fvs.chord[idx_y]+fvs.chord[idx_y + 1])/(2*n_cw)   

        fvs_xi_a1 = fvs.origin[idx_y][0] + delta_x_a*idx_x                    # z coordinate of top left corner of panel
        fvs_xi_ah = fvs.origin[idx_y][0] + delta_x_a*idx_x + delta_x_a*0.25   # z coordinate of left corner of panel
        fvs_xi_a2 = fvs.origin[idx_y][0] + delta_x_a*idx_x + delta_x_a        # z coordinate of bottom left corner of bound vortex 
        fvs_xi_ac = fvs.origin[idx_y][0] + delta_x_a*idx_x + delta_x_a*0.75   # z coordinate of bottom left corner of control point vortex  
        fvs_xi_b1 = fvs.origin[idx_y+1][0] + delta_x_b*idx_x                    # z coordinate of top right corner of panel      
        fvs_xi_bh = fvs.origin[idx_y+1][0] + delta_x_b*idx_x + delta_x_b*0.25   # z coordinate of right corner of bound vortex         
        fvs_xi_b2 = fvs.origin[idx_y+1][0] + delta_x_b*idx_x + delta_x_b        # z coordinate of bottom right corner of panel
        fvs_xi_bc = fvs.origin[idx_y+1][0] + delta_x_b*idx_x + delta_x_b*0.75   # z coordinate of bottom right corner of control point vortex         
        fvs_xi_c  = (fvs.origin[idx_y][0] + fvs.origin[idx_y+1][0])/2 + delta_x *idx_x + delta_x*0.75     # z coordinate three-quarter chord control point for each panel
        fvs_xi_ch = (fvs.origin[idx_y][0] + fvs.origin[idx_y+1][0])/2 + delta_x *idx_x + delta_x*0.25     # z coordinate center of bound vortex of each panel 

        fvs_xc = fvs_xc.at[idx_y*n_cw:(idx_y+1)*n_cw].set(fvs_xi_c                       + fus.origin[0][0])
        fvs_zc = fvs_zc.at[idx_y*n_cw:(idx_y+1)*n_cw].set(jnp.ones(n_cw)*fvs_eta[idx_y]   + fus.origin[0][2])
        fvs_yc = fvs_yc.at[idx_y*n_cw:(idx_y+1)*n_cw].set(jnp.zeros(n_cw)                 + fus.origin[0][1]) 
        fvs_x  = fvs_x.at[idx_y*(n_cw+1):(idx_y+1)*(n_cw+1)].set(jnp.concatenate([fvs_xi_a1,jnp.array([fvs_xi_a2[-1]])]) + fus.origin[0][0])
        fvs_z  = fvs_z.at[idx_y*(n_cw+1):(idx_y+1)*(n_cw+1)].set(jnp.ones(n_cw+1)*fvs_eta_a[idx_y] + fus.origin[0][2])
        fvs_y  = fvs_y.at[idx_y*(n_cw+1):(idx_y+1)*(n_cw+1)].set(jnp.zeros(n_cw+1)                 + fus.origin[0][1])
        
        fus_h_area += ((fhs.chord[idx_y]+fhs.chord[idx_y + 1])/2)*(fhs_eta_b[idx_y] - fhs_eta_a[idx_y])
        fus_v_area += ((fvs.chord[idx_y]+fvs.chord[idx_y + 1])/2)*(fvs_eta_b[idx_y] - fvs_eta_a[idx_y])
        
        # store this strip's discretization information
        LE_inds        = jnp.full(n_cw, False)
        TE_inds        = jnp.full(n_cw, False)
        LE_inds        = LE_inds.at[0].set(True)
        TE_inds        = TE_inds.at[-1].set(True)
        
        RNMAX          = jnp.ones(n_cw, jnp.int16)*n_cw
        panel_numbers  = jnp.linspace(1,n_cw,n_cw, dtype=jnp.int16)
        
<<<<<<< HEAD
        i_LE, i_TE     = idx_y*n_cw, (idx_y+1)*n_cw-1
        LE_X           = (fhs_xa1[i_LE] + fhs_xb1[i_LE])/2
        LE_Z           = (fhs_za1[i_LE] + fhs_zb1[i_LE])/2
        TE_X           = (fhs_xa2[i_TE] + fhs_xb2[i_TE])/2
        TE_Z           = (fhs_za2[i_TE] + fhs_zb2[i_TE])/2           
        chord_adjusted = jnp.ones(n_cw) * jnp.sqrt((TE_X-LE_X)**2 + (TE_Z-LE_Z)**2) # CHORD in vorlax
        tan_incidence  = jnp.ones(n_cw) * (LE_Z-TE_Z)/(LE_X-TE_X)                  # ZETA  in vorlax      
        chord_adjusted = jnp.array(chord_adjusted, dtype=precision)
        tan_incidence  = jnp.array(tan_incidence , dtype=precision)
        
        leading_edge_indices    = jnp.append(leading_edge_indices   , LE_inds       ) 
        trailing_edge_indices   = jnp.append(trailing_edge_indices  , TE_inds       )            
        panels_per_strip        = jnp.append(panels_per_strip       , RNMAX         )
        chordwise_panel_number  = jnp.append(chordwise_panel_number , panel_numbers )  
        chord_lengths           = jnp.append(chord_lengths          , chord_adjusted)
        tangent_incidence_angle = jnp.append(tangent_incidence_angle, tan_incidence )        
=======
        leading_edge_indices    = np.append(leading_edge_indices   , LE_inds       ) 
        trailing_edge_indices   = np.append(trailing_edge_indices  , TE_inds       )            
        panels_per_strip        = np.append(panels_per_strip       , RNMAX         )
        chordwise_panel_number  = np.append(chordwise_panel_number , panel_numbers )       
>>>>>>> f8ccae32

    # xyz positions for the right side of this fuselage's outermost panels
    fhs_x = fhs_x.at[-(n_cw+1):].set(jnp.concatenate([fhs_xi_b1,jnp.array([fhs_xi_b2[-1]])])+ fus.origin[0][0])
    fhs_y = fhs_y.at[-(n_cw+1):].set(jnp.ones(n_cw+1)*fhs_eta_b[idx_y]  + fus.origin[0][1])        
    fhs_z = fhs_z.at[-(n_cw+1):].set(jnp.zeros(n_cw+1)                  + fus.origin[0][2]        )
    fvs_x = fvs_x.at[-(n_cw+1):].set(jnp.concatenate([fvs_xi_a1,jnp.array([fvs_xi_a2[-1]])]) + fus.origin[0][0])
    fvs_z = fvs_z.at[-(n_cw+1):].set(jnp.ones(n_cw+1)*fvs_eta_a[idx_y] + fus.origin[0][2]         )
    fvs_y = fvs_y.at[-(n_cw+1):].set(jnp.zeros(n_cw+1)                 + fus.origin[0][1]   )
    fhs_cs =  (fhs.chord[:-1]+fhs.chord[1:])/2
<<<<<<< HEAD
    fvs_cs =  (fvs.chord[:-1]+fvs.chord[1:])/2  
    
    # find the location of the trailing edge panels of each wing
    locations = ((jnp.linspace(1,n_sw,n_sw, endpoint = True) * n_cw) - 1).astype(int)
    fhs_xc_te1 = jnp.repeat(jnp.atleast_2d(fhs_xc[locations]), n_cw , axis = 0)
    fhs_yc_te1 = jnp.repeat(jnp.atleast_2d(fhs_yc[locations]), n_cw , axis = 0)
    fhs_zc_te1 = jnp.repeat(jnp.atleast_2d(fhs_zc[locations]), n_cw , axis = 0)        
    fhs_xa_te1 = jnp.repeat(jnp.atleast_2d(fhs_xa2[locations]), n_cw , axis = 0)
    fhs_ya_te1 = jnp.repeat(jnp.atleast_2d(fhs_ya2[locations]), n_cw , axis = 0)
    fhs_za_te1 = jnp.repeat(jnp.atleast_2d(fhs_za2[locations]), n_cw , axis = 0)
    fhs_xb_te1 = jnp.repeat(jnp.atleast_2d(fhs_xb2[locations]), n_cw , axis = 0)
    fhs_yb_te1 = jnp.repeat(jnp.atleast_2d(fhs_yb2[locations]), n_cw , axis = 0)
    fhs_zb_te1 = jnp.repeat(jnp.atleast_2d(fhs_zb2[locations]), n_cw , axis = 0)     
    
    fhs_xc_te = jnp.hstack(fhs_xc_te1.T)
    fhs_yc_te = jnp.hstack(fhs_yc_te1.T)
    fhs_zc_te = jnp.hstack(fhs_zc_te1.T)        
    fhs_xa_te = jnp.hstack(fhs_xa_te1.T)
    fhs_ya_te = jnp.hstack(fhs_ya_te1.T)
    fhs_za_te = jnp.hstack(fhs_za_te1.T)
    fhs_xb_te = jnp.hstack(fhs_xb_te1.T)
    fhs_yb_te = jnp.hstack(fhs_yb_te1.T)
    fhs_zb_te = jnp.hstack(fhs_zb_te1.T)     
    
    fhs_xc_te = jnp.concatenate([fhs_xc_te , fhs_xc_te ])
    fhs_yc_te = jnp.concatenate([fhs_yc_te , fhs_yc_te ])
    fhs_zc_te = jnp.concatenate([fhs_zc_te ,-fhs_zc_te ])                 
    fhs_xa_te = jnp.concatenate([fhs_xa_te , fhs_xa_te ])
    fhs_ya_te = jnp.concatenate([fhs_ya_te , fhs_ya_te ])
    fhs_za_te = jnp.concatenate([fhs_za_te ,-fhs_za_te ])            
    fhs_xb_te = jnp.concatenate([fhs_xb_te , fhs_xb_te ])
    fhs_yb_te = jnp.concatenate([fhs_yb_te , fhs_yb_te ])
    fhs_zb_te = jnp.concatenate([fhs_zb_te ,-fhs_zb_te ])    
=======
    fvs_cs =  (fvs.chord[:-1]+fvs.chord[1:])/2     
>>>>>>> f8ccae32

    # Horizontal Fuselage Sections 
    wing_areas = []
    wing_areas.append(jnp.array(fus_h_area, dtype=precision))
    wing_areas.append(jnp.array(fus_h_area, dtype=precision))
    
    # store points of horizontal section of fuselage 
    fhs_cs  = jnp.concatenate([fhs_cs, fhs_cs])
    fhs_xah = jnp.concatenate([fhs_xah, fhs_xah])
    fhs_yah = jnp.concatenate([fhs_yah,-fhs_yah])
    fhs_zah = jnp.concatenate([fhs_zah, fhs_zah])
    fhs_xbh = jnp.concatenate([fhs_xbh, fhs_xbh])
    fhs_ybh = jnp.concatenate([fhs_ybh,-fhs_ybh])
    fhs_zbh = jnp.concatenate([fhs_zbh, fhs_zbh])
    fhs_xch = jnp.concatenate([fhs_xch, fhs_xch])
    fhs_ych = jnp.concatenate([fhs_ych,-fhs_ych])
    fhs_zch = jnp.concatenate([fhs_zch, fhs_zch])
    fhs_xa1 = jnp.concatenate([fhs_xa1, fhs_xa1])
    fhs_ya1 = jnp.concatenate([fhs_ya1,-fhs_ya1])
    fhs_za1 = jnp.concatenate([fhs_za1, fhs_za1])
    fhs_xa2 = jnp.concatenate([fhs_xa2, fhs_xa2])
    fhs_ya2 = jnp.concatenate([fhs_ya2,-fhs_ya2])
    fhs_za2 = jnp.concatenate([fhs_za2, fhs_za2])
    fhs_xb1 = jnp.concatenate([fhs_xb1, fhs_xb1])
    fhs_yb1 = jnp.concatenate([fhs_yb1,-fhs_yb1])    
    fhs_zb1 = jnp.concatenate([fhs_zb1, fhs_zb1])
    fhs_xb2 = jnp.concatenate([fhs_xb2, fhs_xb2])
    fhs_yb2 = jnp.concatenate([fhs_yb2,-fhs_yb2])            
    fhs_zb2 = jnp.concatenate([fhs_zb2, fhs_zb2])
    fhs_xac = jnp.concatenate([fhs_xac, fhs_xac])
    fhs_yac = jnp.concatenate([fhs_yac,-fhs_yac])
    fhs_zac = jnp.concatenate([fhs_zac, fhs_zac])            
    fhs_xbc = jnp.concatenate([fhs_xbc, fhs_xbc])
    fhs_ybc = jnp.concatenate([fhs_ybc,-fhs_ybc])
    fhs_zbc = jnp.concatenate([fhs_zbc, fhs_zbc])
    fhs_xc  = jnp.concatenate([fhs_xc , fhs_xc ])
    fhs_yc  = jnp.concatenate([fhs_yc ,-fhs_yc])
    fhs_zc  = jnp.concatenate([fhs_zc , fhs_zc ])     
    fhs_x   = jnp.concatenate([fhs_x  , fhs_x  ])
    fhs_y   = jnp.concatenate([fhs_y  ,-fhs_y ])
    fhs_z   = jnp.concatenate([fhs_z  , fhs_z  ])      
    
    if model_geometry == True:
        
        # increment fuslage lifting surface sections  
        VD.n_fus   += 2    
        VD.n_cp    += len(fhs_xch)
        VD.n_w     += 2 
        VD.counter += 1
        
        # store this fuselage's discretization information 
        n_panels         = n_sw*n_cw
        first_panel_ind  = VD.XAH.size
        first_strip_ind  = [VD.chordwise_breaks.size, VD.chordwise_breaks.size+n_sw]
        chordwise_breaks =  first_panel_ind + jnp.arange(0,2*n_panels)[0::n_cw]        
        
<<<<<<< HEAD
        VD.chordwise_breaks = jnp.append(VD.chordwise_breaks, jnp.int32(chordwise_breaks))
        VD.spanwise_breaks  = jnp.append(VD.spanwise_breaks , jnp.int32(first_strip_ind ))            
        VD.n_sw             = jnp.append(VD.n_sw            , jnp.int16([n_sw, n_sw])    )
        VD.n_cw             = jnp.append(VD.n_cw            , jnp.int16([n_cw, n_cw])    )
        
        VD.leading_edge_indices      = jnp.append(VD.leading_edge_indices     , jnp.tile(leading_edge_indices        , 2) )
        VD.trailing_edge_indices     = jnp.append(VD.trailing_edge_indices    , jnp.tile(trailing_edge_indices       , 2) )           
        VD.panels_per_strip          = jnp.append(VD.panels_per_strip         , jnp.tile(panels_per_strip            , 2) )
        VD.chordwise_panel_number    = jnp.append(VD.chordwise_panel_number   , jnp.tile(chordwise_panel_number      , 2) ) 
        VD.chord_lengths             = jnp.append(VD.chord_lengths            , jnp.tile(chord_lengths               , 2) )
        VD.tangent_incidence_angle   = jnp.append(VD.tangent_incidence_angle  , jnp.tile(tangent_incidence_angle     , 2) ) 
        VD.exposed_leading_edge_flag = jnp.append(VD.exposed_leading_edge_flag, jnp.tile(jnp.ones(n_sw,dtype=jnp.int16), 2) )
    
        # Store fus in vehicle vector  
        VD.XAH    = jnp.append(VD.XAH  , jnp.array(fhs_xah  , dtype=precision))
        VD.YAH    = jnp.append(VD.YAH  , jnp.array(fhs_yah  , dtype=precision))
        VD.ZAH    = jnp.append(VD.ZAH  , jnp.array(fhs_zah  , dtype=precision))
        VD.XBH    = jnp.append(VD.XBH  , jnp.array(fhs_xbh  , dtype=precision))
        VD.YBH    = jnp.append(VD.YBH  , jnp.array(fhs_ybh  , dtype=precision))
        VD.ZBH    = jnp.append(VD.ZBH  , jnp.array(fhs_zbh  , dtype=precision))
        VD.XCH    = jnp.append(VD.XCH  , jnp.array(fhs_xch  , dtype=precision))
        VD.YCH    = jnp.append(VD.YCH  , jnp.array(fhs_ych  , dtype=precision))
        VD.ZCH    = jnp.append(VD.ZCH  , jnp.array(fhs_zch  , dtype=precision))     
        VD.XA1    = jnp.append(VD.XA1  , jnp.array(fhs_xa1  , dtype=precision))
        VD.YA1    = jnp.append(VD.YA1  , jnp.array(fhs_ya1  , dtype=precision))
        VD.ZA1    = jnp.append(VD.ZA1  , jnp.array(fhs_za1  , dtype=precision))
        VD.XA2    = jnp.append(VD.XA2  , jnp.array(fhs_xa2  , dtype=precision))
        VD.YA2    = jnp.append(VD.YA2  , jnp.array(fhs_ya2  , dtype=precision))
        VD.ZA2    = jnp.append(VD.ZA2  , jnp.array(fhs_za2  , dtype=precision))    
        VD.XB1    = jnp.append(VD.XB1  , jnp.array(fhs_xb1  , dtype=precision))
        VD.YB1    = jnp.append(VD.YB1  , jnp.array(fhs_yb1  , dtype=precision))
        VD.ZB1    = jnp.append(VD.ZB1  , jnp.array(fhs_zb1  , dtype=precision))
        VD.XB2    = jnp.append(VD.XB2  , jnp.array(fhs_xb2  , dtype=precision))                
        VD.YB2    = jnp.append(VD.YB2  , jnp.array(fhs_yb2  , dtype=precision))        
        VD.ZB2    = jnp.append(VD.ZB2  , jnp.array(fhs_zb2  , dtype=precision))  
        VD.XC_TE  = jnp.append(VD.XC_TE, jnp.array(fhs_xc_te, dtype=precision))
        VD.YC_TE  = jnp.append(VD.YC_TE, jnp.array(fhs_yc_te, dtype=precision)) 
        VD.ZC_TE  = jnp.append(VD.ZC_TE, jnp.array(fhs_zc_te, dtype=precision))          
        VD.XA_TE  = jnp.append(VD.XA_TE, jnp.array(fhs_xa_te, dtype=precision))
        VD.YA_TE  = jnp.append(VD.YA_TE, jnp.array(fhs_ya_te, dtype=precision)) 
        VD.ZA_TE  = jnp.append(VD.ZA_TE, jnp.array(fhs_za_te, dtype=precision)) 
        VD.XB_TE  = jnp.append(VD.XB_TE, jnp.array(fhs_xb_te, dtype=precision))
        VD.YB_TE  = jnp.append(VD.YB_TE, jnp.array(fhs_yb_te, dtype=precision)) 
        VD.ZB_TE  = jnp.append(VD.ZB_TE, jnp.array(fhs_zb_te, dtype=precision))      
        VD.XAC    = jnp.append(VD.XAC  , jnp.array(fhs_xac  , dtype=precision))
        VD.YAC    = jnp.append(VD.YAC  , jnp.array(fhs_yac  , dtype=precision)) 
        VD.ZAC    = jnp.append(VD.ZAC  , jnp.array(fhs_zac  , dtype=precision)) 
        VD.XBC    = jnp.append(VD.XBC  , jnp.array(fhs_xbc  , dtype=precision))
        VD.YBC    = jnp.append(VD.YBC  , jnp.array(fhs_ybc  , dtype=precision)) 
        VD.ZBC    = jnp.append(VD.ZBC  , jnp.array(fhs_zbc  , dtype=precision))  
        VD.XC     = jnp.append(VD.XC   , jnp.array(fhs_xc   , dtype=precision))
        VD.YC     = jnp.append(VD.YC   , jnp.array(fhs_yc   , dtype=precision))
        VD.ZC     = jnp.append(VD.ZC   , jnp.array(fhs_zc   , dtype=precision))  
        VD.CS     = jnp.append(VD.CS   , jnp.array(fhs_cs   , dtype=precision)) 
        VD.X      = jnp.append(VD.X    , jnp.array(fhs_x    , dtype=precision))  
        VD.Y      = jnp.append(VD.Y    , jnp.array(fhs_y    , dtype=precision))  
        VD.Z      = jnp.append(VD.Z    , jnp.array(fhs_z    , dtype=precision))
=======
        VD.chordwise_breaks = np.append(VD.chordwise_breaks, np.int32(chordwise_breaks))
        VD.spanwise_breaks  = np.append(VD.spanwise_breaks , np.int32(first_strip_ind ))            
        VD.n_sw             = np.append(VD.n_sw            , np.int16([n_sw, n_sw])    )
        VD.n_cw             = np.append(VD.n_cw            , np.int16([n_cw, n_cw])    )
        VD.surface_ID       = np.append(VD.surface_ID      , np.ones(len(fhs_xch)) * VD.counter)
        VD.surface_ID_full  = np.append(VD.surface_ID_full , np.ones(((n_sw+1)*(n_cw+1))*2) * VD.counter)
        
        VD.leading_edge_indices      = np.append(VD.leading_edge_indices     , np.tile(leading_edge_indices        , 2) )
        VD.trailing_edge_indices     = np.append(VD.trailing_edge_indices    , np.tile(trailing_edge_indices       , 2) )           
        VD.panels_per_strip          = np.append(VD.panels_per_strip         , np.tile(panels_per_strip            , 2) )
        VD.chordwise_panel_number    = np.append(VD.chordwise_panel_number   , np.tile(chordwise_panel_number      , 2) ) 
        VD.exposed_leading_edge_flag = np.append(VD.exposed_leading_edge_flag, np.tile(np.ones(n_sw,dtype=np.int16), 2) )
        
        # Store fus in vehicle vector  
        VD.XAH    = np.append(VD.XAH  , np.array(fhs_xah  , dtype=precision))
        VD.YAH    = np.append(VD.YAH  , np.array(fhs_yah  , dtype=precision))
        VD.ZAH    = np.append(VD.ZAH  , np.array(fhs_zah  , dtype=precision))
        VD.XBH    = np.append(VD.XBH  , np.array(fhs_xbh  , dtype=precision))
        VD.YBH    = np.append(VD.YBH  , np.array(fhs_ybh  , dtype=precision))
        VD.ZBH    = np.append(VD.ZBH  , np.array(fhs_zbh  , dtype=precision))
        VD.XCH    = np.append(VD.XCH  , np.array(fhs_xch  , dtype=precision))
        VD.YCH    = np.append(VD.YCH  , np.array(fhs_ych  , dtype=precision))
        VD.ZCH    = np.append(VD.ZCH  , np.array(fhs_zch  , dtype=precision))
        VD.XA1    = np.append(VD.XA1  , np.array(fhs_xa1  , dtype=precision))
        VD.YA1    = np.append(VD.YA1  , np.array(fhs_ya1  , dtype=precision))
        VD.ZA1    = np.append(VD.ZA1  , np.array(fhs_za1  , dtype=precision))
        VD.XA2    = np.append(VD.XA2  , np.array(fhs_xa2  , dtype=precision))
        VD.YA2    = np.append(VD.YA2  , np.array(fhs_ya2  , dtype=precision))
        VD.ZA2    = np.append(VD.ZA2  , np.array(fhs_za2  , dtype=precision))
        VD.XB1    = np.append(VD.XB1  , np.array(fhs_xb1  , dtype=precision))
        VD.YB1    = np.append(VD.YB1  , np.array(fhs_yb1  , dtype=precision))
        VD.ZB1    = np.append(VD.ZB1  , np.array(fhs_zb1  , dtype=precision))
        VD.XB2    = np.append(VD.XB2  , np.array(fhs_xb2  , dtype=precision))
        VD.YB2    = np.append(VD.YB2  , np.array(fhs_yb2  , dtype=precision))
        VD.ZB2    = np.append(VD.ZB2  , np.array(fhs_zb2  , dtype=precision))
        VD.XAC    = np.append(VD.XAC  , np.array(fhs_xac  , dtype=precision))
        VD.YAC    = np.append(VD.YAC  , np.array(fhs_yac  , dtype=precision))
        VD.ZAC    = np.append(VD.ZAC  , np.array(fhs_zac  , dtype=precision))
        VD.XBC    = np.append(VD.XBC  , np.array(fhs_xbc  , dtype=precision))
        VD.YBC    = np.append(VD.YBC  , np.array(fhs_ybc  , dtype=precision))
        VD.ZBC    = np.append(VD.ZBC  , np.array(fhs_zbc  , dtype=precision))
        VD.XC     = np.append(VD.XC   , np.array(fhs_xc   , dtype=precision))
        VD.YC     = np.append(VD.YC   , np.array(fhs_yc   , dtype=precision))
        VD.ZC     = np.append(VD.ZC   , np.array(fhs_zc   , dtype=precision))
        VD.CS     = np.append(VD.CS   , np.array(fhs_cs   , dtype=precision))
        VD.X      = np.append(VD.X    , np.array(fhs_x    , dtype=precision))
        VD.Y      = np.append(VD.Y    , np.array(fhs_y    , dtype=precision))
        VD.Z      = np.append(VD.Z    , np.array(fhs_z    , dtype=precision))
>>>>>>> f8ccae32
        
        VD.wing_areas = jnp.append(VD.wing_areas, jnp.array(wing_areas))
        
        VL = VD.vortex_lift
        VL.append(False)
        VL.append(False)
    
    
<<<<<<< HEAD
    return VD

# ----------------------------------------------------------------------
#  Panel Computations
# ----------------------------------------------------------------------
## @ingroup Methods-Aerodynamics-Common-Fidelity_Zero-Lift
def compute_panel_area(VD):
    """ This computes the area of the panels on the lifting surface of the vehicle 

    Assumptions: 
    None

    Source:   
    None
    
    Inputs:   
    VD                   - vortex distribution    
    
    Properties Used:
    N/A
    """     
    
    # create vectors for panel corders
    P1P2 = jnp.array([VD.XB1 - VD.XA1,VD.YB1 - VD.YA1,VD.ZB1 - VD.ZA1]).T
    P1P3 = jnp.array([VD.XA2 - VD.XA1,VD.YA2 - VD.YA1,VD.ZA2 - VD.ZA1]).T
    P2P3 = jnp.array([VD.XA2 - VD.XB1,VD.YA2 - VD.YB1,VD.ZA2 - VD.ZB1]).T
    P2P4 = jnp.array([VD.XB2 - VD.XB1,VD.YB2 - VD.YB1,VD.ZB2 - VD.ZB1]).T   
    
    # compute area of quadrilateral panel
    A_panel = 0.5*(jnp.linalg.norm(jnp.cross(P1P2,P1P3),axis=1) + jnp.linalg.norm(jnp.cross(P2P3, P2P4),axis=1))
    
    return A_panel


## @ingroup Methods-Aerodynamics-Common-Fidelity_Zero-Lift
def compute_unit_normal(VD):
    """ This computes the unit normal vector of each panel


    Assumptions: 
    None

    Source:
    None
    
    Inputs:   
    VD                   - vortex distribution    
    
    Properties Used:
    N/A
    """     

     # create vectors for panel
    P1P2 = jnp.array([VD.XB1 - VD.XA1,VD.YB1 - VD.YA1,VD.ZB1 - VD.ZA1]).T
    P1P3 = jnp.array([VD.XA2 - VD.XA1,VD.YA2 - VD.YA1,VD.ZA2 - VD.ZA1]).T

    cross = jnp.cross(P1P2,P1P3) 

    unit_normal = (cross.T / jnp.linalg.norm(cross,axis=1)).T

     # adjust Z values, no values should point down, flip vectors if so
    #condition = jnp.where(unit_normal[:,2]<0)
    cond = jnp.tile((unit_normal[:,2]<0)[:,jnp.newaxis],3)
    unit_normal = jnp.where(cond,-unit_normal,unit_normal)
    #unit_normal = unit_normal.at[condition,:].set(-unit_normal[condition,:])
    

    return unit_normal

# ----------------------------------------------------------------------
#  Rotation functions
# ----------------------------------------------------------------------
def rotate_points_about_line(point_on_line, direction_unit_vector, rotation_angle, points):
    """ This computes the location of given points after rotating about an arbitrary 
    line that passes through a given point. An important thing to note is that this
    function does not modify the original points. It instead makes copies of the points
    to rotate, rotates the copies, the outputs the copies as np.arrays.

    Assumptions: 
    None

    Source:   
    https://sites.google.com/site/glennmurray/Home/rotation-matrices-and-formulas/rotation-about-an-arbitrary-axis-in-3-dimensions
    
    Inputs:   
    point_on_line         - a list or array of size 3 corresponding to point coords (a,b,c)
    direction_unit_vector - a list or array of size 3 corresponding to unit vector  <u,v,w>
    rotation_angle        - angle of rotation in radians
    points                - a list or array of size 3 corresponding to the lists (xs, ys, zs)
                            where xs, ys, and zs are the (x,y,z) coords of the points 
                            that will be rotated
    
    Properties Used:
    N/A
    """       
    a,  b,  c  = point_on_line
    u,  v,  w  = direction_unit_vector
    xs, ys, zs = jnp.array(points[0]), jnp.array(points[1]), jnp.array(points[2])
    
    cos         = jnp.cos(rotation_angle)
    sin         = jnp.sin(rotation_angle)
    uvw_dot_xyz = u*xs + v*ys + w*zs
    
    xs_prime = (a*(v**2 + w**2) - u*(b*v + c*w - uvw_dot_xyz))*(1-cos)  +  xs*cos  +  (-c*v + b*w - w*ys + v*zs)*sin
    ys_prime = (b*(u**2 + w**2) - v*(a*u + c*w - uvw_dot_xyz))*(1-cos)  +  ys*cos  +  ( c*u - a*w + w*xs - u*zs)*sin
    zs_prime = (c*(u**2 + v**2) - w*(a*u + b*v - uvw_dot_xyz))*(1-cos)  +  zs*cos  +  (-b*u + a*v - v*xs + u*ys)*sin
    
    return xs_prime, ys_prime, zs_prime
    
def make_hinge_quaternion(point_on_line, direction_unit_vector, rotation_angle):
    """ This make a quaternion that will rotate a vector about a the line that 
    passes through the point 'point_on_line' and has direction 'direction_unit_vector'.
    The quat rotates 'rotation_angle' radians. The quat is meant to be multiplied by
    the vector [x  y  z  1]

    Assumptions: 
    None

    Source:   
    https://sites.google.com/site/glennmurray/Home/rotation-matrices-and-formulas/rotation-about-an-arbitrary-axis-in-3-dimensions
    
    Inputs:   
    point_on_line         - a list or array of size 3 corresponding to point coords (a,b,c)
    direction_unit_vector - a list or array of size 3 corresponding to unit vector  <u,v,w>
    rotation_angle        - angle of rotation in radians
    n_points              - number of points that will be rotated
    
    Properties Used:
    N/A
    """       
    a,  b,  c  = point_on_line
    u,  v,  w  = direction_unit_vector
    
    cos         = jnp.cos(rotation_angle)
    sin         = jnp.sin(rotation_angle)
    
    q11 = u**2 + (v**2 + w**2)*cos
    q12 = u*v*(1-cos) - w*sin
    q13 = u*w*(1-cos) + v*sin
    q14 = (a*(v**2 + w**2) - u*(b*v + c*w))*(1-cos)  +  (b*w - c*v)*sin
    
    q21 = u*v*(1-cos) + w*sin
    q22 = v**2 + (u**2 + w**2)*cos
    q23 = v*w*(1-cos) - u*sin
    q24 = (b*(u**2 + w**2) - v*(a*u + c*w))*(1-cos)  +  (c*u - a*w)*sin
    
    q31 = u*w*(1-cos) - v*sin
    q32 = v*w*(1-cos) + u*sin
    q33 = w**2 + (u**2 + v**2)*cos
    q34 = (c*(u**2 + v**2) - w*(a*u + b*v))*(1-cos)  +  (a*v - b*u)*sin    
    
    quat = jnp.array([[q11, q12, q13, q14],
                      [q21, q22, q23, q24],
                      [q31, q32, q33, q34],
                      [0. , 0. , 0. , 1. ]])
    
    return quat

def rotate_points_with_quaternion(quat, points):
    """ This rotates the points by a quaternion

    Assumptions: 
    None

    Source:   
    https://sites.google.com/site/glennmurray/Home/rotation-matrices-and-formulas/rotation-about-an-arbitrary-axis-in-3-dimensions
    
    Inputs:   
    quat     - a quaternion that will rotate the given points about a line which 
               is not necessarily at the origin  
    points   - a list or array of size 3 corresponding to the lists (xs, ys, zs)
               where xs, ys, and zs are the (x,y,z) coords of the points 
               that will be rotated
    
    Outputs:
    xs, ys, zs - np arrays of the rotated points' xyz coordinates
    
    Properties Used:
    N/A
    """     
    vectors = jnp.array([points[0],points[1],points[2],jnp.ones(len(points[0]))]).T
    x_primes, y_primes, z_primes = jnp.sum(quat[0]*vectors, axis=1), jnp.sum(quat[1]*vectors, axis=1), jnp.sum(quat[2]*vectors, axis=1)
    return x_primes, y_primes, z_primes
=======
    return VD
>>>>>>> f8ccae32
<|MERGE_RESOLUTION|>--- conflicted
+++ resolved
@@ -230,12 +230,13 @@
     # empty vectors necessary for arbitrary discretization dimensions
     VD.n_w              = 0                            # number of wings counter (refers to wings, fuselages or other structures)  
     VD.n_cp             = 0                            # number of bound vortices (panels) counter 
-<<<<<<< HEAD
     VD.n_sw             =  np.array([], dtype=jnp.int16) # array of the number of spanwise  strips in each wing
     VD.n_cw             = jnp.array([], dtype=jnp.int16) # array of the number of chordwise panels per strip in each wing
     VD.chordwise_breaks = jnp.array([], dtype=jnp.int32) # indices of the first panel in every strip      (given a list of all panels)
     VD.spanwise_breaks  = jnp.array([], dtype=jnp.int32) # indices of the first strip of panels in a wing (given chordwise_breaks)    
     VD.symmetric_wings  = jnp.array([], dtype=jnp.int32)
+    VD.surface_ID       = jnp.empty(shape=[0,1], dtype=jnp.int16) 
+    VD.surface_ID_full  = jnp.empty(shape=[0,1], dtype=jnp.int16)     
     
     VD.leading_edge_indices      = jnp.array([], dtype=bool)      # bool array of leading  edge indices (all false except for panels at leading  edge)
     VD.trailing_edge_indices     = jnp.array([], dtype=bool)      # bool array of trailing edge indices (all false except for panels at trailing edge)    
@@ -244,23 +245,6 @@
     VD.chord_lengths             = jnp.array([], dtype=precision) # Chord length, this is assigned for all panels.
     VD.tangent_incidence_angle   = jnp.array([], dtype=precision) # Tangent Incidence Angles of the chordwise strip. LE to TE, ZETA
     VD.exposed_leading_edge_flag = jnp.array([], dtype=jnp.int16) # 0 or 1 per strip. 0 turns off leading edge suction for non-slat control surfaces
-=======
-    VD.n_sw             = np.array([], dtype=np.int16) # array of the number of spanwise  strips in each wing
-    VD.n_cw             = np.array([], dtype=np.int16) # array of the number of chordwise panels per strip in each wing
-    VD.chordwise_breaks = np.array([], dtype=np.int32) # indices of the first panel in every strip      (given a list of all panels)
-    VD.spanwise_breaks  = np.array([], dtype=np.int32) # indices of the first strip of panels in a wing (given chordwise_breaks)    
-    VD.symmetric_wings  = np.array([], dtype=np.int32)
-    VD.surface_ID       = np.empty(shape=[0,1], dtype=np.int16) 
-    VD.surface_ID_full  = np.empty(shape=[0,1], dtype=np.int16)     
-    
-    VD.leading_edge_indices      = np.array([], dtype=bool)      # bool array of leading  edge indices (all false except for panels at leading  edge)
-    VD.trailing_edge_indices     = np.array([], dtype=bool)      # bool array of trailing edge indices (all false except for panels at trailing edge)    
-    VD.panels_per_strip          = np.array([], dtype=np.int16)  # array of the number of panels per strip (RNMAX); this is assigned for all panels  
-    VD.chordwise_panel_number    = np.array([], dtype=np.int16)  # array of panels' numbers in their strips.     
-    VD.chord_lengths             = np.array([], dtype=precision) # Chord length, this is assigned for all panels.
-    VD.tangent_incidence_angle   = np.array([], dtype=precision) # Tangent Incidence Angles of the chordwise strip. LE to TE, ZETA
-    VD.exposed_leading_edge_flag = np.array([], dtype=np.int16)  # 0 or 1 per strip. 0 turns off leading edge suction for non-slat control surfaces
->>>>>>> f8ccae32
     
     # ---------------------------------------------------------------------------------------
     # STEP 2: Unpack aircraft wing geometry 
@@ -277,11 +261,7 @@
     for wing in VD.VLM_wings:
         if not wing.is_a_control_surface:
             if show_prints: print('discretizing ' + wing.tag) 
-<<<<<<< HEAD
-            VD = generate_wing_vortex_distribution(VD,wing,n_cw_wing,n_sw_wing,spc,precision)            
-=======
-            VD, wing = generate_wing_vortex_distribution(VD,wing,n_cw_wing,n_sw_wing,spc,precision)    
->>>>>>> f8ccae32
+            VD, wing = generate_wing_vortex_distribution(VD,wing,n_cw_wing,n_sw_wing,spc,precision)            
                     
     for wing in VD.VLM_wings:
         if wing.is_a_control_surface:
@@ -308,30 +288,6 @@
 
 
     # ---------------------------------------------------------------------------------------
-<<<<<<< HEAD
-    # STEP 10: Postprocess VD information
-    # ---------------------------------------------------------------------------------------   
-    
-    total_sw = np.sum(VD.n_sw)
-    VD['leading_edge_indices_full'] = VD['leading_edge_indices']
-    VD['leading_edge_indices'] = LE_ind = jnp.where(VD['leading_edge_indices'],size=total_sw)
-
-    # Compute Panel Areas and Normals
-    VD.panel_areas = jnp.array(compute_panel_area(VD) , dtype=precision)
-    VD.normals     = jnp.array(compute_unit_normal(VD), dtype=precision)  
-    
-    # Reshape chord_lengths
-    VD.chord_lengths = jnp.atleast_2d(VD.chord_lengths) #need to be 2D for later calculations
-    
-    # Compute variables used in VORLAX
-    X1c   = (VD.XA1+VD.XB1)/2
-    X2c   = (VD.XA2+VD.XB2)/2
-    Z1c   = (VD.ZA1+VD.ZB1)/2
-    Z2c   = (VD.ZA2+VD.ZB2)/2
-    SLOPE = (Z2c - Z1c)/(X2c - X1c)
-    SLE   = SLOPE[LE_ind]   
-    D     = jnp.sqrt((VD.YAH-VD.YBH)**2+(VD.ZAH-VD.ZBH)**2)[LE_ind]
-=======
     # STEP 10: Deflect Control Surfaces
     # ---------------------------------------------------------------------------------------      
     for wing in VD.VLM_wings:
@@ -343,33 +299,8 @@
     # ---------------------------------------------------------------------------------------
     # STEP 11: Postprocess VD information
     # ---------------------------------------------------------------------------------------  
->>>>>>> f8ccae32
     
     VD = postprocess_VD(VD, settings)
-    
-    # Do some final calculations for segmented breaks
-    chord_arange   = jnp.arange(0,len(VD.chordwise_breaks))
-    chord_breaksp1 = jnp.hstack((VD.chordwise_breaks,VD.n_cp))
-    chord_repeats  = jnp.diff(chord_breaksp1)
-    chord_segs     = jnp.repeat(chord_arange,chord_repeats,total_repeat_length=VD.n_cp)    
-    
-    span_arange   = jnp.arange(0,len(VD.spanwise_breaks))
-    span_breaksp1 = jnp.hstack((VD.spanwise_breaks,sum(VD.n_sw)))
-    span_repeats  = jnp.diff(span_breaksp1)
-    span_segs     = jnp.repeat(span_arange,span_repeats,total_repeat_length=total_sw)    
-        
-    VD.chord_segs = chord_segs
-    VD.span_segs  = span_segs
-    VD.total_sw   = total_sw
-    
-    # Compute X and Z BAR ouside of generate_vortex_distribution to avoid requiring x_m and z_m as inputs
-    VD.XBAR  = jnp.ones(total_sw) * x_m
-    VD.ZBAR  = jnp.ones(total_sw) * z_m     
-    VD.stripwise_panels_per_strip = VD.panels_per_strip[VD.leading_edge_indices]
-    
-    # For JAX some things have to be fixed
-    VD['n_sw'] = tuple(VD['n_sw'])
-    VD.static_keys  = ['n_sw','total_sw','n_w']
     
     if show_prints: print('finish discretization')     
     
@@ -551,10 +482,9 @@
     # -------------------------------------------------------------------------------------------------------------
     # Run the strip contruction loop again if wing is symmetric. 
     # Reflection plane = x-y plane for vertical wings. Otherwise, reflection plane = x-z plane
-<<<<<<< HEAD
     signs         = jnp.array([1, -1]) # acts as a multiplier for symmetry. -1 is only ever used for symmetric wings
     symmetry_mask = np.array([True,sym_para])
-    for sym_sign_ind, sym_sign in enumerate(signs[symmetry_mask]):
+    for sym_sign in signs[symmetry_mask]:
         # create empty vectors for coordinates 
         xah   = jnp.zeros(n_cw*n_sw)
         yah   = jnp.zeros(n_cw*n_sw)
@@ -583,12 +513,6 @@
         xbc   = jnp.zeros(n_cw*n_sw)
         ybc   = jnp.zeros(n_cw*n_sw)
         zbc   = jnp.zeros(n_cw*n_sw)     
-        xa_te = jnp.zeros(n_cw*n_sw)
-        ya_te = jnp.zeros(n_cw*n_sw)
-        za_te = jnp.zeros(n_cw*n_sw)    
-        xb_te = jnp.zeros(n_cw*n_sw)
-        yb_te = jnp.zeros(n_cw*n_sw)
-        zb_te = jnp.zeros(n_cw*n_sw)  
         xc    = jnp.zeros(n_cw*n_sw) 
         yc    = jnp.zeros(n_cw*n_sw) 
         zc    = jnp.zeros(n_cw*n_sw) 
@@ -596,47 +520,7 @@
         y     = jnp.zeros((n_cw+1)*(n_sw+1)) 
         z     = jnp.zeros((n_cw+1)*(n_sw+1))         
         cs_w  = jnp.zeros(n_sw)
-=======
-    signs         = np.array([1, -1]) # acts as a multiplier for symmetry. -1 is only ever used for symmetric wings
-    symmetry_mask = [True,sym_para]
-    for sym_sign in signs[symmetry_mask]:
-        # create empty vectors for coordinates 
-        xah   = np.zeros(n_cw*n_sw)
-        yah   = np.zeros(n_cw*n_sw)
-        zah   = np.zeros(n_cw*n_sw)
-        xbh   = np.zeros(n_cw*n_sw)
-        ybh   = np.zeros(n_cw*n_sw)
-        zbh   = np.zeros(n_cw*n_sw)    
-        xch   = np.zeros(n_cw*n_sw)
-        ych   = np.zeros(n_cw*n_sw)
-        zch   = np.zeros(n_cw*n_sw)    
-        xa1   = np.zeros(n_cw*n_sw)
-        ya1   = np.zeros(n_cw*n_sw)
-        za1   = np.zeros(n_cw*n_sw)
-        xa2   = np.zeros(n_cw*n_sw)
-        ya2   = np.zeros(n_cw*n_sw)
-        za2   = np.zeros(n_cw*n_sw)    
-        xb1   = np.zeros(n_cw*n_sw)
-        yb1   = np.zeros(n_cw*n_sw)
-        zb1   = np.zeros(n_cw*n_sw)
-        xb2   = np.zeros(n_cw*n_sw) 
-        yb2   = np.zeros(n_cw*n_sw) 
-        zb2   = np.zeros(n_cw*n_sw)    
-        xac   = np.zeros(n_cw*n_sw)
-        yac   = np.zeros(n_cw*n_sw)
-        zac   = np.zeros(n_cw*n_sw)    
-        xbc   = np.zeros(n_cw*n_sw)
-        ybc   = np.zeros(n_cw*n_sw)
-        zbc   = np.zeros(n_cw*n_sw)  
-        xc    = np.zeros(n_cw*n_sw) 
-        yc    = np.zeros(n_cw*n_sw) 
-        zc    = np.zeros(n_cw*n_sw) 
-        x     = np.zeros((n_cw+1)*(n_sw+1)) # may have to change to make space for split if control surfaces are allowed to have more than two Segments
-        y     = np.zeros((n_cw+1)*(n_sw+1)) 
-        z     = np.zeros((n_cw+1)*(n_sw+1))         
-        cs_w  = np.zeros(n_sw)        
->>>>>>> f8ccae32
-        
+
 
         # adjust origin for symmetry with special case for vertical symmetry
         wing_origin_x = wing_origin[0]
@@ -644,10 +528,6 @@
         wing_origin_z = wing_origin[2] * ((1-vertical_wing)+sym_sign*vertical_wing)
             
         # ---------------------------------------------------------------------------------------------------------
-        # Loop over each strip of panels in the wing
-<<<<<<< HEAD
-        
-        
         # Setup items that will iterate in loop
         LE_inds        = jnp.zeros(n_cw*n_sw,dtype=bool)
         TE_inds        = jnp.zeros(n_cw*n_sw,dtype=bool)
@@ -681,12 +561,10 @@
             inds, i_break, cords = val
             inds, i_break, cords = wing_strip(i_break,wing,inds,cords,n_sw,y_a,y_b,idx_y,del_y,n_cw,break_spans,break_chord,break_twist,break_sweep,
                break_x_offset,break_z_offset,break_camber_xs,break_camber_zs,break_dihedral,section_span,
-               section_LE_cut,section_TE_cut,sym_sign,sym_sign_ind,vertical_wing,span_breaks_cs_ID,precision)    
+               section_LE_cut,section_TE_cut,sym_sign,vertical_wing,span_breaks_cs_ID,precision)    
             
             return [inds, i_break, cords]
             
-            
-        
         i_break = 0           
         
         indices, i_break, coords = lax.fori_loop(0, n_sw, wing_s, [indices, i_break, coords])
@@ -706,246 +584,6 @@
             xa_te,ya_te,za_te,xb_te,yb_te,zb_te,xc,yc,zc,x,y,z,cs_w = coords
     
 
-    
-=======
-        i_break = 0           
-        for idx_y in range(n_sw):
-            # define basic geometric values------------------------------------------------------------------------
-            # inboard, outboard, and central panel values
-            eta_a = (y_a[idx_y] - break_spans[i_break])  
-            eta_b = (y_b[idx_y] - break_spans[i_break]) 
-            eta   = (y_b[idx_y] - del_y[idx_y]/2 - break_spans[i_break]) 
-            
-            # Inverted wing
-            wing.inverted_wing = -np.sign(break_dihedral[i_break] - np.pi/2)
-    
-            segment_chord_ratio = (break_chord[i_break+1] - break_chord[i_break])/section_span[i_break+1]
-            segment_twist_ratio = (break_twist[i_break+1] - break_twist[i_break])/section_span[i_break+1]
-    
-            wing_chord_section_a  = break_chord[i_break] + (eta_a*segment_chord_ratio) 
-            wing_chord_section_b  = break_chord[i_break] + (eta_b*segment_chord_ratio)
-            wing_chord_section    = break_chord[i_break] + (eta*segment_chord_ratio)
-    
-            # x-positions based on whether the wing needs 'cuts' for its control sufaces
-            nondim_x_stations = np.interp(np.linspace(0.,1.,num=n_cw+1), [0.,1.], [section_LE_cut[i_break], section_TE_cut[i_break]])
-            x_stations_a      = nondim_x_stations * wing_chord_section_a  #x positions accounting for control surface cuts, relative to leading
-            x_stations_b      = nondim_x_stations * wing_chord_section_b
-            x_stations        = nondim_x_stations * wing_chord_section
-            
-            delta_x_a = (x_stations_a[-1] - x_stations_a[0])/n_cw  
-            delta_x_b = (x_stations_b[-1] - x_stations_b[0])/n_cw      
-            delta_x   = (x_stations[-1]   - x_stations[0]  )/n_cw             
-    
-            # define coordinates of horseshoe vortices and control points------------------------------------------
-            xi_a1 = break_x_offset[i_break] + eta_a*np.tan(break_sweep[i_break]) + x_stations_a[:-1]                  # x coordinate of top left corner of panel
-            xi_ah = break_x_offset[i_break] + eta_a*np.tan(break_sweep[i_break]) + x_stations_a[:-1] + delta_x_a*0.25 # x coordinate of left corner of panel
-            xi_ac = break_x_offset[i_break] + eta_a*np.tan(break_sweep[i_break]) + x_stations_a[:-1] + delta_x_a*0.75 # x coordinate of bottom left corner of control point vortex  
-            xi_a2 = break_x_offset[i_break] + eta_a*np.tan(break_sweep[i_break]) + x_stations_a[1:]                   # x coordinate of bottom left corner of bound vortex 
-            xi_b1 = break_x_offset[i_break] + eta_b*np.tan(break_sweep[i_break]) + x_stations_b[:-1]                  # x coordinate of top right corner of panel      
-            xi_bh = break_x_offset[i_break] + eta_b*np.tan(break_sweep[i_break]) + x_stations_b[:-1] + delta_x_b*0.25 # x coordinate of right corner of bound vortex         
-            xi_bc = break_x_offset[i_break] + eta_b*np.tan(break_sweep[i_break]) + x_stations_b[:-1] + delta_x_b*0.75 # x coordinate of bottom right corner of control point vortex         
-            xi_b2 = break_x_offset[i_break] + eta_b*np.tan(break_sweep[i_break]) + x_stations_b[1:]                   # x coordinate of bottom right corner of panel
-            xi_ch = break_x_offset[i_break] + eta  *np.tan(break_sweep[i_break]) + x_stations[:-1]   + delta_x  *0.25 # x coordinate center of bound vortex of each panel 
-            xi_c  = break_x_offset[i_break] + eta  *np.tan(break_sweep[i_break]) + x_stations[:-1]   + delta_x  *0.75 # x coordinate three-quarter chord control point for each panel
-    
-            #adjust for camber-------------------------------------------------------------------------------------    
-            #format camber vars for wings vs control surface wings
-            nondim_camber_x_coords = break_camber_xs[i_break] *1
-            nondim_camber          = break_camber_zs[i_break] *1
-            if wing.is_a_control_surface: #rescale so that airfoils get cut properly
-                if not wing.is_slat:
-                    nondim_camber_x_coords -= 1 - wing.chord_fraction
-                nondim_camber_x_coords /= wing.chord_fraction
-                nondim_camber          /= wing.chord_fraction
-    
-            # adjustment of coordinates for camber
-            section_camber_a  = nondim_camber*wing_chord_section_a  
-            section_camber_b  = nondim_camber*wing_chord_section_b  
-            section_camber_c  = nondim_camber*wing_chord_section             
-            
-            section_x_coord_a = nondim_camber_x_coords*wing_chord_section_a
-            section_x_coord_b = nondim_camber_x_coords*wing_chord_section_b
-            section_x_coord   = nondim_camber_x_coords*wing_chord_section
-    
-            z_c_a1 = np.interp((x_stations_a[:-1]                 ) ,section_x_coord_a, section_camber_a) 
-            z_c_ah = np.interp((x_stations_a[:-1] + delta_x_a*0.25) ,section_x_coord_a, section_camber_a)
-            z_c_ac = np.interp((x_stations_a[:-1] + delta_x_a*0.75) ,section_x_coord_a, section_camber_a) 
-            z_c_a2 = np.interp((x_stations_a[1:]                  ) ,section_x_coord_a, section_camber_a) 
-            z_c_b1 = np.interp((x_stations_b[:-1]                 ) ,section_x_coord_b, section_camber_b)   
-            z_c_bh = np.interp((x_stations_b[:-1] + delta_x_b*0.25) ,section_x_coord_b, section_camber_b) 
-            z_c_bc = np.interp((x_stations_b[:-1] + delta_x_b*0.75) ,section_x_coord_b, section_camber_b) 
-            z_c_b2 = np.interp((x_stations_b[1:]                  ) ,section_x_coord_b, section_camber_b) 
-            z_c_ch = np.interp((x_stations[:-1]   + delta_x  *0.25) ,section_x_coord  , section_camber_c) 
-            z_c    = np.interp((x_stations[:-1]   + delta_x  *0.75) ,section_x_coord  , section_camber_c) 
-    
-            # adjust for dihedral and add to camber----------------------------------------------------------------    
-            zeta_a1 = break_z_offset[i_break] + eta_a*np.tan(break_dihedral[i_break])  + z_c_a1  # z coordinate of top left corner of panel
-            zeta_ah = break_z_offset[i_break] + eta_a*np.tan(break_dihedral[i_break])  + z_c_ah  # z coordinate of left corner of bound vortex  
-            zeta_a2 = break_z_offset[i_break] + eta_a*np.tan(break_dihedral[i_break])  + z_c_a2  # z coordinate of bottom left corner of panel
-            zeta_ac = break_z_offset[i_break] + eta_a*np.tan(break_dihedral[i_break])  + z_c_ac  # z coordinate of bottom left corner of panel of control point
-            zeta_bc = break_z_offset[i_break] + eta_b*np.tan(break_dihedral[i_break])  + z_c_bc  # z coordinate of top right corner of panel of control point                          
-            zeta_b1 = break_z_offset[i_break] + eta_b*np.tan(break_dihedral[i_break])  + z_c_b1  # z coordinate of top right corner of panel  
-            zeta_bh = break_z_offset[i_break] + eta_b*np.tan(break_dihedral[i_break])  + z_c_bh  # z coordinate of right corner of bound vortex        
-            zeta_b2 = break_z_offset[i_break] + eta_b*np.tan(break_dihedral[i_break])  + z_c_b2  # z coordinate of bottom right corner of panel                 
-            zeta_ch = break_z_offset[i_break] + eta  *np.tan(break_dihedral[i_break])  + z_c_ch  # z coordinate center of bound vortex on each panel
-            zeta    = break_z_offset[i_break] + eta  *np.tan(break_dihedral[i_break])  + z_c     # z coordinate three-quarter chord control point for each panel
-    
-            # adjust for twist-------------------------------------------------------------------------------------
-            # pivot point is the leading edge before camber  
-            pivot_x_a = break_x_offset[i_break] + eta_a*np.tan(break_sweep[i_break])             # x location of leading edge left corner of wing
-            pivot_x_b = break_x_offset[i_break] + eta_b*np.tan(break_sweep[i_break])             # x location of leading edge right of wing
-            pivot_x   = break_x_offset[i_break] + eta  *np.tan(break_sweep[i_break])             # x location of leading edge center of wing
-            
-            pivot_z_a = break_z_offset[i_break] + eta_a*np.tan(break_dihedral[i_break])          # z location of leading edge left corner of wing
-            pivot_z_b = break_z_offset[i_break] + eta_b*np.tan(break_dihedral[i_break])          # z location of leading edge right of wing
-            pivot_z   = break_z_offset[i_break] + eta  *np.tan(break_dihedral[i_break])          # z location of leading edge center of wing
-    
-            # adjust twist pivot line for control surface wings: offset leading edge to match that of the owning wing            
-            if wing.is_a_control_surface and not wing.is_slat: #correction only leading for non-leading edge control surfaces since the LE is the pivot by default
-                nondim_cs_LE = (1 - wing.chord_fraction)
-                pivot_x_a   -= nondim_cs_LE *(wing_chord_section_a /wing.chord_fraction) 
-                pivot_x_b   -= nondim_cs_LE *(wing_chord_section_b /wing.chord_fraction) 
-                pivot_x     -= nondim_cs_LE *(wing_chord_section   /wing.chord_fraction) 
-    
-            # adjust coordinates for twist
-            section_twist_a = break_twist[i_break] + (eta_a * segment_twist_ratio)               # twist at left side of panel
-            section_twist_b = break_twist[i_break] + (eta_b * segment_twist_ratio)               # twist at right side of panel
-            section_twist   = break_twist[i_break] + (eta   * segment_twist_ratio)               # twist at center local chord 
-    
-            xi_prime_a1    = pivot_x_a + np.cos(section_twist_a)*(xi_a1-pivot_x_a) + np.sin(section_twist_a)*(zeta_a1-pivot_z_a) # x coordinate transformation of top left corner
-            xi_prime_ah    = pivot_x_a + np.cos(section_twist_a)*(xi_ah-pivot_x_a) + np.sin(section_twist_a)*(zeta_ah-pivot_z_a) # x coordinate transformation of bottom left corner
-            xi_prime_ac    = pivot_x_a + np.cos(section_twist_a)*(xi_ac-pivot_x_a) + np.sin(section_twist_a)*(zeta_a2-pivot_z_a) # x coordinate transformation of bottom left corner of control point
-            xi_prime_a2    = pivot_x_a + np.cos(section_twist_a)*(xi_a2-pivot_x_a) + np.sin(section_twist_a)*(zeta_a2-pivot_z_a) # x coordinate transformation of bottom left corner
-            xi_prime_b1    = pivot_x_b + np.cos(section_twist_b)*(xi_b1-pivot_x_b) + np.sin(section_twist_b)*(zeta_b1-pivot_z_b) # x coordinate transformation of top right corner 
-            xi_prime_bh    = pivot_x_b + np.cos(section_twist_b)*(xi_bh-pivot_x_b) + np.sin(section_twist_b)*(zeta_bh-pivot_z_b) # x coordinate transformation of top right corner 
-            xi_prime_bc    = pivot_x_b + np.cos(section_twist_b)*(xi_bc-pivot_x_b) + np.sin(section_twist_b)*(zeta_b1-pivot_z_b) # x coordinate transformation of top right corner of control point                         
-            xi_prime_b2    = pivot_x_b + np.cos(section_twist_b)*(xi_b2-pivot_x_b) + np.sin(section_twist_b)*(zeta_b2-pivot_z_b) # x coordinate transformation of botton right corner 
-            xi_prime_ch    = pivot_x   + np.cos(section_twist)  *(xi_ch-pivot_x)   + np.sin(section_twist)  *(zeta_ch-pivot_z)   # x coordinate transformation of center of horeshoe vortex 
-            xi_prime       = pivot_x   + np.cos(section_twist)  *(xi_c -pivot_x)   + np.sin(section_twist)  *(zeta   -pivot_z)   # x coordinate transformation of control point
-    
-            zeta_prime_a1  = pivot_z_a - np.sin(section_twist_a)*(xi_a1-pivot_x_a) + np.cos(section_twist_a)*(zeta_a1-pivot_z_a) # z coordinate transformation of top left corner
-            zeta_prime_ah  = pivot_z_a - np.sin(section_twist_a)*(xi_ah-pivot_x_a) + np.cos(section_twist_a)*(zeta_ah-pivot_z_a) # z coordinate transformation of bottom left corner
-            zeta_prime_ac  = pivot_z_a - np.sin(section_twist_a)*(xi_ac-pivot_x_a) + np.cos(section_twist_a)*(zeta_ac-pivot_z_a) # z coordinate transformation of bottom left corner
-            zeta_prime_a2  = pivot_z_a - np.sin(section_twist_a)*(xi_a2-pivot_x_a) + np.cos(section_twist_a)*(zeta_a2-pivot_z_a) # z coordinate transformation of bottom left corner
-            zeta_prime_b1  = pivot_z_b - np.sin(section_twist_b)*(xi_b1-pivot_x_b) + np.cos(section_twist_b)*(zeta_b1-pivot_z_b) # z coordinate transformation of top right corner 
-            zeta_prime_bh  = pivot_z_b - np.sin(section_twist_b)*(xi_bh-pivot_x_b) + np.cos(section_twist_b)*(zeta_bh-pivot_z_b) # z coordinate transformation of top right corner 
-            zeta_prime_bc  = pivot_z_b - np.sin(section_twist_b)*(xi_bc-pivot_x_b) + np.cos(section_twist_b)*(zeta_bc-pivot_z_b) # z coordinate transformation of top right corner                         
-            zeta_prime_b2  = pivot_z_b - np.sin(section_twist_b)*(xi_b2-pivot_x_b) + np.cos(section_twist_b)*(zeta_b2-pivot_z_b) # z coordinate transformation of botton right corner 
-            zeta_prime_ch  = pivot_z   - np.sin(section_twist)  *(xi_ch-pivot_x)   + np.cos(-section_twist) *(zeta_ch-pivot_z)   # z coordinate transformation of center of horseshoe
-            zeta_prime     = pivot_z   - np.sin(section_twist)  *(xi_c -pivot_x)   + np.cos(-section_twist) *(zeta   -pivot_z)   # z coordinate transformation of control point
-            
-            # Define y-coordinate and other arrays-----------------------------------------------------------------
-            # take normal value for first wing, then reflect over xz plane for a symmetric wing
-            y_prime_as = (np.ones(n_cw+1)*y_a[idx_y]                 ) *sym_sign          
-            y_prime_a1 = (y_prime_as[:-1]                            ) *1       
-            y_prime_ah = (y_prime_as[:-1]                            ) *1       
-            y_prime_ac = (y_prime_as[:-1]                            ) *1          
-            y_prime_a2 = (y_prime_as[:-1]                            ) *1        
-            y_prime_bs = (np.ones(n_cw+1)*y_b[idx_y]                 ) *sym_sign            
-            y_prime_b1 = (y_prime_bs[:-1]                            ) *1         
-            y_prime_bh = (y_prime_bs[:-1]                            ) *1         
-            y_prime_bc = (y_prime_bs[:-1]                            ) *1         
-            y_prime_b2 = (y_prime_bs[:-1]                            ) *1   
-            y_prime_ch = (np.ones(n_cw)*(y_b[idx_y] - del_y[idx_y]/2)) *sym_sign
-            y_prime    = (y_prime_ch                                 ) *1    
-            
-            # populate all corners of all panels. Right side only populated for last strip wing the wing
-            xi_prime_as   = np.concatenate([xi_prime_a1,  np.array([xi_prime_a2  [-1]])])*1
-            xi_prime_bs   = np.concatenate([xi_prime_b1,  np.array([xi_prime_b2  [-1]])])*1
-            zeta_prime_as = np.concatenate([zeta_prime_a1,np.array([zeta_prime_a2[-1]])])*1            
-            zeta_prime_bs = np.concatenate([zeta_prime_b1,np.array([zeta_prime_b2[-1]])])*1  
-            
-            # reflect over the plane y = z for a vertical wing-----------------------------------------------------
-            if vertical_wing:
-                y_prime_a1, zeta_prime_a1 = zeta_prime_a1, wing.inverted_wing*y_prime_a1
-                y_prime_ah, zeta_prime_ah = zeta_prime_ah, wing.inverted_wing*y_prime_ah
-                y_prime_ac, zeta_prime_ac = zeta_prime_ac, wing.inverted_wing*y_prime_ac
-                y_prime_a2, zeta_prime_a2 = zeta_prime_a2, wing.inverted_wing*y_prime_a2
-                                                                     
-                y_prime_b1, zeta_prime_b1 = zeta_prime_b1, wing.inverted_wing*y_prime_b1
-                y_prime_bh, zeta_prime_bh = zeta_prime_bh, wing.inverted_wing*y_prime_bh
-                y_prime_bc, zeta_prime_bc = zeta_prime_bc, wing.inverted_wing*y_prime_bc
-                y_prime_b2, zeta_prime_b2 = zeta_prime_b2, wing.inverted_wing*y_prime_b2
-                
-                y_prime_ch, zeta_prime_ch = zeta_prime_ch, wing.inverted_wing*y_prime_ch
-                y_prime   , zeta_prime    = zeta_prime   , wing.inverted_wing*y_prime
-                
-                y_prime_as, zeta_prime_as = zeta_prime_as, wing.inverted_wing*y_prime_as
-
- 
-                y_prime_bs = wing.inverted_wing*y_prime_bs
-                y_prime_bs, zeta_prime_bs = zeta_prime_bs, y_prime_bs
-                 
-            # store coordinates of panels, horseshoeces vortices and control points relative to wing root----------
-            xa1[idx_y*n_cw:(idx_y+1)*n_cw] = xi_prime_a1     # top left corner of panel
-            ya1[idx_y*n_cw:(idx_y+1)*n_cw] = y_prime_a1
-            za1[idx_y*n_cw:(idx_y+1)*n_cw] = zeta_prime_a1
-            xah[idx_y*n_cw:(idx_y+1)*n_cw] = xi_prime_ah     # left coord of horseshoe
-            yah[idx_y*n_cw:(idx_y+1)*n_cw] = y_prime_ah
-            zah[idx_y*n_cw:(idx_y+1)*n_cw] = zeta_prime_ah                    
-            xac[idx_y*n_cw:(idx_y+1)*n_cw] = xi_prime_ac     # left coord of control point
-            yac[idx_y*n_cw:(idx_y+1)*n_cw] = y_prime_ac
-            zac[idx_y*n_cw:(idx_y+1)*n_cw] = zeta_prime_ac
-            xa2[idx_y*n_cw:(idx_y+1)*n_cw] = xi_prime_a2     # bottom left corner of panel
-            ya2[idx_y*n_cw:(idx_y+1)*n_cw] = y_prime_a2
-            za2[idx_y*n_cw:(idx_y+1)*n_cw] = zeta_prime_a2
-                                             
-            xb1[idx_y*n_cw:(idx_y+1)*n_cw] = xi_prime_b1     # top right corner of panel
-            yb1[idx_y*n_cw:(idx_y+1)*n_cw] = y_prime_b1          
-            zb1[idx_y*n_cw:(idx_y+1)*n_cw] = zeta_prime_b1   
-            xbh[idx_y*n_cw:(idx_y+1)*n_cw] = xi_prime_bh     # right coord of horseshoe
-            ybh[idx_y*n_cw:(idx_y+1)*n_cw] = y_prime_bh          
-            zbh[idx_y*n_cw:(idx_y+1)*n_cw] = zeta_prime_bh                    
-            xbc[idx_y*n_cw:(idx_y+1)*n_cw] = xi_prime_bc     # right coord of control point
-            ybc[idx_y*n_cw:(idx_y+1)*n_cw] = y_prime_bc                           
-            zbc[idx_y*n_cw:(idx_y+1)*n_cw] = zeta_prime_bc   
-            xb2[idx_y*n_cw:(idx_y+1)*n_cw] = xi_prime_b2     # bottom right corner of panel
-            yb2[idx_y*n_cw:(idx_y+1)*n_cw] = y_prime_b2                        
-            zb2[idx_y*n_cw:(idx_y+1)*n_cw] = zeta_prime_b2 
-                                             
-            xch[idx_y*n_cw:(idx_y+1)*n_cw] = xi_prime_ch     # center coord of horseshoe
-            ych[idx_y*n_cw:(idx_y+1)*n_cw] = y_prime_ch                              
-            zch[idx_y*n_cw:(idx_y+1)*n_cw] = zeta_prime_ch
-            xc [idx_y*n_cw:(idx_y+1)*n_cw] = xi_prime        # center (true) coord of control point
-            yc [idx_y*n_cw:(idx_y+1)*n_cw] = y_prime
-            zc [idx_y*n_cw:(idx_y+1)*n_cw] = zeta_prime 
-           
-            x[idx_y*(n_cw+1):(idx_y+1)*(n_cw+1)] = xi_prime_as     # x, y, z represent all all points of the corners of the panels, LE and TE inclusive
-            y[idx_y*(n_cw+1):(idx_y+1)*(n_cw+1)] = y_prime_as      # the final right corners get appended at last strip in wing, later
-            z[idx_y*(n_cw+1):(idx_y+1)*(n_cw+1)] = zeta_prime_as              
-
-            cs_w[idx_y] = wing_chord_section       
-                   
-            # store this strip's discretization information--------------------------------------------------------
-            LE_inds        = np.full(n_cw, False)
-            TE_inds        = np.full(n_cw, False)
-            LE_inds[0]     = True
-            TE_inds[-1]    = True
-            
-            RNMAX          = np.ones(n_cw, np.int16)*n_cw
-            panel_numbers  = np.linspace(1,n_cw,n_cw, dtype=np.int16)           
-                        
-            is_a_slat                  = wing.is_a_control_surface and wing.is_slat
-            strip_has_no_slat          = (not wing.is_a_control_surface) and (span_breaks[i_break].cs_IDs[0,1] == -1) # wing's le, outboard control surface ID
-            exposed_leading_edge_flag  = np.int16(1) if is_a_slat or strip_has_no_slat else np.int16(0)   
-            
-            VD.leading_edge_indices      = np.append(VD.leading_edge_indices     , LE_inds                  ) 
-            VD.trailing_edge_indices     = np.append(VD.trailing_edge_indices    , TE_inds                  )            
-            VD.panels_per_strip          = np.append(VD.panels_per_strip         , RNMAX                    )
-            VD.chordwise_panel_number    = np.append(VD.chordwise_panel_number   , panel_numbers            )  
-            VD.exposed_leading_edge_flag = np.append(VD.exposed_leading_edge_flag, exposed_leading_edge_flag)
-            
-            #increment i_break if needed; check for end of wing----------------------------------------------------
-            if y_b[idx_y] == break_spans[i_break+1]: 
-                i_break += 1            
-        #End 'for each strip' loop    
-        
-        # store outboardmost edge
-        x[-(n_cw+1):] = xi_prime_bs
-        y[-(n_cw+1):] = y_prime_bs
-        z[-(n_cw+1):] = zeta_prime_bs              
-        
->>>>>>> f8ccae32
         # adjusting coordinate axis so reference point is at the nose of the aircraft------------------------------
         xah = xah + wing_origin_x # x coordinate of left corner of bound vortex 
         yah = yah + wing_origin_y # y coordinate of left corner of bound vortex 
@@ -984,38 +622,9 @@
         x   = x   + wing_origin_x  # x coordinate of control points on panel
         y   = y   + wing_origin_y  # y coordinate of control points on panel
         z   = z   + wing_origin_z  # y coordinate of control points on panel
-<<<<<<< HEAD
-    
-        # find the location of the trailing edge panels of each wing-----------------------------------------------
-        locations = ((jnp.linspace(1,n_sw,n_sw, endpoint = True) * n_cw) - 1).astype(int)
-        xc_te1 = jnp.repeat(jnp.atleast_2d(xc [locations]), n_cw , axis = 0)
-        yc_te1 = jnp.repeat(jnp.atleast_2d(yc [locations]), n_cw , axis = 0)
-        zc_te1 = jnp.repeat(jnp.atleast_2d(zc [locations]), n_cw , axis = 0)        
-        xa_te1 = jnp.repeat(jnp.atleast_2d(xa2[locations]), n_cw , axis = 0)
-        ya_te1 = jnp.repeat(jnp.atleast_2d(ya2[locations]), n_cw , axis = 0)
-        za_te1 = jnp.repeat(jnp.atleast_2d(za2[locations]), n_cw , axis = 0)
-        xb_te1 = jnp.repeat(jnp.atleast_2d(xb2[locations]), n_cw , axis = 0)
-        yb_te1 = jnp.repeat(jnp.atleast_2d(yb2[locations]), n_cw , axis = 0)
-        zb_te1 = jnp.repeat(jnp.atleast_2d(zb2[locations]), n_cw , axis = 0)     
-    
-        xc_te = jnp.hstack(xc_te1.T)
-        yc_te = jnp.hstack(yc_te1.T)
-        zc_te = jnp.hstack(zc_te1.T)        
-        xa_te = jnp.hstack(xa_te1.T)
-        ya_te = jnp.hstack(ya_te1.T)
-        za_te = jnp.hstack(za_te1.T)
-        xb_te = jnp.hstack(xb_te1.T)
-        yb_te = jnp.hstack(yb_te1.T)
-        zb_te = jnp.hstack(zb_te1.T) 
-    
-        # find spanwise locations 
-        y_sw = yc[locations]        
-    
-=======
         
         # VD discretization information----------------------------------------------------------------------------
         
->>>>>>> f8ccae32
         # increment number of wings and panels
         n_panels = len(xch)
         VD.n_w  += 1             
@@ -1024,13 +633,15 @@
         # store this wing's discretization information  
         first_panel_ind  = VD.XAH.size
         first_strip_ind  = VD.chordwise_breaks.size
-<<<<<<< HEAD
         chordwise_breaks = first_panel_ind + jnp.arange(n_panels)[0::n_cw]
+        ID = VD.counter*1
         
         VD.chordwise_breaks = jnp.append(VD.chordwise_breaks, jnp.int32(chordwise_breaks))
         VD.spanwise_breaks  = jnp.append(VD.spanwise_breaks , jnp.int32(first_strip_ind ))            
         VD.n_sw             =  np.append(VD.n_sw            ,  np.int16(n_sw)            )
         VD.n_cw             = jnp.append(VD.n_cw            , jnp.int16(n_cw)            )
+        VD.surface_ID       = np.append(VD.surface_ID      , np.ones(n_cw*n_sw)*ID*sym_sign) # Update me when the loop is gone
+        VD.surface_ID_full  = np.append(VD.surface_ID_full , np.ones((n_cw+1)*(n_sw+1))*ID*sym_sign) # Update me when the loop is gone          
     
         # ---------------------------------------------------------------------------------------
         # STEP 7: Store wing in vehicle vector
@@ -1056,15 +667,6 @@
         VD.XB2    = jnp.append(VD.XB2  , jnp.array(xb2  , dtype=precision))                
         VD.YB2    = jnp.append(VD.YB2  , jnp.array(yb2  , dtype=precision))        
         VD.ZB2    = jnp.append(VD.ZB2  , jnp.array(zb2  , dtype=precision))    
-        VD.XC_TE  = jnp.append(VD.XC_TE, jnp.array(xc_te, dtype=precision))
-        VD.YC_TE  = jnp.append(VD.YC_TE, jnp.array(yc_te, dtype=precision)) 
-        VD.ZC_TE  = jnp.append(VD.ZC_TE, jnp.array(zc_te, dtype=precision))          
-        VD.XA_TE  = jnp.append(VD.XA_TE, jnp.array(xa_te, dtype=precision))
-        VD.YA_TE  = jnp.append(VD.YA_TE, jnp.array(ya_te, dtype=precision)) 
-        VD.ZA_TE  = jnp.append(VD.ZA_TE, jnp.array(za_te, dtype=precision)) 
-        VD.XB_TE  = jnp.append(VD.XB_TE, jnp.array(xb_te, dtype=precision))
-        VD.YB_TE  = jnp.append(VD.YB_TE, jnp.array(yb_te, dtype=precision)) 
-        VD.ZB_TE  = jnp.append(VD.ZB_TE, jnp.array(zb_te, dtype=precision))  
         VD.XAC    = jnp.append(VD.XAC  , jnp.array(xac  , dtype=precision))
         VD.YAC    = jnp.append(VD.YAC  , jnp.array(yac  , dtype=precision)) 
         VD.ZAC    = jnp.append(VD.ZAC  , jnp.array(zac  , dtype=precision)) 
@@ -1075,18 +677,22 @@
         VD.YC     = jnp.append(VD.YC   , jnp.array(yc   , dtype=precision))
         VD.ZC     = jnp.append(VD.ZC   , jnp.array(zc   , dtype=precision))  
         VD.X      = jnp.append(VD.X    , jnp.array(x    , dtype=precision))
-        VD.Y_SW   = jnp.append(VD.Y_SW , jnp.array(y_sw , dtype=precision))
         VD.Y      = jnp.append(VD.Y    , jnp.array(y    , dtype=precision))
         VD.Z      = jnp.append(VD.Z    , jnp.array(z    , dtype=precision))         
         VD.CS     = jnp.append(VD.CS   , jnp.array(cs_w , dtype=precision)) 
         VD.DY     = jnp.append(VD.DY   , jnp.array(del_y, dtype=precision))      
     #End symmetry loop
     VD.symmetric_wings = jnp.append(VD.symmetric_wings, int(sym_para))
-    return VD
+    
+    # Pack wing data
+    wing.n_sw = n_sw
+    wing.n_cw = n_cw    
+
+    return VD, wing
 
 def wing_strip(i_break,wing,indices,coords,n_sw,y_a,y_b,idx_y,del_y,n_cw,break_spans,break_chord,break_twist,break_sweep,
                break_x_offset,break_z_offset,break_camber_xs,break_camber_zs,break_dihedral,section_span,
-               section_LE_cut,section_TE_cut,sym_sign,sym_sign_ind,vertical_wing,span_breaks_cs_ID,precision):
+               section_LE_cut,section_TE_cut,sym_sign,vertical_wing,span_breaks_cs_ID,precision):
     """ This generates vortex distribution points for the given strip of wing 
 
     Assumptions: 
@@ -1111,6 +717,9 @@
     eta_a = (y_a[idx_y] - break_spans[i_break])  
     eta_b = (y_b[idx_y] - break_spans[i_break]) 
     eta   = (y_b[idx_y] - del_y[idx_y]/2 - break_spans[i_break]) 
+    
+    # Inverted wing
+    wing.inverted_wing = -np.sign(break_dihedral[i_break] - np.pi/2)    
 
     segment_chord_ratio = (break_chord[i_break+1] - break_chord[i_break])/section_span[i_break+1]
     segment_twist_ratio = (break_twist[i_break+1] - break_twist[i_break])/section_span[i_break+1]
@@ -1247,84 +856,6 @@
     xi_prime_bs   = jnp.concatenate([xi_prime_b1,  jnp.array([xi_prime_b2  [-1]])])*1 
     zeta_prime_as = jnp.concatenate([zeta_prime_a1,jnp.array([zeta_prime_a2[-1]])])*1            
     zeta_prime_bs = jnp.concatenate([zeta_prime_b1,jnp.array([zeta_prime_b2[-1]])])*1   
-    
-    # Deflect control surfaces-----------------------------------------------------------------------------
-    # note:    "positve" deflection corresponds to the RH rule where the axis of rotation is the OUTBOARD-pointing hinge vector
-    # symmetry: the LH rule is applied to the reflected surface for non-ailerons. Ailerons follow a RH rule for both sides
-    wing_is_all_moving = (not wing.is_a_control_surface) and issubclass(wing.wing_type, All_Moving_Surface)
-    if wing.is_a_control_surface or wing_is_all_moving:
-        
-        #For the first strip of the wing, always need to find the hinge root point. The hinge root point and direction vector 
-        #found here will not change for the rest of this control surface/all-moving surface. See docstring for reasoning.
-        is_first_strip = (idx_y == 0)
-        if is_first_strip:
-            # get rotation points by iterpolating between strip corners --> le/te, ib/ob = leading/trailing edge, in/outboard
-            ib_le_strip_corner = jnp.array([xi_prime_a1[0 ], y_prime_a1[0 ], zeta_prime_a1[0 ]])
-            ib_te_strip_corner = jnp.array([xi_prime_a2[-1], y_prime_a2[-1], zeta_prime_a2[-1]])                    
-            
-            interp_fractions   = jnp.array([0.,    2.,    4.   ]) + wing.hinge_fraction
-            interp_domains     = jnp.array([0.,1., 2.,3., 4.,5.])
-            interp_ranges_ib   = jnp.array([ib_le_strip_corner, ib_te_strip_corner]).T.flatten()
-            ib_hinge_point     = jnp.interp(interp_fractions, interp_domains, interp_ranges_ib)
-            
-            
-            #Find the hinge_vector if this is a control surface or the user has not already defined and chosen to use a specific one                    
-            if wing.is_a_control_surface:
-                need_to_compute_hinge_vector = True
-            else: #wing is an all-moving surface
-                hinge_vector                 = jnp.array(wing.hinge_vector)
-                hinge_vector_is_pre_defined  = (not wing.use_constant_hinge_fraction) and \
-                                                not (hinge_vector==jnp.array([0.,0.,0.])).all()
-                need_to_compute_hinge_vector = not hinge_vector_is_pre_defined  
-                
-            if need_to_compute_hinge_vector:
-                ob_le_strip_corner = jnp.array([xi_prime_b1[0 ], y_prime_b1[0 ], zeta_prime_b1[0 ]])                
-                ob_te_strip_corner = jnp.array([xi_prime_b2[-1], y_prime_b2[-1], zeta_prime_b2[-1]])                         
-                interp_ranges_ob   = jnp.array([ob_le_strip_corner, ob_te_strip_corner]).T.flatten()
-                ob_hinge_point     = jnp.interp(interp_fractions, interp_domains, interp_ranges_ob)
-            
-                use_root_chord_in_plane_normal = wing_is_all_moving and not wing.use_constant_hinge_fraction
-                if use_root_chord_in_plane_normal: ob_hinge_point = ob_hinge_point.at[0].set(ib_hinge_point[0])
-            
-                hinge_vector       = ob_hinge_point - ib_hinge_point
-                hinge_vector       = hinge_vector / jnp.linalg.norm(hinge_vector)   
-            elif wing.vertical: #For a vertical all-moving surface, flip y and z of hinge vector before flipping again later
-                HNG_1 = hinge_vector[1] * 1
-                HNG_2 = hinge_vector[2] * 1
-                
-                hinge_vector =  hinge_vector.at[1].set(HNG_2)
-                hinge_vector =  hinge_vector.at[2].set(HNG_1)
-                
-            #store hinge root point and direction vector
-            wing.hinge_root_point = ib_hinge_point
-            wing.hinge_vector     = hinge_vector
-            #END first strip calculations
-        
-        # get deflection angle
-        deflection_base_angle = wing.deflection      if (not wing.is_slat) else -wing.deflection
-        symmetry_multiplier   = -wing.sign_duplicate if sym_sign_ind==1    else 1
-        symmetry_multiplier  *= -1                   if vertical_wing      else 1
-        deflection_angle      = deflection_base_angle * symmetry_multiplier
-            
-        # make quaternion rotation matrix
-        quaternion   = make_hinge_quaternion(wing.hinge_root_point, wing.hinge_vector, deflection_angle)
-        
-        # rotate strips
-        xi_prime_a1, y_prime_a1, zeta_prime_a1 = rotate_points_with_quaternion(quaternion, [xi_prime_a1,y_prime_a1,zeta_prime_a1])
-        xi_prime_ah, y_prime_ah, zeta_prime_ah = rotate_points_with_quaternion(quaternion, [xi_prime_ah,y_prime_ah,zeta_prime_ah])
-        xi_prime_ac, y_prime_ac, zeta_prime_ac = rotate_points_with_quaternion(quaternion, [xi_prime_ac,y_prime_ac,zeta_prime_ac])
-        xi_prime_a2, y_prime_a2, zeta_prime_a2 = rotate_points_with_quaternion(quaternion, [xi_prime_a2,y_prime_a2,zeta_prime_a2])
-                                                                                           
-        xi_prime_b1, y_prime_b1, zeta_prime_b1 = rotate_points_with_quaternion(quaternion, [xi_prime_b1,y_prime_b1,zeta_prime_b1])
-        xi_prime_bh, y_prime_bh, zeta_prime_bh = rotate_points_with_quaternion(quaternion, [xi_prime_bh,y_prime_bh,zeta_prime_bh])
-        xi_prime_bc, y_prime_bc, zeta_prime_bc = rotate_points_with_quaternion(quaternion, [xi_prime_bc,y_prime_bc,zeta_prime_bc])
-        xi_prime_b2, y_prime_b2, zeta_prime_b2 = rotate_points_with_quaternion(quaternion, [xi_prime_b2,y_prime_b2,zeta_prime_b2])
-                                                                                           
-        xi_prime_ch, y_prime_ch, zeta_prime_ch = rotate_points_with_quaternion(quaternion, [xi_prime_ch,y_prime_ch,zeta_prime_ch])
-        xi_prime   , y_prime   , zeta_prime    = rotate_points_with_quaternion(quaternion, [xi_prime   ,y_prime   ,zeta_prime   ])
-                                                                                           
-        xi_prime_as, y_prime_as, zeta_prime_as = rotate_points_with_quaternion(quaternion, [xi_prime_as,y_prime_as,zeta_prime_as])
-        xi_prime_bs, y_prime_bs, zeta_prime_bs = rotate_points_with_quaternion(quaternion, [xi_prime_bs,y_prime_bs,zeta_prime_bs])
     
     # reflect over the plane y = z for a vertical wing-----------------------------------------------------
     inverted_wing = -jnp.sign(break_dihedral[i_break] - jnp.pi/2)
@@ -1424,67 +955,6 @@
     indices = [leading_edge_indices,trailing_edge_indices,panels_per_strip,chordwise_panel_number,chord_lengths,
                tangent_incidence_angle,exposed_leading_edge_flags]
     
-=======
-        chordwise_breaks = first_panel_ind + np.arange(n_panels)[0::n_cw]
-        ID               = VD.counter*1
-        
-        VD.chordwise_breaks = np.append(VD.chordwise_breaks, np.int32(chordwise_breaks))
-        VD.spanwise_breaks  = np.append(VD.spanwise_breaks , np.int32(first_strip_ind ))            
-        VD.n_sw             = np.append(VD.n_sw            , np.int16(n_sw)            )
-        VD.n_cw             = np.append(VD.n_cw            , np.int16(n_cw)            )
-        VD.surface_ID       = np.append(VD.surface_ID      , np.ones(n_cw*n_sw)*ID*sym_sign) # Update me when the loop is gone
-        VD.surface_ID_full  = np.append(VD.surface_ID_full , np.ones((n_cw+1)*(n_sw+1))*ID*sym_sign) # Update me when the loop is gone    
-                
-        # ---------------------------------------------------------------------------------------
-        # STEP 7: Store wing in vehicle vector
-        # --------------------------------------------------------------------------------------- 
-        VD.XAH    = np.append(VD.XAH  , np.array(xah  , dtype=precision))
-        VD.YAH    = np.append(VD.YAH  , np.array(yah  , dtype=precision))
-        VD.ZAH    = np.append(VD.ZAH  , np.array(zah  , dtype=precision))
-        VD.XBH    = np.append(VD.XBH  , np.array(xbh  , dtype=precision))
-        VD.YBH    = np.append(VD.YBH  , np.array(ybh  , dtype=precision))
-        VD.ZBH    = np.append(VD.ZBH  , np.array(zbh  , dtype=precision))
-        VD.XCH    = np.append(VD.XCH  , np.array(xch  , dtype=precision))
-        VD.YCH    = np.append(VD.YCH  , np.array(ych  , dtype=precision))
-        VD.ZCH    = np.append(VD.ZCH  , np.array(zch  , dtype=precision))            
-        VD.XA1    = np.append(VD.XA1  , np.array(xa1  , dtype=precision))
-        VD.YA1    = np.append(VD.YA1  , np.array(ya1  , dtype=precision))
-        VD.ZA1    = np.append(VD.ZA1  , np.array(za1  , dtype=precision))
-        VD.XA2    = np.append(VD.XA2  , np.array(xa2  , dtype=precision))
-        VD.YA2    = np.append(VD.YA2  , np.array(ya2  , dtype=precision))
-        VD.ZA2    = np.append(VD.ZA2  , np.array(za2  , dtype=precision))        
-        VD.XB1    = np.append(VD.XB1  , np.array(xb1  , dtype=precision))
-        VD.YB1    = np.append(VD.YB1  , np.array(yb1  , dtype=precision))
-        VD.ZB1    = np.append(VD.ZB1  , np.array(zb1  , dtype=precision))
-        VD.XB2    = np.append(VD.XB2  , np.array(xb2  , dtype=precision))                
-        VD.YB2    = np.append(VD.YB2  , np.array(yb2  , dtype=precision))        
-        VD.ZB2    = np.append(VD.ZB2  , np.array(zb2  , dtype=precision)) 
-        VD.XAC    = np.append(VD.XAC  , np.array(xac  , dtype=precision))
-        VD.YAC    = np.append(VD.YAC  , np.array(yac  , dtype=precision)) 
-        VD.ZAC    = np.append(VD.ZAC  , np.array(zac  , dtype=precision)) 
-        VD.XBC    = np.append(VD.XBC  , np.array(xbc  , dtype=precision))
-        VD.YBC    = np.append(VD.YBC  , np.array(ybc  , dtype=precision)) 
-        VD.ZBC    = np.append(VD.ZBC  , np.array(zbc  , dtype=precision))  
-        VD.XC     = np.append(VD.XC   , np.array(xc   , dtype=precision))
-        VD.YC     = np.append(VD.YC   , np.array(yc   , dtype=precision))
-        VD.ZC     = np.append(VD.ZC   , np.array(zc   , dtype=precision))  
-        VD.X      = np.append(VD.X    , np.array(x    , dtype=precision))
-        VD.Y      = np.append(VD.Y    , np.array(y    , dtype=precision))
-        VD.Z      = np.append(VD.Z    , np.array(z    , dtype=precision))         
-        VD.CS     = np.append(VD.CS   , np.array(cs_w , dtype=precision)) 
-        VD.DY     = np.append(VD.DY   , np.array(del_y, dtype=precision))    
-    #End symmetry loop
-    
-    VD.symmetric_wings = np.append(VD.symmetric_wings, int(sym_para))
-    
-    # Pack wing data
-    wing.n_sw = n_sw
-    wing.n_cw = n_cw    
-    
-    return VD, wing
->>>>>>> f8ccae32
-    
-
 
     #increment i_break if needed; check for end of wing----------------------------------------------------
     cond = y_b[idx_y] == break_spans[i_break+1]
@@ -1563,19 +1033,10 @@
     fus_v_cs  = jnp.zeros(n_sw)     
     
     # arrays to hold strip discretization values
-<<<<<<< HEAD
     leading_edge_indices    = jnp.array([],dtype=bool)    
     trailing_edge_indices   = jnp.array([],dtype=bool)    
     panels_per_strip        = jnp.array([],dtype=jnp.int16)
     chordwise_panel_number  = jnp.array([],dtype=jnp.int16)
-    chord_lengths           = jnp.array([],dtype=precision)               
-    tangent_incidence_angle = jnp.array([],dtype=precision)               
-=======
-    leading_edge_indices    = np.array([],dtype=bool)    
-    trailing_edge_indices   = np.array([],dtype=bool)    
-    panels_per_strip        = np.array([],dtype=np.int16)
-    chordwise_panel_number  = np.array([],dtype=np.int16)               
->>>>>>> f8ccae32
 
     # geometry values
     origin     = fus.origin[0]
@@ -1764,29 +1225,11 @@
         RNMAX          = jnp.ones(n_cw, jnp.int16)*n_cw
         panel_numbers  = jnp.linspace(1,n_cw,n_cw, dtype=jnp.int16)
         
-<<<<<<< HEAD
-        i_LE, i_TE     = idx_y*n_cw, (idx_y+1)*n_cw-1
-        LE_X           = (fhs_xa1[i_LE] + fhs_xb1[i_LE])/2
-        LE_Z           = (fhs_za1[i_LE] + fhs_zb1[i_LE])/2
-        TE_X           = (fhs_xa2[i_TE] + fhs_xb2[i_TE])/2
-        TE_Z           = (fhs_za2[i_TE] + fhs_zb2[i_TE])/2           
-        chord_adjusted = jnp.ones(n_cw) * jnp.sqrt((TE_X-LE_X)**2 + (TE_Z-LE_Z)**2) # CHORD in vorlax
-        tan_incidence  = jnp.ones(n_cw) * (LE_Z-TE_Z)/(LE_X-TE_X)                  # ZETA  in vorlax      
-        chord_adjusted = jnp.array(chord_adjusted, dtype=precision)
-        tan_incidence  = jnp.array(tan_incidence , dtype=precision)
-        
         leading_edge_indices    = jnp.append(leading_edge_indices   , LE_inds       ) 
         trailing_edge_indices   = jnp.append(trailing_edge_indices  , TE_inds       )            
         panels_per_strip        = jnp.append(panels_per_strip       , RNMAX         )
         chordwise_panel_number  = jnp.append(chordwise_panel_number , panel_numbers )  
-        chord_lengths           = jnp.append(chord_lengths          , chord_adjusted)
-        tangent_incidence_angle = jnp.append(tangent_incidence_angle, tan_incidence )        
-=======
-        leading_edge_indices    = np.append(leading_edge_indices   , LE_inds       ) 
-        trailing_edge_indices   = np.append(trailing_edge_indices  , TE_inds       )            
-        panels_per_strip        = np.append(panels_per_strip       , RNMAX         )
-        chordwise_panel_number  = np.append(chordwise_panel_number , panel_numbers )       
->>>>>>> f8ccae32
+
 
     # xyz positions for the right side of this fuselage's outermost panels
     fhs_x = fhs_x.at[-(n_cw+1):].set(jnp.concatenate([fhs_xi_b1,jnp.array([fhs_xi_b2[-1]])])+ fus.origin[0][0])
@@ -1796,43 +1239,7 @@
     fvs_z = fvs_z.at[-(n_cw+1):].set(jnp.ones(n_cw+1)*fvs_eta_a[idx_y] + fus.origin[0][2]         )
     fvs_y = fvs_y.at[-(n_cw+1):].set(jnp.zeros(n_cw+1)                 + fus.origin[0][1]   )
     fhs_cs =  (fhs.chord[:-1]+fhs.chord[1:])/2
-<<<<<<< HEAD
-    fvs_cs =  (fvs.chord[:-1]+fvs.chord[1:])/2  
-    
-    # find the location of the trailing edge panels of each wing
-    locations = ((jnp.linspace(1,n_sw,n_sw, endpoint = True) * n_cw) - 1).astype(int)
-    fhs_xc_te1 = jnp.repeat(jnp.atleast_2d(fhs_xc[locations]), n_cw , axis = 0)
-    fhs_yc_te1 = jnp.repeat(jnp.atleast_2d(fhs_yc[locations]), n_cw , axis = 0)
-    fhs_zc_te1 = jnp.repeat(jnp.atleast_2d(fhs_zc[locations]), n_cw , axis = 0)        
-    fhs_xa_te1 = jnp.repeat(jnp.atleast_2d(fhs_xa2[locations]), n_cw , axis = 0)
-    fhs_ya_te1 = jnp.repeat(jnp.atleast_2d(fhs_ya2[locations]), n_cw , axis = 0)
-    fhs_za_te1 = jnp.repeat(jnp.atleast_2d(fhs_za2[locations]), n_cw , axis = 0)
-    fhs_xb_te1 = jnp.repeat(jnp.atleast_2d(fhs_xb2[locations]), n_cw , axis = 0)
-    fhs_yb_te1 = jnp.repeat(jnp.atleast_2d(fhs_yb2[locations]), n_cw , axis = 0)
-    fhs_zb_te1 = jnp.repeat(jnp.atleast_2d(fhs_zb2[locations]), n_cw , axis = 0)     
-    
-    fhs_xc_te = jnp.hstack(fhs_xc_te1.T)
-    fhs_yc_te = jnp.hstack(fhs_yc_te1.T)
-    fhs_zc_te = jnp.hstack(fhs_zc_te1.T)        
-    fhs_xa_te = jnp.hstack(fhs_xa_te1.T)
-    fhs_ya_te = jnp.hstack(fhs_ya_te1.T)
-    fhs_za_te = jnp.hstack(fhs_za_te1.T)
-    fhs_xb_te = jnp.hstack(fhs_xb_te1.T)
-    fhs_yb_te = jnp.hstack(fhs_yb_te1.T)
-    fhs_zb_te = jnp.hstack(fhs_zb_te1.T)     
-    
-    fhs_xc_te = jnp.concatenate([fhs_xc_te , fhs_xc_te ])
-    fhs_yc_te = jnp.concatenate([fhs_yc_te , fhs_yc_te ])
-    fhs_zc_te = jnp.concatenate([fhs_zc_te ,-fhs_zc_te ])                 
-    fhs_xa_te = jnp.concatenate([fhs_xa_te , fhs_xa_te ])
-    fhs_ya_te = jnp.concatenate([fhs_ya_te , fhs_ya_te ])
-    fhs_za_te = jnp.concatenate([fhs_za_te ,-fhs_za_te ])            
-    fhs_xb_te = jnp.concatenate([fhs_xb_te , fhs_xb_te ])
-    fhs_yb_te = jnp.concatenate([fhs_yb_te , fhs_yb_te ])
-    fhs_zb_te = jnp.concatenate([fhs_zb_te ,-fhs_zb_te ])    
-=======
     fvs_cs =  (fvs.chord[:-1]+fvs.chord[1:])/2     
->>>>>>> f8ccae32
 
     # Horizontal Fuselage Sections 
     wing_areas = []
@@ -1889,18 +1296,17 @@
         first_strip_ind  = [VD.chordwise_breaks.size, VD.chordwise_breaks.size+n_sw]
         chordwise_breaks =  first_panel_ind + jnp.arange(0,2*n_panels)[0::n_cw]        
         
-<<<<<<< HEAD
         VD.chordwise_breaks = jnp.append(VD.chordwise_breaks, jnp.int32(chordwise_breaks))
         VD.spanwise_breaks  = jnp.append(VD.spanwise_breaks , jnp.int32(first_strip_ind ))            
         VD.n_sw             = jnp.append(VD.n_sw            , jnp.int16([n_sw, n_sw])    )
         VD.n_cw             = jnp.append(VD.n_cw            , jnp.int16([n_cw, n_cw])    )
+        VD.surface_ID       = jnp.append(VD.surface_ID      , jnp.ones(len(fhs_xch)) * VD.counter)
+        VD.surface_ID_full  = jnp.append(VD.surface_ID_full , jnp.ones(((n_sw+1)*(n_cw+1))*2) * VD.counter)        
         
         VD.leading_edge_indices      = jnp.append(VD.leading_edge_indices     , jnp.tile(leading_edge_indices        , 2) )
         VD.trailing_edge_indices     = jnp.append(VD.trailing_edge_indices    , jnp.tile(trailing_edge_indices       , 2) )           
         VD.panels_per_strip          = jnp.append(VD.panels_per_strip         , jnp.tile(panels_per_strip            , 2) )
         VD.chordwise_panel_number    = jnp.append(VD.chordwise_panel_number   , jnp.tile(chordwise_panel_number      , 2) ) 
-        VD.chord_lengths             = jnp.append(VD.chord_lengths            , jnp.tile(chord_lengths               , 2) )
-        VD.tangent_incidence_angle   = jnp.append(VD.tangent_incidence_angle  , jnp.tile(tangent_incidence_angle     , 2) ) 
         VD.exposed_leading_edge_flag = jnp.append(VD.exposed_leading_edge_flag, jnp.tile(jnp.ones(n_sw,dtype=jnp.int16), 2) )
     
         # Store fus in vehicle vector  
@@ -1924,16 +1330,7 @@
         VD.ZB1    = jnp.append(VD.ZB1  , jnp.array(fhs_zb1  , dtype=precision))
         VD.XB2    = jnp.append(VD.XB2  , jnp.array(fhs_xb2  , dtype=precision))                
         VD.YB2    = jnp.append(VD.YB2  , jnp.array(fhs_yb2  , dtype=precision))        
-        VD.ZB2    = jnp.append(VD.ZB2  , jnp.array(fhs_zb2  , dtype=precision))  
-        VD.XC_TE  = jnp.append(VD.XC_TE, jnp.array(fhs_xc_te, dtype=precision))
-        VD.YC_TE  = jnp.append(VD.YC_TE, jnp.array(fhs_yc_te, dtype=precision)) 
-        VD.ZC_TE  = jnp.append(VD.ZC_TE, jnp.array(fhs_zc_te, dtype=precision))          
-        VD.XA_TE  = jnp.append(VD.XA_TE, jnp.array(fhs_xa_te, dtype=precision))
-        VD.YA_TE  = jnp.append(VD.YA_TE, jnp.array(fhs_ya_te, dtype=precision)) 
-        VD.ZA_TE  = jnp.append(VD.ZA_TE, jnp.array(fhs_za_te, dtype=precision)) 
-        VD.XB_TE  = jnp.append(VD.XB_TE, jnp.array(fhs_xb_te, dtype=precision))
-        VD.YB_TE  = jnp.append(VD.YB_TE, jnp.array(fhs_yb_te, dtype=precision)) 
-        VD.ZB_TE  = jnp.append(VD.ZB_TE, jnp.array(fhs_zb_te, dtype=precision))      
+        VD.ZB2    = jnp.append(VD.ZB2  , jnp.array(fhs_zb2  , dtype=precision))       
         VD.XAC    = jnp.append(VD.XAC  , jnp.array(fhs_xac  , dtype=precision))
         VD.YAC    = jnp.append(VD.YAC  , jnp.array(fhs_yac  , dtype=precision)) 
         VD.ZAC    = jnp.append(VD.ZAC  , jnp.array(fhs_zac  , dtype=precision)) 
@@ -1947,56 +1344,6 @@
         VD.X      = jnp.append(VD.X    , jnp.array(fhs_x    , dtype=precision))  
         VD.Y      = jnp.append(VD.Y    , jnp.array(fhs_y    , dtype=precision))  
         VD.Z      = jnp.append(VD.Z    , jnp.array(fhs_z    , dtype=precision))
-=======
-        VD.chordwise_breaks = np.append(VD.chordwise_breaks, np.int32(chordwise_breaks))
-        VD.spanwise_breaks  = np.append(VD.spanwise_breaks , np.int32(first_strip_ind ))            
-        VD.n_sw             = np.append(VD.n_sw            , np.int16([n_sw, n_sw])    )
-        VD.n_cw             = np.append(VD.n_cw            , np.int16([n_cw, n_cw])    )
-        VD.surface_ID       = np.append(VD.surface_ID      , np.ones(len(fhs_xch)) * VD.counter)
-        VD.surface_ID_full  = np.append(VD.surface_ID_full , np.ones(((n_sw+1)*(n_cw+1))*2) * VD.counter)
-        
-        VD.leading_edge_indices      = np.append(VD.leading_edge_indices     , np.tile(leading_edge_indices        , 2) )
-        VD.trailing_edge_indices     = np.append(VD.trailing_edge_indices    , np.tile(trailing_edge_indices       , 2) )           
-        VD.panels_per_strip          = np.append(VD.panels_per_strip         , np.tile(panels_per_strip            , 2) )
-        VD.chordwise_panel_number    = np.append(VD.chordwise_panel_number   , np.tile(chordwise_panel_number      , 2) ) 
-        VD.exposed_leading_edge_flag = np.append(VD.exposed_leading_edge_flag, np.tile(np.ones(n_sw,dtype=np.int16), 2) )
-        
-        # Store fus in vehicle vector  
-        VD.XAH    = np.append(VD.XAH  , np.array(fhs_xah  , dtype=precision))
-        VD.YAH    = np.append(VD.YAH  , np.array(fhs_yah  , dtype=precision))
-        VD.ZAH    = np.append(VD.ZAH  , np.array(fhs_zah  , dtype=precision))
-        VD.XBH    = np.append(VD.XBH  , np.array(fhs_xbh  , dtype=precision))
-        VD.YBH    = np.append(VD.YBH  , np.array(fhs_ybh  , dtype=precision))
-        VD.ZBH    = np.append(VD.ZBH  , np.array(fhs_zbh  , dtype=precision))
-        VD.XCH    = np.append(VD.XCH  , np.array(fhs_xch  , dtype=precision))
-        VD.YCH    = np.append(VD.YCH  , np.array(fhs_ych  , dtype=precision))
-        VD.ZCH    = np.append(VD.ZCH  , np.array(fhs_zch  , dtype=precision))
-        VD.XA1    = np.append(VD.XA1  , np.array(fhs_xa1  , dtype=precision))
-        VD.YA1    = np.append(VD.YA1  , np.array(fhs_ya1  , dtype=precision))
-        VD.ZA1    = np.append(VD.ZA1  , np.array(fhs_za1  , dtype=precision))
-        VD.XA2    = np.append(VD.XA2  , np.array(fhs_xa2  , dtype=precision))
-        VD.YA2    = np.append(VD.YA2  , np.array(fhs_ya2  , dtype=precision))
-        VD.ZA2    = np.append(VD.ZA2  , np.array(fhs_za2  , dtype=precision))
-        VD.XB1    = np.append(VD.XB1  , np.array(fhs_xb1  , dtype=precision))
-        VD.YB1    = np.append(VD.YB1  , np.array(fhs_yb1  , dtype=precision))
-        VD.ZB1    = np.append(VD.ZB1  , np.array(fhs_zb1  , dtype=precision))
-        VD.XB2    = np.append(VD.XB2  , np.array(fhs_xb2  , dtype=precision))
-        VD.YB2    = np.append(VD.YB2  , np.array(fhs_yb2  , dtype=precision))
-        VD.ZB2    = np.append(VD.ZB2  , np.array(fhs_zb2  , dtype=precision))
-        VD.XAC    = np.append(VD.XAC  , np.array(fhs_xac  , dtype=precision))
-        VD.YAC    = np.append(VD.YAC  , np.array(fhs_yac  , dtype=precision))
-        VD.ZAC    = np.append(VD.ZAC  , np.array(fhs_zac  , dtype=precision))
-        VD.XBC    = np.append(VD.XBC  , np.array(fhs_xbc  , dtype=precision))
-        VD.YBC    = np.append(VD.YBC  , np.array(fhs_ybc  , dtype=precision))
-        VD.ZBC    = np.append(VD.ZBC  , np.array(fhs_zbc  , dtype=precision))
-        VD.XC     = np.append(VD.XC   , np.array(fhs_xc   , dtype=precision))
-        VD.YC     = np.append(VD.YC   , np.array(fhs_yc   , dtype=precision))
-        VD.ZC     = np.append(VD.ZC   , np.array(fhs_zc   , dtype=precision))
-        VD.CS     = np.append(VD.CS   , np.array(fhs_cs   , dtype=precision))
-        VD.X      = np.append(VD.X    , np.array(fhs_x    , dtype=precision))
-        VD.Y      = np.append(VD.Y    , np.array(fhs_y    , dtype=precision))
-        VD.Z      = np.append(VD.Z    , np.array(fhs_z    , dtype=precision))
->>>>>>> f8ccae32
         
         VD.wing_areas = jnp.append(VD.wing_areas, jnp.array(wing_areas))
         
@@ -2005,190 +1352,4 @@
         VL.append(False)
     
     
-<<<<<<< HEAD
-    return VD
-
-# ----------------------------------------------------------------------
-#  Panel Computations
-# ----------------------------------------------------------------------
-## @ingroup Methods-Aerodynamics-Common-Fidelity_Zero-Lift
-def compute_panel_area(VD):
-    """ This computes the area of the panels on the lifting surface of the vehicle 
-
-    Assumptions: 
-    None
-
-    Source:   
-    None
-    
-    Inputs:   
-    VD                   - vortex distribution    
-    
-    Properties Used:
-    N/A
-    """     
-    
-    # create vectors for panel corders
-    P1P2 = jnp.array([VD.XB1 - VD.XA1,VD.YB1 - VD.YA1,VD.ZB1 - VD.ZA1]).T
-    P1P3 = jnp.array([VD.XA2 - VD.XA1,VD.YA2 - VD.YA1,VD.ZA2 - VD.ZA1]).T
-    P2P3 = jnp.array([VD.XA2 - VD.XB1,VD.YA2 - VD.YB1,VD.ZA2 - VD.ZB1]).T
-    P2P4 = jnp.array([VD.XB2 - VD.XB1,VD.YB2 - VD.YB1,VD.ZB2 - VD.ZB1]).T   
-    
-    # compute area of quadrilateral panel
-    A_panel = 0.5*(jnp.linalg.norm(jnp.cross(P1P2,P1P3),axis=1) + jnp.linalg.norm(jnp.cross(P2P3, P2P4),axis=1))
-    
-    return A_panel
-
-
-## @ingroup Methods-Aerodynamics-Common-Fidelity_Zero-Lift
-def compute_unit_normal(VD):
-    """ This computes the unit normal vector of each panel
-
-
-    Assumptions: 
-    None
-
-    Source:
-    None
-    
-    Inputs:   
-    VD                   - vortex distribution    
-    
-    Properties Used:
-    N/A
-    """     
-
-     # create vectors for panel
-    P1P2 = jnp.array([VD.XB1 - VD.XA1,VD.YB1 - VD.YA1,VD.ZB1 - VD.ZA1]).T
-    P1P3 = jnp.array([VD.XA2 - VD.XA1,VD.YA2 - VD.YA1,VD.ZA2 - VD.ZA1]).T
-
-    cross = jnp.cross(P1P2,P1P3) 
-
-    unit_normal = (cross.T / jnp.linalg.norm(cross,axis=1)).T
-
-     # adjust Z values, no values should point down, flip vectors if so
-    #condition = jnp.where(unit_normal[:,2]<0)
-    cond = jnp.tile((unit_normal[:,2]<0)[:,jnp.newaxis],3)
-    unit_normal = jnp.where(cond,-unit_normal,unit_normal)
-    #unit_normal = unit_normal.at[condition,:].set(-unit_normal[condition,:])
-    
-
-    return unit_normal
-
-# ----------------------------------------------------------------------
-#  Rotation functions
-# ----------------------------------------------------------------------
-def rotate_points_about_line(point_on_line, direction_unit_vector, rotation_angle, points):
-    """ This computes the location of given points after rotating about an arbitrary 
-    line that passes through a given point. An important thing to note is that this
-    function does not modify the original points. It instead makes copies of the points
-    to rotate, rotates the copies, the outputs the copies as np.arrays.
-
-    Assumptions: 
-    None
-
-    Source:   
-    https://sites.google.com/site/glennmurray/Home/rotation-matrices-and-formulas/rotation-about-an-arbitrary-axis-in-3-dimensions
-    
-    Inputs:   
-    point_on_line         - a list or array of size 3 corresponding to point coords (a,b,c)
-    direction_unit_vector - a list or array of size 3 corresponding to unit vector  <u,v,w>
-    rotation_angle        - angle of rotation in radians
-    points                - a list or array of size 3 corresponding to the lists (xs, ys, zs)
-                            where xs, ys, and zs are the (x,y,z) coords of the points 
-                            that will be rotated
-    
-    Properties Used:
-    N/A
-    """       
-    a,  b,  c  = point_on_line
-    u,  v,  w  = direction_unit_vector
-    xs, ys, zs = jnp.array(points[0]), jnp.array(points[1]), jnp.array(points[2])
-    
-    cos         = jnp.cos(rotation_angle)
-    sin         = jnp.sin(rotation_angle)
-    uvw_dot_xyz = u*xs + v*ys + w*zs
-    
-    xs_prime = (a*(v**2 + w**2) - u*(b*v + c*w - uvw_dot_xyz))*(1-cos)  +  xs*cos  +  (-c*v + b*w - w*ys + v*zs)*sin
-    ys_prime = (b*(u**2 + w**2) - v*(a*u + c*w - uvw_dot_xyz))*(1-cos)  +  ys*cos  +  ( c*u - a*w + w*xs - u*zs)*sin
-    zs_prime = (c*(u**2 + v**2) - w*(a*u + b*v - uvw_dot_xyz))*(1-cos)  +  zs*cos  +  (-b*u + a*v - v*xs + u*ys)*sin
-    
-    return xs_prime, ys_prime, zs_prime
-    
-def make_hinge_quaternion(point_on_line, direction_unit_vector, rotation_angle):
-    """ This make a quaternion that will rotate a vector about a the line that 
-    passes through the point 'point_on_line' and has direction 'direction_unit_vector'.
-    The quat rotates 'rotation_angle' radians. The quat is meant to be multiplied by
-    the vector [x  y  z  1]
-
-    Assumptions: 
-    None
-
-    Source:   
-    https://sites.google.com/site/glennmurray/Home/rotation-matrices-and-formulas/rotation-about-an-arbitrary-axis-in-3-dimensions
-    
-    Inputs:   
-    point_on_line         - a list or array of size 3 corresponding to point coords (a,b,c)
-    direction_unit_vector - a list or array of size 3 corresponding to unit vector  <u,v,w>
-    rotation_angle        - angle of rotation in radians
-    n_points              - number of points that will be rotated
-    
-    Properties Used:
-    N/A
-    """       
-    a,  b,  c  = point_on_line
-    u,  v,  w  = direction_unit_vector
-    
-    cos         = jnp.cos(rotation_angle)
-    sin         = jnp.sin(rotation_angle)
-    
-    q11 = u**2 + (v**2 + w**2)*cos
-    q12 = u*v*(1-cos) - w*sin
-    q13 = u*w*(1-cos) + v*sin
-    q14 = (a*(v**2 + w**2) - u*(b*v + c*w))*(1-cos)  +  (b*w - c*v)*sin
-    
-    q21 = u*v*(1-cos) + w*sin
-    q22 = v**2 + (u**2 + w**2)*cos
-    q23 = v*w*(1-cos) - u*sin
-    q24 = (b*(u**2 + w**2) - v*(a*u + c*w))*(1-cos)  +  (c*u - a*w)*sin
-    
-    q31 = u*w*(1-cos) - v*sin
-    q32 = v*w*(1-cos) + u*sin
-    q33 = w**2 + (u**2 + v**2)*cos
-    q34 = (c*(u**2 + v**2) - w*(a*u + b*v))*(1-cos)  +  (a*v - b*u)*sin    
-    
-    quat = jnp.array([[q11, q12, q13, q14],
-                      [q21, q22, q23, q24],
-                      [q31, q32, q33, q34],
-                      [0. , 0. , 0. , 1. ]])
-    
-    return quat
-
-def rotate_points_with_quaternion(quat, points):
-    """ This rotates the points by a quaternion
-
-    Assumptions: 
-    None
-
-    Source:   
-    https://sites.google.com/site/glennmurray/Home/rotation-matrices-and-formulas/rotation-about-an-arbitrary-axis-in-3-dimensions
-    
-    Inputs:   
-    quat     - a quaternion that will rotate the given points about a line which 
-               is not necessarily at the origin  
-    points   - a list or array of size 3 corresponding to the lists (xs, ys, zs)
-               where xs, ys, and zs are the (x,y,z) coords of the points 
-               that will be rotated
-    
-    Outputs:
-    xs, ys, zs - np arrays of the rotated points' xyz coordinates
-    
-    Properties Used:
-    N/A
-    """     
-    vectors = jnp.array([points[0],points[1],points[2],jnp.ones(len(points[0]))]).T
-    x_primes, y_primes, z_primes = jnp.sum(quat[0]*vectors, axis=1), jnp.sum(quat[1]*vectors, axis=1), jnp.sum(quat[2]*vectors, axis=1)
-    return x_primes, y_primes, z_primes
-=======
-    return VD
->>>>>>> f8ccae32
+    return VD