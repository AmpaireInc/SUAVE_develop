--- conflicted
+++ resolved
@@ -104,52 +104,6 @@
             
             if i_segs == num_segments-1:
                 continue 
-<<<<<<< HEAD
-            else:  
-                dihedral  = wing.Segments[i_segs].dihedral_outboard
-                span_seg  = semispan*(wing.Segments[i_segs+1].percent_span_location - wing.Segments[i_segs].percent_span_location )/np.cos(dihedral)  
-                sweep_seg = wing.Segments[i_segs].sweeps.quarter_chord    
-                xtu       = wing.transition_x_upper
-                xtl       = wing.transition_x_lower      
-                
-                if i_segs == 0:
-                    chord_root    = root_chord*wing.Segments[i_segs].root_chord_percent
-                    chord_tip     = root_chord*wing.Segments[i_segs+1].root_chord_percent   
-                    wing_root     = chord_root + exposed_root_chord_offset*((chord_tip - chord_root)/span_seg)
-                    taper         = chord_tip/wing_root  
-                    mac_seg       = wing_root  * 2/3 * (( 1 + taper  + taper**2 )/( 1 + taper))  
-                    Sref_seg      = span_seg*(chord_root+chord_tip)*0.5 
-                    S_exposed_seg = (span_seg-exposed_root_chord_offset)*(wing_root+chord_tip)*0.5                    
-                
-                else: 
-                    chord_root    = root_chord*wing.Segments[i_segs].root_chord_percent
-                    chord_tip     = root_chord*wing.Segments[i_segs+1].root_chord_percent
-                    taper         = chord_tip/chord_root   
-                    mac_seg       = chord_root * 2/3 * (( 1 + taper  + taper**2 )/( 1 + taper))
-                    Sref_seg      = span_seg*(chord_root+chord_tip)*0.5
-                    S_exposed_seg = Sref_seg
- 
-                if wing.symmetric:
-                    Sref_seg = Sref_seg*2
-                    S_exposed_seg = S_exposed_seg*2
-                
-                # compute wetted area of segment
-                if t_c_w < 0.05:
-                    Swet_seg = 2.003* S_exposed_seg
-                else:
-                    Swet_seg = (1.977 + 0.52*t_c_w) * S_exposed_seg
-        
-                # compute parasite drag coef., form factor, skin friction coef., compressibility factor and reynolds number for segments
-                segment_parasite_drag , segment_k_w, segment_cf_w_u, segment_cf_w_l, segment_k_comp_u, k_reyn_l = compute_parasite_drag(re,mac_seg,Mc,Tc,xtu,xtl,sweep_seg,t_c_w,Sref_seg,Swet_seg,C)    
-                
-                total_wetted_area            += Swet_seg
-                total_segment_parasite_drag  += segment_parasite_drag*Sref_seg   
-                total_segment_k_w            += segment_k_w*Sref_seg 
-                total_segment_cf_w_u         += segment_cf_w_u*Sref_seg 
-                total_segment_cf_w_l         += segment_cf_w_l*Sref_seg 
-                total_segment_k_comp_u       += segment_k_comp_u*Sref_seg 
-                total_k_reyn_l               += k_reyn_l*Sref_seg  
-=======
             
             taper         = segment.taper 
             mac_seg       = segment.chords.mean_aerodynamic
@@ -170,7 +124,6 @@
             total_segment_k_comp_l       += segment_k_comp_l*Sref_seg 
             total_k_reyn_u               += k_reyn_u*Sref_seg                 
             total_k_reyn_l               += k_reyn_l*Sref_seg  
->>>>>>> 22ae1751
                 
         Swet              = total_wetted_area     
         wing.areas.wetted = total_wetted_area 
