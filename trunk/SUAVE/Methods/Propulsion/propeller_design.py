--- conflicted
+++ resolved
@@ -262,14 +262,9 @@
     Cp     = Power/(rho*(n**3)*(D**5))
     
     # compute max thickness distribution using NACA 4 series eqn
-    t_max          = np.zeros(N)
-<<<<<<< HEAD
+    t_max          = np.zeros(N) 
     for idx in range(N):
-        c_blade    = np.linspace(0,c[idx],N)          # local chord  
-=======
-    for idx in range(20):
-        c_blade    = np.linspace(0,c[idx],20)          # local chord  
->>>>>>> 593241df
+        c_blade    = np.linspace(0,c[idx],N)          # local chord   
         t          = (5*c_blade)*(0.2969*np.sqrt(c_blade) - 0.1260*c_blade - 0.3516*(c_blade**2) + 0.2843*(c_blade**3) - 0.1015*(c_blade**4)) # local thickness distribution
         t_max[idx] = np.max(t)                       
  
