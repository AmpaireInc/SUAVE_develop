## @defgroup Methods-Propulsion-Rotor_Wake-Fidelity_Zero
# fidelity_zero_wake_convergence.py
#
# Created:  Feb 2022, R. Erhard
# Modified: 

from SUAVE.Methods.Aerodynamics.Common.Fidelity_Zero.Lift.BET_calculations import compute_airfoil_aerodynamics,compute_inflow_and_tip_loss
import numpy as np
import scipy as sp
import copy

## @defgroup Methods-Propulsion-Rotor_Wake-Fidelity_Zero
def fidelity_zero_wake_convergence(wake,rotor,wake_inputs):
    """
    Wake evaluation is performed using a simplified vortex wake method for Fidelity Zero, 
    following Helmholtz vortex theory.
    
    Assumptions:
    None

    Source:
    Drela, M. "Qprop Formulation", MIT AeroAstro, June 2006
    http://web.mit.edu/drela/Public/web/qprop/qprop_theory.pdf

    Inputs:
       self         - rotor wake
       rotor        - SUAVE rotor
       wake_inputs.
          Ua        - Axial velocity
          Ut        - Tangential velocity
          r         - radius distribution
       
       
    Outputs:
       va  - axially-induced velocity from rotor wake
       vt  - tangentially-induced velocity from rotor wake
    
    Properties Used:
    None
    
    """        
    
    # Unpack some wake inputs
    ctrl_pts        = wake_inputs.ctrl_pts
    Nr              = wake_inputs.Nr
    Na              = wake_inputs.Na    

<<<<<<< HEAD
    PSI    = np.ones((ctrl_pts,Nr,Na))
=======
    if wake_inputs.use_2d_analysis:
        PSI    = np.ones((ctrl_pts,Nr,Na))
    else:
        PSI    = np.ones((ctrl_pts,Nr))
>>>>>>> 76402699

    PSI_final,infodict,ier,msg = sp.optimize.fsolve(iteration,PSI,args=(wake_inputs,rotor),xtol=rotor.sol_tolerance,full_output = 1,band=(1,0))
    
    if ier!=1:
        print("Rotor BEVW did not converge to a solution (Stall)")
    
    # Calculate the velocities given PSI
    va, vt = va_vt(PSI_final, wake_inputs, rotor)

    
    return va, vt


## @defgroup Methods-Propulsion-Rotor_Wake-Fidelity_Zero
def iteration(PSI, wake_inputs, rotor):
    """
    Computes the BEVW iteration.

    Assumptions:
    N/A

    Source:
    N/A

    Inputs:
       B                          number of rotor blades                          [-]
       beta                       blade twist distribution                        [-]
       r                          radius distribution                             [m]
       R                          tip radius                                      [m]
       Wt                         tangential velocity                             [m/s]
       Wa                         axial velocity                                  [m/s]
       U                          total velocity                                  [m/s]
       Ut                         tangential velocity                             [m/s]
       Ua                         axial velocity                                  [m/s]
       cos_psi                    cosine of the inflow angle PSI                  [-]
       sin_psi                    sine of the inflow angle PSI                    [-]
       piece                      output of a step in tip loss calculation        [-]

    Outputs:
       dR_dpsi                    derivative of residual wrt inflow angle         [-]

    """    
    
    # Unpack inputs to rotor wake fidelity zero
    U               = wake_inputs.velocity_total
    Ua              = wake_inputs.velocity_axial
    Ut              = wake_inputs.velocity_tangential
    beta            = wake_inputs.twist_distribution
    c               = wake_inputs.chord_distribution
    r               = wake_inputs.radius_distribution
    a               = wake_inputs.speed_of_sounds
    nu              = wake_inputs.dynamic_viscosities
    ctrl_pts        = wake_inputs.ctrl_pts
    Nr              = wake_inputs.Nr
    Na              = wake_inputs.Na

    # Unpack rotor data        
    R        = rotor.tip_radius
    B        = rotor.number_of_blades    
    tc       = rotor.thickness_to_chord
    a_geo    = rotor.airfoil_geometry
    a_loc    = rotor.airfoil_polar_stations
    cl_sur   = rotor.airfoil_cl_surrogates
    cd_sur   = rotor.airfoil_cd_surrogates    
    
    PSI    = np.reshape(PSI,(ctrl_pts,Nr,Na))

    # compute velocities
    sin_psi      = np.sin(PSI)
    cos_psi      = np.cos(PSI)
    Wa           = 0.5*Ua + 0.5*U*sin_psi
    Wt           = 0.5*Ut + 0.5*U*cos_psi
    vt           = Ut - Wt

    # compute blade airfoil forces and properties
    Cl, Cdval, alpha, Ma, W = compute_airfoil_aerodynamics(beta,c,r,R,B,Wa,Wt,a,nu,a_loc,a_geo,cl_sur,cd_sur,ctrl_pts,Nr,Na,tc)

    # compute inflow velocity and tip loss factor
    lamdaw, F, piece = compute_inflow_and_tip_loss(r,R,Wa,Wt,B)

    # compute Newton residual on circulation
    Gamma       = vt*(4.*np.pi*r/B)*F*(1.+(4.*lamdaw*R/(np.pi*B*r))*(4.*lamdaw*R/(np.pi*B*r)))**0.5
    Rsquiggly   = Gamma - 0.5*W*c*Cl

    return Rsquiggly.flatten()

## @defgroup Methods-Propulsion-Rotor_Wake-Fidelity_Zero
def va_vt(PSI, wake_inputs, rotor):
    """
    Computes the inflow velocities

    Assumptions:
    N/A

    Source:
    N/A

    Inputs:
       B                          number of rotor blades                          [-]
       beta                       blade twist distribution                        [-]
       r                          radius distribution                             [m]
       R                          tip radius                                      [m]
       Wt                         tangential velocity                             [m/s]
       Wa                         axial velocity                                  [m/s]
       U                          total velocity                                  [m/s]
       Ut                         tangential velocity                             [m/s]
       Ua                         axial velocity                                  [m/s]
       cos_psi                    cosine of the inflow angle PSI                  [-]
       sin_psi                    sine of the inflow angle PSI                    [-]
       piece                      output of a step in tip loss calculation        [-]

    Outputs:
       dR_dpsi                    derivative of residual wrt inflow angle         [-]

    """    
    
    # Unpack inputs to rotor wake fidelity zero
    U               = wake_inputs.velocity_total
    Ua              = wake_inputs.velocity_axial
    Ut              = wake_inputs.velocity_tangential
    ctrl_pts        = wake_inputs.ctrl_pts
    Nr              = wake_inputs.Nr
    Na              = wake_inputs.Na
    
    # Reshape PSI because the solver gives it flat
    PSI    = np.reshape(PSI,(ctrl_pts,Nr,Na))
    
    # compute velocities
    sin_psi      = np.sin(PSI)
    cos_psi      = np.cos(PSI)
    Wa           = 0.5*Ua + 0.5*U*sin_psi
    Wt           = 0.5*Ut + 0.5*U*cos_psi
    va           = Wa - Ua
    vt           = Ut - Wt

    return va, vt

## @defgroup Methods-Propulsion-Rotor_Wake-Fidelity_Zero
def compute_dR_dpsi(PSI,wake_inputs,rotor):
    """
    Computes the analytical derivative for the BEVW iteration.

    Assumptions:
    N/A

    Source:
    N/A

    Inputs:
       B                          number of rotor blades                          [-]
       beta                       blade twist distribution                        [-]
       r                          radius distribution                             [m]
       R                          tip radius                                      [m]
       Wt                         tangential velocity                             [m/s]
       Wa                         axial velocity                                  [m/s]
       U                          total velocity                                  [m/s]
       Ut                         tangential velocity                             [m/s]
       Ua                         axial velocity                                  [m/s]
       cos_psi                    cosine of the inflow angle PSI                  [-]
       sin_psi                    sine of the inflow angle PSI                    [-]
       piece                      output of a step in tip loss calculation        [-]

    Outputs:
       dR_dpsi                    derivative of residual wrt inflow angle         [-]

    """
    # Unpack inputs to rotor wake fidelity zero
    U               = wake_inputs.velocity_total
    Ua              = wake_inputs.velocity_axial
    Ut              = wake_inputs.velocity_tangential
    beta            = wake_inputs.twist_distribution
    r               = wake_inputs.radius_distribution
    ctrl_pts        = wake_inputs.ctrl_pts
    Nr              = wake_inputs.Nr
    Na              = wake_inputs.Na    

    # Unpack rotor data        
    R        = rotor.tip_radius
    B        = rotor.number_of_blades      
    
    # Reshape PSI because the solver gives it flat
    PSI    = np.reshape(PSI,(ctrl_pts,Nr,Na))
    
    # An analytical derivative for dR_dpsi used in the Newton iteration for the BEVW
    # This was solved symbolically in Matlab and exported
    # compute velocities
    sin_psi      = np.sin(PSI)
    cos_psi      = np.cos(PSI)
    Wa           = 0.5*Ua + 0.5*U*sin_psi
    Wt           = 0.5*Ut + 0.5*U*cos_psi
    
    lamdaw, F, piece = compute_inflow_and_tip_loss(r,R,Wa,Wt,B)
    
    pi          = np.pi
    pi2         = np.pi**2
    BB          = B*B
    BBB         = BB*B
    f_wt_2      = 4*Wt*Wt
    f_wa_2      = 4*Wa*Wa
    arccos_piece = np.arccos(piece)
    Ucospsi     = U*cos_psi
    Usinpsi     = U*sin_psi
    Utcospsi    = Ut*cos_psi
    Uasinpsi    = Ua*sin_psi
    UapUsinpsi  = (Ua + Usinpsi)
    utpUcospsi  = (Ut + Ucospsi)
    utpUcospsi2 = utpUcospsi*utpUcospsi
    UapUsinpsi2 = UapUsinpsi*UapUsinpsi
    dR_dpsi     = ((4.*U*r*arccos_piece*sin_psi*((16.*UapUsinpsi2)/(BB*pi2*f_wt_2) + 1.)**(0.5))/B -
                   (pi*U*(Ua*cos_psi - Ut*sin_psi)*(beta - np.arctan((Wa+Wa)/(Wt+Wt))))/(2.*(f_wt_2 + f_wa_2)**(0.5))
                   + (pi*U*(f_wt_2 +f_wa_2)**(0.5)*(U + Utcospsi  +  Uasinpsi))/(2.*(f_wa_2/(f_wt_2) + 1.)*utpUcospsi2)
                   - (4.*U*piece*((16.*UapUsinpsi2)/(BB*pi2*f_wt_2) + 1.)**(0.5)*(R - r)*(Ut/2. -
                    (Ucospsi)/2.)*(U + Utcospsi + Uasinpsi ))/(f_wa_2*(1. - np.exp(-(B*(Wt+Wt)*(R -
                    r))/(r*(Wa+Wa))))**(0.5)) + (128.*U*r*arccos_piece*(Wa+Wa)*(Ut/2. - (Ucospsi)/2.)*(U +
                    Utcospsi  + Uasinpsi ))/(BBB*pi2*utpUcospsi*utpUcospsi2*((16.*f_wa_2)/(BB*pi2*f_wt_2) + 1.)**(0.5)))

    dR_dpsi[np.isnan(dR_dpsi)] = 0.1
    
    # This needs to be made into a jacobian
    dR_dpsi = dR_dpsi.flatten()
    L       = np.size(PSI)
    jac     = np.eye(L)*dR_dpsi
    
    return jac<|MERGE_RESOLUTION|>--- conflicted
+++ resolved
@@ -45,14 +45,7 @@
     Nr              = wake_inputs.Nr
     Na              = wake_inputs.Na    
 
-<<<<<<< HEAD
     PSI    = np.ones((ctrl_pts,Nr,Na))
-=======
-    if wake_inputs.use_2d_analysis:
-        PSI    = np.ones((ctrl_pts,Nr,Na))
-    else:
-        PSI    = np.ones((ctrl_pts,Nr))
->>>>>>> 76402699
 
     PSI_final,infodict,ier,msg = sp.optimize.fsolve(iteration,PSI,args=(wake_inputs,rotor),xtol=rotor.sol_tolerance,full_output = 1,band=(1,0))
     
