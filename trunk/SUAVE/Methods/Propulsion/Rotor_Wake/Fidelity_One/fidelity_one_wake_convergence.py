--- conflicted
+++ resolved
@@ -15,10 +15,8 @@
 import jax.numpy as jnp
 from jax import jacobian, jit
 from SUAVE.Methods.Propulsion.Rotor_Wake.Common import simple_newton
-<<<<<<< HEAD
 from jax.lax import while_loop
-=======
->>>>>>> fdd11433
+
 
 # ----------------------------------------------------------------------
 # Wake Convergence
@@ -55,11 +53,8 @@
     Fva   = jnp.array(rotor.outputs.disc_axial_induced_velocity, dtype=jnp.float64)
     
     # Solve!
-<<<<<<< HEAD
     Fva_final, ii = simple_newton(iteration_F1,jacobian_iteration_F1,Fva,while_loop, tol=tol, limit=limit, args=(wake,wake_inputs,rotor))  
-=======
-    Fva_final, ii = simple_newton(iteration,jacobian_iteration,Fva,while_loop, tol=tol, limit=limit, args=(wake,wake_inputs,rotor))  
->>>>>>> fdd11433
+
     
     # Reshape from 1-D back
     rotor.outputs.disc_axial_induced_velocity = jnp.reshape(Fva_final,jnp.shape(rotor.outputs.disc_axial_induced_velocity))     
@@ -79,11 +74,7 @@
 
 ## @defgroup Methods-Propulsion-Rotor_Wake-Fidelity_One
 @jit
-<<<<<<< HEAD
 def iteration_F1(Fva,wake,wake_inputs,rotor):
-=======
-def iteration(Fva,wake,wake_inputs,rotor):
->>>>>>> fdd11433
     """
     Computes the BEVW iteration.
 
@@ -129,57 +120,8 @@
 
 @jit
 @jacobian
-<<<<<<< HEAD
 def jacobian_iteration_F1(PSI, wake, wake_inputs, rotor):
     return iteration_F1(PSI, wake, wake_inputs, rotor)
-
-#def while_loop(cond_fun, body_fun, init_val):
-    #"""
-    #This is the Python equivalent of a LAX While
-
-    #Assumptions:
-    #N/A
-
-    #Source:
-    #N/A
-
-    #Inputs:
-
-
-    #Outputs:
-
-
-    #"""       
-    #val = init_val
-    #while cond_fun(val):
-        #val = body_fun(val)
-    #return val
-=======
-def jacobian_iteration(PSI, wake_inputs, rotor):
-    return iteration(PSI, wake_inputs, rotor)
-
-def while_loop(cond_fun, body_fun, init_val):
-    """
-    This is the Python equivalent of a LAX While
-
-    Assumptions:
-    N/A
-
-    Source:
-    N/A
-
-    Inputs:
-
-
-    Outputs:
-
-
-    """       
-    val = init_val
-    while cond_fun(val):
-        val = body_fun(val)
-    return val
->>>>>>> fdd11433
 
 ## @defgroup Methods-Propulsion-Rotor_Wake-Fidelity_Zero
 @jit
