--- conflicted
+++ resolved
@@ -40,16 +40,9 @@
     c                = rotor.chord_distribution 
     beta             = rotor.twist_distribution + rotor.inputs.pitch_command
     B                = rotor.number_of_blades  
-    
     rotor_outputs    = rotor.outputs
-<<<<<<< HEAD
     Na               = int(rotor.number_azimuthal_stations)
     Nr               = int(rotor.outputs.number_radial_stations)
-=======
-    Na               = rotor_outputs.number_azimuthal_stations
-    Nr               = rotor_outputs.number_radial_stations
-
->>>>>>> 1bd905c3
     omega            = rotor_outputs.omega                               
     va               = rotor_outputs.disc_axial_induced_velocity
     V_inf            = rotor_outputs.velocity
@@ -88,15 +81,9 @@
     rotor.start_angle = start_angle[0]
     
     # extract mean inflow velocities
-<<<<<<< HEAD
     axial_induced_velocity = jnp.mean(va,axis = 2) # radial inflow, averaged around the azimuth
     mean_induced_velocity  = jnp.mean( axial_induced_velocity,axis = 1)   
 
-=======
-    axial_induced_velocity = np.mean(va,axis = 2) # radial inflow, averaged around the azimuth
-    mean_induced_velocity  = np.mean( axial_induced_velocity,axis = 1)   
-    
->>>>>>> 1bd905c3
     alpha = rotor.orientation_euler_angles[1]
     rots  = jnp.array([[jnp.cos(alpha), 0, jnp.sin(alpha)], [0,1,0], [-jnp.sin(alpha), 0, jnp.cos(alpha)]])
     
@@ -222,17 +209,10 @@
     z_c_4 = (z_c_4_rotor) + rotor.origin[0][2]
     
     # prepend points at quarter chord to account for rotor lifting line
-<<<<<<< HEAD
     X_pts = jnp.append(x_c_4[:,:,:,:,0][:,:,:,:,None], X_pts, axis=4) 
     Y_pts = jnp.append(y_c_4[:,:,:,:,0][:,:,:,:,None], Y_pts, axis=4)
     Z_pts = jnp.append(z_c_4[:,:,:,:,0][:,:,:,:,None], Z_pts, axis=4)
 
-=======
-    X_pts = np.append(x_c_4[:,:,:,:,0][:,:,:,:,None], X_pts, axis=4) 
-    Y_pts = np.append(y_c_4[:,:,:,:,0][:,:,:,:,None], Y_pts, axis=4)
-    Z_pts = np.append(z_c_4[:,:,:,:,0][:,:,:,:,None], Z_pts, axis=4)
-    
->>>>>>> 1bd905c3
     #------------------------------------------------------
     # Store points  
     #------------------------------------------------------
@@ -269,7 +249,6 @@
     # Compress Data into 1D Arrays  
     mat6_size = (Na,m,nts*B*(Nr-1)) 
 
-<<<<<<< HEAD
     WD.XA1    =  jnp.reshape(VD.Wake.XA1,mat6_size)
     WD.YA1    =  jnp.reshape(VD.Wake.YA1,mat6_size)
     WD.ZA1    =  jnp.reshape(VD.Wake.ZA1,mat6_size)
@@ -283,21 +262,6 @@
     WD.YB2    =  jnp.reshape(VD.Wake.YB2,mat6_size)
     WD.ZB2    =  jnp.reshape(VD.Wake.ZB2,mat6_size)
     WD.GAMMA  =  jnp.reshape(VD.Wake.GAMMA,mat6_size)
-=======
-    wake.vortex_distribution.XA1    =  np.reshape(VD.Wake.XA1,mat6_size)
-    wake.vortex_distribution.YA1    =  np.reshape(VD.Wake.YA1,mat6_size)
-    wake.vortex_distribution.ZA1    =  np.reshape(VD.Wake.ZA1,mat6_size)
-    wake.vortex_distribution.XA2    =  np.reshape(VD.Wake.XA2,mat6_size)
-    wake.vortex_distribution.YA2    =  np.reshape(VD.Wake.YA2,mat6_size)
-    wake.vortex_distribution.ZA2    =  np.reshape(VD.Wake.ZA2,mat6_size)
-    wake.vortex_distribution.XB1    =  np.reshape(VD.Wake.XB1,mat6_size)
-    wake.vortex_distribution.YB1    =  np.reshape(VD.Wake.YB1,mat6_size)
-    wake.vortex_distribution.ZB1    =  np.reshape(VD.Wake.ZB1,mat6_size)
-    wake.vortex_distribution.XB2    =  np.reshape(VD.Wake.XB2,mat6_size)
-    wake.vortex_distribution.YB2    =  np.reshape(VD.Wake.YB2,mat6_size)
-    wake.vortex_distribution.ZB2    =  np.reshape(VD.Wake.ZB2,mat6_size)
-    wake.vortex_distribution.GAMMA  =  np.reshape(VD.Wake.GAMMA,mat6_size)
->>>>>>> 1bd905c3
     
     rotor.wake_skew_angle = wake_skew_angle
     
@@ -334,7 +298,6 @@
     
     VD.Wake       = Data()
     mat1_size     = (Na,m,B,nmax,n_wts)
-<<<<<<< HEAD
     VD.Wake.XA1   = jnp.zeros(mat1_size) 
     VD.Wake.YA1   = jnp.zeros(mat1_size) 
     VD.Wake.ZA1   = jnp.zeros(mat1_size) 
@@ -384,7 +347,6 @@
     VD.Wake.YB2 = VD.Wake.YB2.at[:,:,0:B,:,:].set(Y_pts[:, : , :, 1:  ,  1: ])
     VD.Wake.ZB2 = VD.Wake.ZB2.at[:,:,0:B,:,:].set(Z_pts[:, : , :, 1:  ,  1: ])    
     
-    
     return VD
 
 def false(VD,B,X_pts,Y_pts,Z_pts):
@@ -403,21 +365,4 @@
     VD.Wake.YB2 = VD.Wake.YB2.at[:,:,0:B,:,:].set(Y_pts[:, : , :, :-1  ,  1: ])
     VD.Wake.ZB2 = VD.Wake.ZB2.at[:,:,0:B,:,:].set(Z_pts[:, : , :, :-1  ,  1: ])    
     
-    
-=======
-    VD.Wake.XA1   = np.zeros(mat1_size) 
-    VD.Wake.YA1   = np.zeros(mat1_size) 
-    VD.Wake.ZA1   = np.zeros(mat1_size) 
-    VD.Wake.XA2   = np.zeros(mat1_size) 
-    VD.Wake.YA2   = np.zeros(mat1_size) 
-    VD.Wake.ZA2   = np.zeros(mat1_size)    
-    VD.Wake.XB1   = np.zeros(mat1_size) 
-    VD.Wake.YB1   = np.zeros(mat1_size) 
-    VD.Wake.ZB1   = np.zeros(mat1_size) 
-    VD.Wake.XB2   = np.zeros(mat1_size) 
-    VD.Wake.YB2   = np.zeros(mat1_size) 
-    VD.Wake.ZB2   = np.zeros(mat1_size) 
-    VD.Wake.GAMMA  = np.zeros(mat1_size)  
- 
->>>>>>> 1bd905c3
     return VD