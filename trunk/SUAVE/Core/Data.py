--- conflicted
+++ resolved
@@ -125,17 +125,6 @@
         # Create the class
         recreated = cls()
         
-<<<<<<< HEAD
-        # add an string data
-        recreated.update(aux_data[1])
-        
-        # keys
-        keys      = aux_data[0]
-        length    = len(keys)
-        keys      = list(keys)
-        for ii in range(length):
-            recreated[keys[ii]] = children[ii]
-=======
         # add the static data, strings/bools, and static_keys
         recreated.update(aux_data[1])
         
@@ -144,7 +133,6 @@
         dictionary = dict(zip(keys,children))
         
         recreated.update(dictionary)
->>>>>>> 05a89707
 
         return recreated
         
