--- conflicted
+++ resolved
@@ -233,19 +233,11 @@
         Cn_beta             = np.zeros([data_len,1])
         NP                  = np.zeros([data_len,1]) 
 
-<<<<<<< HEAD
-        for ii,_ in enumerate(AoA):
-            CM[ii]          = moment_model.predict(np.array([AoA[ii][0],mach[ii][0]]).reshape(1,-1))
-            Cm_alpha[ii]    = Cm_alpha_model.predict(np.array([AoA[ii][0],mach[ii][0]]).reshape(1,-1))
-            Cn_beta[ii]     = Cn_beta_model.predict(np.array([AoA[ii][0],mach[ii][0]]).reshape(1,-1))
-            NP[ii]          = neutral_point_model.predict(np.array([AoA[ii][0],mach[ii][0]]).reshape(1,-1))
-=======
         for ii,_ in enumerate(AoA):           
             CM[ii]          = moment_model.predict([np.array([AoA[ii][0],mach[ii][0]])])
             Cm_alpha[ii]    = Cm_alpha_model.predict([np.array([AoA[ii][0],mach[ii][0]])])
             Cn_beta[ii]     = Cn_beta_model.predict([np.array([AoA[ii][0],mach[ii][0]])])
             NP[ii]          = neutral_point_model.predict([np.array([AoA[ii][0],mach[ii][0]])])    #sklearn fix        
->>>>>>> 0d7716a9
 
         static_stability.CM       = CM
         static_stability.Cm_alpha = Cm_alpha 
@@ -450,11 +442,11 @@
 
         for jj in range(len(AoA_points)):
             for ii in range(len(mach_points)):
-<<<<<<< HEAD
-                CM_sur[ii,jj]    = cm_surrogate.predict(np.array([AoA_mesh[ii,jj],mach_mesh[ii,jj]]).reshape(1,-1))
-                Cm_a_sur[ii,jj]  = cm_alpha_surrogate.predict(np.array([AoA_mesh[ii,jj],mach_mesh[ii,jj]]).reshape(1,-1))
-                Cn_b_sur[ii,jj]  = cn_beta_surrogate.predict(np.array([AoA_mesh[ii,jj],mach_mesh[ii,jj]]).reshape(1,-1))
-                NP_sur[ii,jj]    = neutral_point_surrogate.predict(np.array([AoA_mesh[ii,jj],mach_mesh[ii,jj]]).reshape(1,-1))
+                CM_sur[ii,jj]    = cm_surrogate.predict([np.array([AoA_mesh[ii,jj],mach_mesh[ii,jj]])])
+                Cm_a_sur[ii,jj]  = cm_alpha_surrogate.predict([np.array([AoA_mesh[ii,jj],mach_mesh[ii,jj]])])
+                Cn_b_sur[ii,jj]  = cn_beta_surrogate.predict([np.array([AoA_mesh[ii,jj],mach_mesh[ii,jj]])])
+                NP_sur[ii,jj]    = neutral_point_surrogate.predict([np.array([AoA_mesh[ii,jj],mach_mesh[ii,jj]])])                
+                
 
         fig = plt.figure('Coefficient of Moment Surrogate Plot')    
         plt_handle = plt.contourf(AoA_mesh/Units.deg,mach_mesh,CM_sur,levels=None)
@@ -463,13 +455,8 @@
         plt.xlabel('Angle of Attack (deg)')
         plt.ylabel('Mach Number')
         cbar.ax.set_ylabel('Coefficient of Moment')  
-=======
-                CM_sur[ii,jj]    = cm_surrogate.predict(np.array([AoA_mesh[ii,jj],mach_mesh[ii,jj]]))
-                Cm_a_sur[ii,jj]  = cm_alpha_surrogate.predict(np.array([AoA_mesh[ii,jj],mach_mesh[ii,jj]]))
-                Cn_b_sur[ii,jj]  = cn_beta_surrogate.predict(np.array([AoA_mesh[ii,jj],mach_mesh[ii,jj]]))
-                NP_sur[ii,jj]    = neutral_point_surrogate.predict(np.array([AoA_mesh[ii,jj],mach_mesh[ii,jj]]))                
-                
->>>>>>> 0d7716a9
+
+               
         return
 
 
