--- conflicted
+++ resolved
@@ -23,7 +23,7 @@
 from SUAVE.Core import Data
 from SUAVE.Core import Units
  
-from SUAVE.Methods.Aerodynamics.Common.Fidelity_Zero.Lift.VLM import VLM,VLM_time_averaged
+from SUAVE.Methods.Aerodynamics.Common.Fidelity_Zero.Lift.VLM import VLM
 
 # local imports
 from .Aerodynamics import Aerodynamics
@@ -81,11 +81,6 @@
         self.settings.model_nacelle                   = False
         self.settings.leading_edge_suction_multiplier = 1.0
         self.settings.propeller_wake_model            = False
-<<<<<<< HEAD
-        self.settings.time_averaged_wake              = False
-        self.settings.use_bemt_wake_model             = False
-=======
->>>>>>> afe8f7ac
         self.settings.discretize_control_surfaces     = False
         self.settings.use_VORLAX_matrix_calculation   = False
         self.settings.floating_point_precision        = np.float32
@@ -130,11 +125,7 @@
         
         self.evaluate                                = None
         
-<<<<<<< HEAD
-    def initialize(self,use_surrogate,n_sw,n_cw,propeller_wake_model,time_averaged_wake, use_bemt_wake_model,ito,wdt,nwts,mf):
-=======
     def initialize(self,use_surrogate,n_sw,n_cw,propeller_wake_model,mf,mn,dcs):
->>>>>>> afe8f7ac
         """Drives functions to get training samples and build a surrogate.
 
         Assumptions:
@@ -166,15 +157,7 @@
             
         settings.use_surrogate              = use_surrogate
         settings.propeller_wake_model       = propeller_wake_model 
-<<<<<<< HEAD
-        settings.time_averaged_wake         = time_averaged_wake
-        settings.use_bemt_wake_model        = use_bemt_wake_model
-        settings.initial_timestep_offset    = ito
-        settings.wake_development_time      = wdt
-        settings.number_of_wake_timesteps   = nwts
-=======
         settings.discretize_control_surfaces= dcs
->>>>>>> afe8f7ac
         settings.model_fuselage             = mf
         settings.model_nacelle              = mn
         
@@ -676,12 +659,8 @@
     wing_lifts         = Data()
     wing_drags         = Data()
     wing_induced_angle = Data()
-    
-    if settings.time_averaged_wake:
-        results = VLM_time_averaged(conditions,settings,geometry)
-    else:
-        results = VLM(conditions,settings,geometry)
-        
+        
+    results = VLM(conditions,settings,geometry)
     total_lift_coeff          = results.CL
     total_induced_drag_coeff  = results.CDi
     CL_wing                   = results.CL_wing  
