--- conflicted
+++ resolved
@@ -1,7 +1,7 @@
 # test_Multicopter.py
-# 
+#
 # Created: Feb 2020, M. Clarke
-#          Sep 2020, M. Clarke 
+#          Sep 2020, M. Clarke
 
 """ setup file for a mission with an Electic Multicopter
 """
@@ -11,9 +11,9 @@
 # ----------------------------------------------------------------------
 import SUAVE
 from SUAVE.Core import Units
-from SUAVE.Plots.Mission_Plots import * 
-import numpy as np 
-import sys  
+from SUAVE.Plots.Mission_Plots import *
+import numpy as np
+import sys
 
 sys.path.append('../Vehicles')
 # the analysis functions
@@ -24,63 +24,63 @@
 #   Main
 # ----------------------------------------------------------------------
 
-def main():  
+def main():
     # ------------------------------------------------------------------------------------------------------------------
-    # Electric Multicopter  
+    # Electric Multicopter
     # ------------------------------------------------------------------------------------------------------------------
-    # build the vehicle, configs, and analyses 
-    configs, analyses = full_setup() 
-    analyses.finalize()    
+    # build the vehicle, configs, and analyses
+    configs, analyses = full_setup()
+    analyses.finalize()
 
     # Print weight properties of vehicle
     print(configs.base.weight_breakdown)
     print(configs.base.mass_properties.center_of_gravity)
 
-    mission      = analyses.missions.base  
+    mission      = analyses.missions.base
     results      = mission.evaluate()
-        
+
     # plot results
     plot_mission(results)
-    
-    # save, load and plot old results 
+
+    # save, load and plot old results
     #save_multicopter_results(results)
-    old_results = load_multicopter_results() 
+    old_results = load_multicopter_results()
     plot_mission(old_results,'k-')
-    plt.show(block=True)    
-    
+    plt.show(block=True)
+
     # RPM of rotor check during hover
     RPM        = results.segments.climb.conditions.propulsion.propeller_rpm[0][0]
     RPM_true   = 1583.6527092402382
 
-    print(RPM) 
+    print(RPM)
     diff_RPM = np.abs(RPM - RPM_true)
     print('RPM difference')
     print(diff_RPM)
-    assert np.abs((RPM - RPM_true)/RPM_true) < 1e-3  
-    
+    assert np.abs((RPM - RPM_true)/RPM_true) < 1e-3
+
     # Battery Energy Check During Transition
     battery_energy_transition         = results.segments.hover.conditions.propulsion.battery_energy[:,0]
     battery_energy_transition_true    = np.array([3.77518368e+08, 3.74165045e+08, 3.70802756e+08])
-    
+
     print(battery_energy_transition)
-    diff_battery_energy_transition    = np.abs(battery_energy_transition  - battery_energy_transition_true) 
+    diff_battery_energy_transition    = np.abs(battery_energy_transition  - battery_energy_transition_true)
     print('battery energy of transition')
-    print(diff_battery_energy_transition)   
+    print(diff_battery_energy_transition)
     assert all(np.abs((battery_energy_transition - battery_energy_transition_true)/battery_energy_transition) < 1e-3)
 
- 
+
     return
 
 
 # ----------------------------------------------------------------------
 #   Setup
 # ----------------------------------------------------------------------
-def full_setup():    
-    
+def full_setup():
+
     # vehicle data
     vehicle  = vehicle_setup()
     configs  = configs_setup(vehicle)
-    
+
     # vehicle analyses
     configs_analyses = analyses_setup(configs)
 
@@ -91,7 +91,7 @@
     analyses = SUAVE.Analyses.Analysis.Container()
     analyses.configs  = configs_analyses
     analyses.missions = missions_analyses
-    
+
     return configs, analyses
 
 # ----------------------------------------------------------------------
@@ -104,8 +104,8 @@
     # build a base analysis for each config
     for tag,config in configs.items():
         analysis = base_analysis(config)
-        analyses[tag] = analysis 
-        
+        analyses[tag] = analysis
+
     return analyses
 
 
@@ -123,38 +123,30 @@
     base_config = SUAVE.Components.Configs.Config(vehicle)
     base_config.tag = 'base'
     configs.append(base_config)
-    
+
     # ------------------------------------------------------------------
     #   Hover Configuration
     # ------------------------------------------------------------------
     config = SUAVE.Components.Configs.Config(base_config)
     config.tag = 'hover'
-<<<<<<< HEAD
-    config.propulsors.battery_propeller.pitch_command            = 0.* Units.degrees 
-=======
-    config.networks.battery_propeller.pitch_command            = 0.  * Units.degrees 
->>>>>>> 6bc6a0bd
+    config.networks.battery_propeller.pitch_command            = 0.  * Units.degrees
     configs.append(config)
-    
+
     # ------------------------------------------------------------------
     #    Configuration
     # ------------------------------------------------------------------
     config = SUAVE.Components.Configs.Config(base_config)
-    config.tag = 'climb'   
-<<<<<<< HEAD
-    config.propulsors.battery_propeller.pitch_command            = 0.* Units.degrees
-=======
-    config.networks.battery_propeller.pitch_command            = 0. * Units.degrees 
->>>>>>> 6bc6a0bd
+    config.tag = 'climb'
+    config.networks.battery_propeller.pitch_command            = 0. * Units.degrees
     configs.append(config)
-    
+
     return configs
 
 def base_analysis(vehicle):
 
     # ------------------------------------------------------------------
     #   Initialize the Analyses
-    # ------------------------------------------------------------------     
+    # ------------------------------------------------------------------
     analyses = SUAVE.Analyses.Vehicle()
 
     # ------------------------------------------------------------------
@@ -165,14 +157,14 @@
 
     # ------------------------------------------------------------------
     #  Weights
-    weights = SUAVE.Analyses.Weights.Weights_eVTOL() 
+    weights = SUAVE.Analyses.Weights.Weights_eVTOL()
     weights.vehicle = vehicle
     analyses.append(weights)
 
     # ------------------------------------------------------------------
     #  Energy
     energy= SUAVE.Analyses.Energy.Energy()
-    energy.network = vehicle.networks 
+    energy.network = vehicle.networks
     analyses.append(energy)
 
     # ------------------------------------------------------------------
@@ -184,17 +176,17 @@
     #  Atmosphere Analysis
     atmosphere = SUAVE.Analyses.Atmospheric.US_Standard_1976()
     atmosphere.features.planet = planet.features
-    analyses.append(atmosphere)   
-
-    return analyses    
+    analyses.append(atmosphere)
+
+    return analyses
 
 
 def mission_setup(analyses,vehicle):
-    
-      
+
+
     # ------------------------------------------------------------------
     #   Initialize the Mission
-    # ------------------------------------------------------------------ 
+    # ------------------------------------------------------------------
     mission     = SUAVE.Analyses.Mission.Sequential_Segments()
     mission.tag = 'mission'
 
@@ -202,8 +194,8 @@
     airport            = SUAVE.Attributes.Airports.Airport()
     airport.altitude   =  0.0  * Units.ft
     airport.delta_isa  =  0.0
-    airport.atmosphere = SUAVE.Attributes.Atmospheres.Earth.US_Standard_1976() 
-    mission.airport    = airport    
+    airport.atmosphere = SUAVE.Attributes.Atmospheres.Earth.US_Standard_1976()
+    mission.airport    = airport
 
     # unpack Segments module
     Segments = SUAVE.Analyses.Mission.Segments
@@ -216,41 +208,41 @@
 
     # ------------------------------------------------------------------
     #   First Climb Segment: Constant Speed, Constant Rate
-    # ------------------------------------------------------------------ 
+    # ------------------------------------------------------------------
     segment                                               = Segments.Hover.Climb(base_segment)
-    segment.tag                                           = "Climb" 
-    segment.analyses.extend( analyses.climb) 
+    segment.tag                                           = "Climb"
+    segment.analyses.extend( analyses.climb)
     segment.altitude_start                                = 0.0  * Units.ft
     segment.altitude_end                                  = 40.  * Units.ft
     segment.climb_rate                                    = 300. * Units['ft/min']
-    segment.battery_energy                                = vehicle.networks.battery_propeller.battery.max_energy  
-    segment.state.unknowns.throttle                       = 0.9 * ones_row(1) 
+    segment.battery_energy                                = vehicle.networks.battery_propeller.battery.max_energy
+    segment.state.unknowns.throttle                       = 0.9 * ones_row(1)
     segment.process.iterate.conditions.stability          = SUAVE.Methods.skip
-    segment.process.finalize.post_process.stability       = SUAVE.Methods.skip 
+    segment.process.finalize.post_process.stability       = SUAVE.Methods.skip
     segment = vehicle.networks.battery_propeller.add_unknowns_and_residuals_to_segment(segment,\
                                                                                          initial_power_coefficient = 0.01)
-    
+
     # add to misison
     mission.append_segment(segment)
 
     # ------------------------------------------------------------------
     #   Hover Segment: Constant Speed, Constant Rate
-    # ------------------------------------------------------------------ 
+    # ------------------------------------------------------------------
     segment                                                 = Segments.Hover.Hover(base_segment)
-    segment.tag                                             = "Hover" 
-    segment.analyses.extend( analyses.hover ) 
+    segment.tag                                             = "Hover"
+    segment.analyses.extend( analyses.hover )
     segment.altitude                                        = 40.  * Units.ft
     segment.time                                            = 2*60
     segment.process.iterate.conditions.stability            = SUAVE.Methods.skip
-    segment.process.finalize.post_process.stability         = SUAVE.Methods.skip 
+    segment.process.finalize.post_process.stability         = SUAVE.Methods.skip
     segment = vehicle.networks.battery_propeller.add_unknowns_and_residuals_to_segment(segment)
-    
-    
+
+
     # add to misison
-    mission.append_segment(segment)  
+    mission.append_segment(segment)
 
     return mission
-         
+
 
 def missions_setup(base_mission):
 
@@ -265,37 +257,37 @@
 
 
     # done!
-    return missions  
+    return missions
 
 
 # ----------------------------------------------------------------------
 #   Plot Results
 # ----------------------------------------------------------------------
-def plot_mission(results,line_style='bo-'): 
-    
-    # Plot Flight Conditions 
-    plot_flight_conditions(results, line_style) 
-    
+def plot_mission(results,line_style='bo-'):
+
+    # Plot Flight Conditions
+    plot_flight_conditions(results, line_style)
+
     # Plot Aerodynamic Coefficients
-    plot_aerodynamic_coefficients(results, line_style)  
-    
+    plot_aerodynamic_coefficients(results, line_style)
+
     # Plot Aircraft Flight Speed
     plot_aircraft_velocities(results, line_style)
-    
+
     # Plot Aircraft Electronics
     plot_electronic_conditions(results, line_style)
-    
-    # Plot Propeller Conditions 
-    plot_propeller_conditions(results, line_style) 
-    
-    # Plot Electric Motor and Propeller Efficiencies 
+
+    # Plot Propeller Conditions
+    plot_propeller_conditions(results, line_style)
+
+    # Plot Electric Motor and Propeller Efficiencies
     plot_eMotor_Prop_efficiencies(results, line_style)
-    
+
     # Plot propeller Disc and Power Loading
-    plot_disc_power_loading(results, line_style)    
-         
+    plot_disc_power_loading(results, line_style)
+
     return
- 
+
 
 
 def load_multicopter_results():
@@ -305,5 +297,5 @@
     SUAVE.Input_Output.SUAVE.archive(results,'results_multicopter.res')
     return
 
-if __name__ == '__main__': 
-    main()    +if __name__ == '__main__':
+    main()