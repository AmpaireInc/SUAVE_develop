# test_VTOL.py
# 
# Created: Feb 2020, M. Clarke
#
""" setup file for electric aircraft regression """

# ----------------------------------------------------------------------
#   Imports
# ----------------------------------------------------------------------

import SUAVE
from SUAVE.Core import Units

import numpy as np
import pylab as plt

import copy, time

from SUAVE.Core import (
Data, Container,
)

import sys

sys.path.append('../Vehicles')
# the analysis functions 
 
from X57_Maxwell    import vehicle_setup, configs_setup 

# ----------------------------------------------------------------------
#   Main
# ----------------------------------------------------------------------

def main():         
   
    configs, analyses = full_setup()

    simple_sizing(configs)

    configs.finalize()
    analyses.finalize()  

    # mission analysis
    mission = analyses.missions.base
    results = mission.evaluate() 
    
    # save results 
    #save_results(results)
    
    # plt the old results
    *8-(results,configs.base) 
      
    # load and plot old results  
    old_results = load_results()
    plot_mission(old_results,configs.base) 
 
    
    # RPM of rotor check during hover
    RPM        = results.segments.climb_1.conditions.propulsion.rpm[3][0]
<<<<<<< HEAD
    RPM_true   = 1052.1875569997007
=======
    RPM_true   = 1027.4250935509208
>>>>>>> c7f69a3e
    print(RPM) 
    diff_RPM   = np.abs(RPM - RPM_true)
    print('RPM difference')
    print(diff_RPM)
    assert np.abs((RPM - RPM_true)/RPM_true) < 1e-3  
    
    # lift Coefficient Check During Cruise
    lift_coefficient        = results.segments.cruise.conditions.aerodynamics.lift_coefficient[2][0]
    lift_coefficient_true   = 0.3837615929756915
    print(lift_coefficient)
    diff_CL                 = np.abs(lift_coefficient  - lift_coefficient_true) 
    print('CL difference')
    print(diff_CL)
    assert np.abs((lift_coefficient  - lift_coefficient_true)/lift_coefficient_true) < 1e-3    
    
    return


# ----------------------------------------------------------------------
#   Analysis Setup
# ----------------------------------------------------------------------

def full_setup():

    # vehicle data
    vehicle  = vehicle_setup()
    configs  = configs_setup(vehicle)

    # vehicle analyses
    configs_analyses = analyses_setup(configs)

    # mission analyses
    mission  = mission_setup(configs_analyses,vehicle)
    missions_analyses = missions_setup(mission)

    analyses = SUAVE.Analyses.Analysis.Container()
    analyses.configs  = configs_analyses
    analyses.missions = missions_analyses

    return configs, analyses

# ----------------------------------------------------------------------
#   Define the Vehicle Analyses
# ----------------------------------------------------------------------

def analyses_setup(configs):

    analyses = SUAVE.Analyses.Analysis.Container()

    # build a base analysis for each config
    for tag,config in configs.items():
        analysis = base_analysis(config)
        analyses[tag] = analysis

    return analyses

def base_analysis(vehicle):

    # ------------------------------------------------------------------
    #   Initialize the Analyses
    # ------------------------------------------------------------------     
    analyses = SUAVE.Analyses.Vehicle()

    # ------------------------------------------------------------------
    #  Basic Geometry Relations
    sizing = SUAVE.Analyses.Sizing.Sizing()
    sizing.features.vehicle = vehicle
    analyses.append(sizing)

    # ------------------------------------------------------------------
    #  Weights
    weights = SUAVE.Analyses.Weights.Weights_Transport()
    weights.vehicle = vehicle
    analyses.append(weights)

    # ------------------------------------------------------------------
    #  Aerodynamics Analysis
    aerodynamics = SUAVE.Analyses.Aerodynamics.AERODAS()
    aerodynamics.geometry = vehicle
    aerodynamics.settings.drag_coefficient_increment = 0.0000
    analyses.append(aerodynamics)

    # ------------------------------------------------------------------
    #  Stability Analysis
    stability = SUAVE.Analyses.Stability.Fidelity_Zero()    
    stability.geometry = vehicle
    analyses.append(stability)

    # ------------------------------------------------------------------
    #  Energy
    energy= SUAVE.Analyses.Energy.Energy()
    energy.network = vehicle.propulsors 
    analyses.append(energy)

    # ------------------------------------------------------------------
    #  Planet Analysis
    planet = SUAVE.Analyses.Planets.Planet()
    analyses.append(planet)

    # ------------------------------------------------------------------
    #  Atmosphere Analysis
    atmosphere = SUAVE.Analyses.Atmospheric.US_Standard_1976()
    atmosphere.features.planet = planet.features
    analyses.append(atmosphere)   

    # done!
    return analyses    

# ----------------------------------------------------------------------
#   Plot Mission
# ----------------------------------------------------------------------

def plot_mission(results ,vec_configs):
    for propulsor in vec_configs.propulsors:
        prop_radius_ft = propulsor.propeller.tip_radius / Units.feet
    # ------------------------------------------------------------------
    #   Aero Conditions
    # ------------------------------------------------------------------
    fig = plt.figure("Aero Conditions")
    fig.set_size_inches(16, 8)
    for i in range(len(results.segments)): 

        time = results.segments[i].conditions.frames.inertial.time[:,0] 
        cl   = results.segments[i].conditions.aerodynamics.lift_coefficient[:,0,None] 
        cd   = results.segments[i].conditions.aerodynamics.drag_coefficient[:,0,None] 
        aoa  = results.segments[i].conditions.aerodynamics.angle_of_attack[:,0] / Units.deg
        l_d  = cl/cd

        axes = fig.add_subplot(2,2,1)
        axes.plot( time , aoa , 'bo-' )
        axes.set_ylabel('Angle of Attack (deg)' )
        axes.minorticks_on()
        axes.grid(which='major', linestyle='-', linewidth='0.5', color='grey')
        axes.grid(which='minor', linestyle=':', linewidth='0.5', color='grey') 

        axes = fig.add_subplot(2,2,2)
        axes.plot( time , cl, 'bo-' )
        axes.set_ylabel('CL' )
        axes.minorticks_on()
        axes.grid(which='major', linestyle='-', linewidth='0.5', color='grey')
        axes.grid(which='minor', linestyle=':', linewidth='0.5', color='grey') 

        axes = fig.add_subplot(2,2,3)
        axes.plot( time , cd, 'bo-' )
        axes.set_xlabel('Time (s)' )
        axes.set_ylabel('CD' )
        axes.minorticks_on()
        axes.grid(which='major', linestyle='-', linewidth='0.5', color='grey')
        axes.grid(which='minor', linestyle=':', linewidth='0.5', color='grey') 

        axes = fig.add_subplot(2,2,4)
        axes.plot( time , l_d, 'bo-' )
        axes.set_xlabel('Time (s)' )
        axes.set_ylabel('L/D' )
        axes.minorticks_on()
        axes.grid(which='major', linestyle='-', linewidth='0.5', color='grey')
        axes.grid(which='minor', linestyle=':', linewidth='0.5', color='grey') 
          


    # ------------------------------------------------------------------
    #   Propulsion Conditions
    # ------------------------------------------------------------------
    fig = plt.figure("Propulsor")
    fig.set_size_inches(16, 8)
    for i in range(len(results.segments)):  

        time   = results.segments[i].conditions.frames.inertial.time[:,0]
        rpm    = results.segments[i].conditions.propulsion.rpm [:,0] 
        thrust = results.segments[i].conditions.frames.body.thrust_force_vector[:,0]
        torque = results.segments[i].conditions.propulsion.motor_torque
        effp   = results.segments[i].conditions.propulsion.etap[:,0]
        effm   = results.segments[i].conditions.propulsion.etam[:,0]
        prop_omega = results.segments[i].conditions.propulsion.rpm*0.104719755  
        ts = prop_omega*prop_radius_ft

        axes = fig.add_subplot(2,3,1)
        axes.plot(time, rpm, 'bo-')
        axes.set_ylabel('RPM' )
        axes.minorticks_on()
        axes.grid(which='major', linestyle='-', linewidth='0.5', color='grey')
        axes.grid(which='minor', linestyle=':', linewidth='0.5', color='grey') 
        
        axes = fig.add_subplot(2,3,2)
        axes.plot(time, thrust, 'bo-')
        axes.set_ylabel('Thrust (N)' )
        axes.minorticks_on()
        axes.grid(which='major', linestyle='-', linewidth='0.5', color='grey')
        axes.grid(which='minor', linestyle=':', linewidth='0.5', color='grey') 

        axes = fig.add_subplot(2,3,3)
        axes.plot(time, torque, 'bo-' ) 
        axes.set_ylabel('Torque (N-m)' )
        axes.minorticks_on()
        axes.grid(which='major', linestyle='-', linewidth='0.5', color='grey')
        axes.grid(which='minor', linestyle=':', linewidth='0.5', color='grey')  

        axes = fig.add_subplot(2,3,4)
        axes.plot(time, effp, 'bo-' )
        axes.set_xlabel('Time (s)' )
        axes.set_ylabel('Propeller Efficiency ($\eta_{prop}$)' )
        axes.minorticks_on()
        axes.grid(which='major', linestyle='-', linewidth='0.5', color='grey')
        axes.grid(which='minor', linestyle=':', linewidth='0.5', color='grey')       
        plt.ylim((0,1))

        axes = fig.add_subplot(2,3,5)
        axes.plot(time, effm, 'bo-' )
        axes.set_xlabel('Time (s)' )
        axes.set_ylabel('Motor Efficiency ($\eta_{motor}$)' )
        axes.minorticks_on()
        axes.grid(which='major', linestyle='-', linewidth='0.5', color='grey')
        axes.grid(which='minor', linestyle=':', linewidth='0.5', color='grey') 
        plt.ylim((0,1))

        axes = fig.add_subplot(2,3,6)
        axes.plot(time, ts, 'bo-' )
        axes.set_xlabel('Time (s)' )
        axes.set_ylabel('Tip Speed (ft/s)' )
        axes.minorticks_on()
        axes.grid(which='major', linestyle='-', linewidth='0.5', color='grey')
        axes.grid(which='minor', linestyle=':', linewidth='0.5', color='grey')     
 

    return

def simple_sizing(configs):

    base = configs.base
    base.pull_base()

    # wing areas
    for wing in base.wings:
        wing.areas.wetted   = 1.75 * wing.areas.reference
        wing.areas.exposed  = 0.8  * wing.areas.wetted
        wing.areas.affected = 0.6  * wing.areas.wetted


    # diff the new data
    base.store_diff()

    # done!
    return

# ----------------------------------------------------------------------
#   Define the Mission
# ----------------------------------------------------------------------

def mission_setup(analyses,vehicle): 
    # ------------------------------------------------------------------
    #   Initialize the Mission
    # ------------------------------------------------------------------
    mission = SUAVE.Analyses.Mission.Sequential_Segments()
    mission.tag = 'mission'

    # airport
    airport = SUAVE.Attributes.Airports.Airport()
    airport.altitude   =  0. * Units.ft
    airport.delta_isa  =  0.0
    airport.atmosphere = SUAVE.Attributes.Atmospheres.Earth.US_Standard_1976()

    mission.airport = airport    

    # unpack Segments module
    Segments = SUAVE.Analyses.Mission.Segments 
    
    # base segment
    base_segment = Segments.Segment()
    ones_row     = base_segment.state.ones_row
    base_segment.process.iterate.initials.initialize_battery = SUAVE.Methods.Missions.Segments.Common.Energy.initialize_battery
    base_segment.process.iterate.conditions.planet_position  = SUAVE.Methods.skip
    base_segment.state.numerics.number_control_points        = 4
    base_segment.process.iterate.unknowns.network            = vehicle.propulsors.battery_propeller.unpack_unknowns
    base_segment.process.iterate.residuals.network           = vehicle.propulsors.battery_propeller.residuals
    base_segment.state.unknowns.propeller_power_coefficient  = 0.005 * ones_row(1) 
    base_segment.state.unknowns.battery_voltage_under_load   = vehicle.propulsors.battery_propeller.battery.max_voltage * ones_row(1)  
    base_segment.state.residuals.network                     = 0. * ones_row(2)        
    
    # ------------------------------------------------------------------
    #   Climb 1 : constant Speed, constant rate segment 
    # ------------------------------------------------------------------ 
    segment = Segments.Climb.Constant_Speed_Constant_Rate(base_segment)
    segment.tag = "climb_1"
    segment.analyses.extend( analyses.base )
    segment.battery_energy                   = vehicle.propulsors.battery_propeller.battery.max_energy * 0.89
    segment.altitude_start                   = 2500.0  * Units.feet
    segment.altitude_end                     = 8012    * Units.feet 
    segment.air_speed                        = 96.4260 * Units['mph'] 
    segment.climb_rate                       = 700.034 * Units['ft/min']  
    segment.state.unknowns.throttle          = 0.85 * ones_row(1)  

    # add to misison
    mission.append_segment(segment)

    # ------------------------------------------------------------------
    #   Cruise Segment: constant Speed, constant altitude
    # ------------------------------------------------------------------ 
    segment = Segments.Cruise.Constant_Speed_Constant_Altitude(base_segment)
    segment.tag = "cruise" 
    segment.analyses.extend(analyses.base) 
    segment.altitude                  = 8012   * Units.feet
    segment.air_speed                 = 140.91 * Units['mph'] 
    segment.distance                  =  20.   * Units.nautical_mile  
    segment.state.unknowns.throttle   = 0.9 *  ones_row(1)   

    # add to misison
    mission.append_segment(segment)    

    # ------------------------------------------------------------------
    #   Descent Segment: constant Speed, constant rate segment 
    # ------------------------------------------------------------------ 
    segment = Segments.Descent.Constant_Speed_Constant_Rate(base_segment)
    segment.tag = "decent" 
    segment.analyses.extend( analyses.base ) 
    segment.altitude_start            = 8012  * Units.feet
    segment.altitude_end              = 2500  * Units.feet
    segment.air_speed                 = 140.91 * Units['mph']  
    segment.climb_rate                = - 500.401  * Units['ft/min']  
    segment.state.unknowns.throttle  = 0.9 * ones_row(1)  
    
    # add to misison
    mission.append_segment(segment) 
    
    # ------------------------------------------------------------------
    #   Mission definition complete    
    # ------------------------------------------------------------------ 
    return mission

def missions_setup(base_mission):

    # the mission container
    missions = SUAVE.Analyses.Mission.Mission.Container()

    # ------------------------------------------------------------------
    #   Base Mission
    # ------------------------------------------------------------------
    missions.base = base_mission

    # done!
    return missions  


def load_results():
    return SUAVE.Input_Output.SUAVE.load('electric_aircraft.res')

def save_results(results):
    SUAVE.Input_Output.SUAVE.archive(results,'electric_aircraft.res')
    
    return  
if __name__ == '__main__': 
    main()    <|MERGE_RESOLUTION|>--- conflicted
+++ resolved
@@ -9,17 +9,12 @@
 # ----------------------------------------------------------------------
 
 import SUAVE
-from SUAVE.Core import Units
-
+from SUAVE.Core import Units 
 import numpy as np
-import pylab as plt
-
+import pylab as plt 
 import copy, time
-
-from SUAVE.Core import (
-Data, Container,
-)
-
+from SUAVE.Plots.Mission_Plots import * 
+from SUAVE.Core import Data, Container
 import sys
 
 sys.path.append('../Vehicles')
@@ -31,8 +26,7 @@
 #   Main
 # ----------------------------------------------------------------------
 
-def main():         
-   
+def main():                
     configs, analyses = full_setup()
 
     simple_sizing(configs)
@@ -45,23 +39,18 @@
     results = mission.evaluate() 
     
     # save results 
-    #save_results(results)
-    
-    # plt the old results
-    *8-(results,configs.base) 
+    save_results(results)
+    
+    # plot the results
+    plot_results(results) 
       
     # load and plot old results  
     old_results = load_results()
-    plot_mission(old_results,configs.base) 
- 
+    plot_results(old_results)  
     
     # RPM of rotor check during hover
     RPM        = results.segments.climb_1.conditions.propulsion.rpm[3][0]
-<<<<<<< HEAD
-    RPM_true   = 1052.1875569997007
-=======
-    RPM_true   = 1027.4250935509208
->>>>>>> c7f69a3e
+    RPM_true   = 1202.4163098679483
     print(RPM) 
     diff_RPM   = np.abs(RPM - RPM_true)
     print('RPM difference')
@@ -70,7 +59,7 @@
     
     # lift Coefficient Check During Cruise
     lift_coefficient        = results.segments.cruise.conditions.aerodynamics.lift_coefficient[2][0]
-    lift_coefficient_true   = 0.3837615929756915
+    lift_coefficient_true   = 0.3833179593056133
     print(lift_coefficient)
     diff_CL                 = np.abs(lift_coefficient  - lift_coefficient_true) 
     print('CL difference')
@@ -82,7 +71,7 @@
 
 # ----------------------------------------------------------------------
 #   Analysis Setup
-# ----------------------------------------------------------------------
+# ---------------------------------------------------------------------- 
 
 def full_setup():
 
@@ -139,16 +128,10 @@
 
     # ------------------------------------------------------------------
     #  Aerodynamics Analysis
-    aerodynamics = SUAVE.Analyses.Aerodynamics.AERODAS()
+    aerodynamics = SUAVE.Analyses.Aerodynamics.Fidelity_Zero() 
     aerodynamics.geometry = vehicle
     aerodynamics.settings.drag_coefficient_increment = 0.0000
-    analyses.append(aerodynamics)
-
-    # ------------------------------------------------------------------
-    #  Stability Analysis
-    stability = SUAVE.Analyses.Stability.Fidelity_Zero()    
-    stability.geometry = vehicle
-    analyses.append(stability)
+    analyses.append(aerodynamics) 
 
     # ------------------------------------------------------------------
     #  Energy
@@ -169,124 +152,6 @@
 
     # done!
     return analyses    
-
-# ----------------------------------------------------------------------
-#   Plot Mission
-# ----------------------------------------------------------------------
-
-def plot_mission(results ,vec_configs):
-    for propulsor in vec_configs.propulsors:
-        prop_radius_ft = propulsor.propeller.tip_radius / Units.feet
-    # ------------------------------------------------------------------
-    #   Aero Conditions
-    # ------------------------------------------------------------------
-    fig = plt.figure("Aero Conditions")
-    fig.set_size_inches(16, 8)
-    for i in range(len(results.segments)): 
-
-        time = results.segments[i].conditions.frames.inertial.time[:,0] 
-        cl   = results.segments[i].conditions.aerodynamics.lift_coefficient[:,0,None] 
-        cd   = results.segments[i].conditions.aerodynamics.drag_coefficient[:,0,None] 
-        aoa  = results.segments[i].conditions.aerodynamics.angle_of_attack[:,0] / Units.deg
-        l_d  = cl/cd
-
-        axes = fig.add_subplot(2,2,1)
-        axes.plot( time , aoa , 'bo-' )
-        axes.set_ylabel('Angle of Attack (deg)' )
-        axes.minorticks_on()
-        axes.grid(which='major', linestyle='-', linewidth='0.5', color='grey')
-        axes.grid(which='minor', linestyle=':', linewidth='0.5', color='grey') 
-
-        axes = fig.add_subplot(2,2,2)
-        axes.plot( time , cl, 'bo-' )
-        axes.set_ylabel('CL' )
-        axes.minorticks_on()
-        axes.grid(which='major', linestyle='-', linewidth='0.5', color='grey')
-        axes.grid(which='minor', linestyle=':', linewidth='0.5', color='grey') 
-
-        axes = fig.add_subplot(2,2,3)
-        axes.plot( time , cd, 'bo-' )
-        axes.set_xlabel('Time (s)' )
-        axes.set_ylabel('CD' )
-        axes.minorticks_on()
-        axes.grid(which='major', linestyle='-', linewidth='0.5', color='grey')
-        axes.grid(which='minor', linestyle=':', linewidth='0.5', color='grey') 
-
-        axes = fig.add_subplot(2,2,4)
-        axes.plot( time , l_d, 'bo-' )
-        axes.set_xlabel('Time (s)' )
-        axes.set_ylabel('L/D' )
-        axes.minorticks_on()
-        axes.grid(which='major', linestyle='-', linewidth='0.5', color='grey')
-        axes.grid(which='minor', linestyle=':', linewidth='0.5', color='grey') 
-          
-
-
-    # ------------------------------------------------------------------
-    #   Propulsion Conditions
-    # ------------------------------------------------------------------
-    fig = plt.figure("Propulsor")
-    fig.set_size_inches(16, 8)
-    for i in range(len(results.segments)):  
-
-        time   = results.segments[i].conditions.frames.inertial.time[:,0]
-        rpm    = results.segments[i].conditions.propulsion.rpm [:,0] 
-        thrust = results.segments[i].conditions.frames.body.thrust_force_vector[:,0]
-        torque = results.segments[i].conditions.propulsion.motor_torque
-        effp   = results.segments[i].conditions.propulsion.etap[:,0]
-        effm   = results.segments[i].conditions.propulsion.etam[:,0]
-        prop_omega = results.segments[i].conditions.propulsion.rpm*0.104719755  
-        ts = prop_omega*prop_radius_ft
-
-        axes = fig.add_subplot(2,3,1)
-        axes.plot(time, rpm, 'bo-')
-        axes.set_ylabel('RPM' )
-        axes.minorticks_on()
-        axes.grid(which='major', linestyle='-', linewidth='0.5', color='grey')
-        axes.grid(which='minor', linestyle=':', linewidth='0.5', color='grey') 
-        
-        axes = fig.add_subplot(2,3,2)
-        axes.plot(time, thrust, 'bo-')
-        axes.set_ylabel('Thrust (N)' )
-        axes.minorticks_on()
-        axes.grid(which='major', linestyle='-', linewidth='0.5', color='grey')
-        axes.grid(which='minor', linestyle=':', linewidth='0.5', color='grey') 
-
-        axes = fig.add_subplot(2,3,3)
-        axes.plot(time, torque, 'bo-' ) 
-        axes.set_ylabel('Torque (N-m)' )
-        axes.minorticks_on()
-        axes.grid(which='major', linestyle='-', linewidth='0.5', color='grey')
-        axes.grid(which='minor', linestyle=':', linewidth='0.5', color='grey')  
-
-        axes = fig.add_subplot(2,3,4)
-        axes.plot(time, effp, 'bo-' )
-        axes.set_xlabel('Time (s)' )
-        axes.set_ylabel('Propeller Efficiency ($\eta_{prop}$)' )
-        axes.minorticks_on()
-        axes.grid(which='major', linestyle='-', linewidth='0.5', color='grey')
-        axes.grid(which='minor', linestyle=':', linewidth='0.5', color='grey')       
-        plt.ylim((0,1))
-
-        axes = fig.add_subplot(2,3,5)
-        axes.plot(time, effm, 'bo-' )
-        axes.set_xlabel('Time (s)' )
-        axes.set_ylabel('Motor Efficiency ($\eta_{motor}$)' )
-        axes.minorticks_on()
-        axes.grid(which='major', linestyle='-', linewidth='0.5', color='grey')
-        axes.grid(which='minor', linestyle=':', linewidth='0.5', color='grey') 
-        plt.ylim((0,1))
-
-        axes = fig.add_subplot(2,3,6)
-        axes.plot(time, ts, 'bo-' )
-        axes.set_xlabel('Time (s)' )
-        axes.set_ylabel('Tip Speed (ft/s)' )
-        axes.minorticks_on()
-        axes.grid(which='major', linestyle='-', linewidth='0.5', color='grey')
-        axes.grid(which='minor', linestyle=':', linewidth='0.5', color='grey')     
- 
-
-    return
 
 def simple_sizing(configs):
 
@@ -380,7 +245,7 @@
     segment.altitude_end              = 2500  * Units.feet
     segment.air_speed                 = 140.91 * Units['mph']  
     segment.climb_rate                = - 500.401  * Units['ft/min']  
-    segment.state.unknowns.throttle  = 0.9 * ones_row(1)  
+    segment.state.unknowns.throttle   = 0.9 * ones_row(1)  
     
     # add to misison
     mission.append_segment(segment) 
@@ -404,6 +269,33 @@
     return missions  
 
 
+def plot_results(results,line_style = 'bo-'):  
+    
+    # Plot Flight Conditions 
+    plot_flight_conditions(results, line_style) 
+    
+    # Plot Aerodynamic Coefficients
+    plot_aerodynamic_coefficients(results, line_style)  
+    
+    # Plot Aircraft Flight Speed
+    plot_aircraft_velocities(results, line_style)
+    
+    # Plot Aircraft Electronics
+    plot_electronic_conditions(results, line_style)
+    
+    # Plot Propeller Conditions 
+    plot_propeller_conditions(results, line_style) 
+    
+    # Plot Electric Motor and Propeller Efficiencies 
+    plot_eMotor_Prop_efficiencies(results, line_style)
+    
+    # Plot propeller Disc and Power Loading
+    plot_disc_power_loading(results, line_style)   
+     
+     
+    return
+
+
 def load_results():
     return SUAVE.Input_Output.SUAVE.load('electric_aircraft.res')
 
