# test_AVL.py
# 
# Created:  May 2017, M. Clarke
# Modified: Apr 2020, M. Clarke

""" setup file for a mission with a 737 using AVL
"""

# ----------------------------------------------------------------------
#   Imports
# ----------------------------------------------------------------------

import SUAVE
from SUAVE.Core import Units 
import numpy as np
from concurrent.futures import  ProcessPoolExecutor

import copy, time 

from SUAVE.Core import (
Data, Container,
)

import sys

sys.path.append('../Vehicles')
# the analysis functions

from Boeing_737 import vehicle_setup, configs_setup


sys.path.append('../B737')
# the analysis functions


from mission_B737 import vehicle_setup, configs_setup, analyses_setup, mission_setup, missions_setup, simple_sizing
import copy

# ----------------------------------------------------------------------
#   Main
# ----------------------------------------------------------------------

def main(): 
   
    # vehicle data
    vehicle  = vehicle_setup()
    configs  = configs_setup(vehicle)

    # vehicle analyses
    configs_analyses = analyses_setup(configs)

    
    run_new_regression = False
    
    # append AVL aerodynamic analysis
    aerodynamics                                      = SUAVE.Analyses.Aerodynamics.AVL()  
    aerodynamics.settings.number_spanwise_vortices    = 30        
    aerodynamics.settings.keep_files                  = True 
    aerodynamics.geometry                             = copy.deepcopy(configs.cruise)    
    configs_analyses.cruise.append(aerodynamics)                 
                                                                 
    # append AVL stability analysis                              
    stability                                         = SUAVE.Analyses.Stability.AVL()   
    stability.settings.number_spanwise_vortices       = 30   
    stability.settings.keep_files                     = True   
    stability.geometry                                = copy.deepcopy(configs.cruise) 
    
    if run_new_regression: 
        # append AVL aerodynamic analysis 
        aerodynamics.settings.regression_flag         = False  
        aerodynamics.process.compute.lift.inviscid.settings.filenames.avl_bin_name  = 'CHANGE/TO/AVL/PATH'       
        aerodynamics.settings.save_regression_results = True    
        stability.settings.regression_flag            = False  
        stability.settings.save_regression_results    = True   
        stability.settings.filenames.avl_bin_name     = 'CHANGE/TO/AVL/PATH'            
         
    else:    
        aerodynamics.settings.regression_flag         = True   
        aerodynamics.settings.save_regression_results = False  
        aerodynamics.settings.training_file           = 'cruise_aero_data.txt'   
        stability.settings.regression_flag            = True 
        stability.settings.save_regression_results    = False   
        stability.training_file                       = 'cruise_stability_data.txt'     
   
    configs_analyses.cruise.append(aerodynamics)   
    configs_analyses.cruise.append(stability)
    
    # ------------------------------------------------------------------
    #   Initialize the Mission
    # ------------------------------------------------------------------

    mission = SUAVE.Analyses.Mission.Sequential_Segments()
    mission.tag = 'the_mission'

    #airport
    airport = SUAVE.Attributes.Airports.Airport()
    airport.altitude   =  0.0  * Units.ft
    airport.delta_isa  =  0.0
    airport.atmosphere = SUAVE.Attributes.Atmospheres.Earth.US_Standard_1976()
    mission.airport = airport    

    # unpack Segments module
    Segments = SUAVE.Analyses.Mission.Segments

    # base segment
    base_segment = Segments.Segment()


    # ------------------------------------------------------------------    
    #   Cruise Segment: constant speed, constant altitude
    # ------------------------------------------------------------------    

    segment = Segments.Cruise.Constant_Speed_Constant_Altitude(base_segment)
    segment.tag = "cruise"

    segment.analyses.extend( configs_analyses.cruise )

    segment.air_speed = 230. * Units['m/s']
    segment.distance  = 4000. * Units.km
    segment.altitude  = 10.668 * Units.km
    
    segment.state.numerics.number_control_points = 4

    # add to mission
    mission.append_segment(segment)


    missions_analyses = missions_setup(mission)

    analyses = SUAVE.Analyses.Analysis.Container()
    analyses.configs  = configs_analyses
    analyses.missions = missions_analyses
    
    simple_sizing(configs, analyses)

    configs.finalize()
    analyses.finalize()
 
    # mission analysis
    mission = analyses.missions.base    
    results = mission.evaluate()

    # lift coefficient check
    lift_coefficient              = results.segments.cruise.conditions.aerodynamics.lift_coefficient[0][0]
    lift_coefficient_true         = 0.6124936427552575

    print(lift_coefficient)
    diff_CL                       = np.abs(lift_coefficient  - lift_coefficient_true) 
    print('CL difference')
    print(diff_CL)
    assert np.abs((lift_coefficient  - lift_coefficient_true)/lift_coefficient_true) < 1e-6
    
    # moment coefficient check
    moment_coefficient            = results.segments.cruise.conditions.stability.static.CM[0][0]
    moment_coefficient_true       = -0.5764235338199974
    
    print(moment_coefficient)
    diff_CM                       = np.abs(moment_coefficient - moment_coefficient_true)
    print('CM difference')
    print(diff_CM)
    assert np.abs((moment_coefficient - moment_coefficient_true)/moment_coefficient_true) < 1e-6     
    return 

if __name__ == '__main__': 
<<<<<<< HEAD

    procs = 3
    evals = 20 * procs

    start_time = time.perf_counter()

    with ProcessPoolExecutor(max_workers=procs) as executor:
        executor.submit(main)

    end_time = time.perf_counter()

    duration = end_time - start_time

    print("Total Execution Time: {}".format(duration))
    print("Average Execution Time: {}".format(duration/evals))
=======
    main()     
>>>>>>> 1bd905c3
<|MERGE_RESOLUTION|>--- conflicted
+++ resolved
@@ -12,8 +12,7 @@
 
 import SUAVE
 from SUAVE.Core import Units 
-import numpy as np
-from concurrent.futures import  ProcessPoolExecutor
+import numpy as np 
 
 import copy, time 
 
@@ -162,22 +161,4 @@
     return 
 
 if __name__ == '__main__': 
-<<<<<<< HEAD
-
-    procs = 3
-    evals = 20 * procs
-
-    start_time = time.perf_counter()
-
-    with ProcessPoolExecutor(max_workers=procs) as executor:
-        executor.submit(main)
-
-    end_time = time.perf_counter()
-
-    duration = end_time - start_time
-
-    print("Total Execution Time: {}".format(duration))
-    print("Average Execution Time: {}".format(duration/evals))
-=======
-    main()     
->>>>>>> 1bd905c3
+    main()     