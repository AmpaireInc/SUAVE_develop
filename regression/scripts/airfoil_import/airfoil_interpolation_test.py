--- conflicted
+++ resolved
@@ -6,7 +6,6 @@
 
 from SUAVE.Methods.Geometry.Two_Dimensional.Cross_Section.Airfoil.generate_interpolated_airfoils import generate_interpolated_airfoils 
 from SUAVE.Methods.Geometry.Two_Dimensional.Cross_Section.Airfoil.import_airfoil_geometry import import_airfoil_geometry 
-from SUAVE.Plots.Geometry import plot_airfoil
 import pylab as plt
 import os
 
@@ -24,21 +23,11 @@
     new_files     = generate_interpolated_airfoils(a1, a2, nairfoils,npoints=100,save_filename="Transition")
     
     # import the new airfoil geometries and compare to the regression:
-<<<<<<< HEAD
-    airfoil_data_1   = import_airfoil_geometry(new_files[1],npoints=100)
-    airfoil_data_2   = import_airfoil_geometry(new_files[2],npoints=100)    
-=======
     airfoil_data_1   = import_airfoil_geometry(new_files['a_1'].name,npoints=100)
     airfoil_data_2   = import_airfoil_geometry(new_files['a_2'].name,npoints=100)    
->>>>>>> dc46e127
     airfoil_data_1_r = import_airfoil_geometry("Transition1_regression.txt",npoints=100)
     airfoil_data_2_r = import_airfoil_geometry("Transition2_regression.txt",npoints=100)
     
-    # plot airfoils
-    colors = ['blue','green','orange','red']
-    for af in range(len(new_files)): 
-        plot_airfoil(new_files[af],line_color = colors[af] ,save_filename = airfoil_name)
-        
     # ensure coordinates are the same:   
     assert( max(abs(airfoil_data_1.x_coordinates - airfoil_data_1_r.x_coordinates)) < 1e-5)
     assert( max(abs(airfoil_data_2.x_coordinates - airfoil_data_2_r.x_coordinates)) < 1e-5)
