--- conflicted
+++ resolved
@@ -35,11 +35,7 @@
 
     payload_range = electric_payload_range(vehicle, mission, 'cruise', display_plot=True)
 
-<<<<<<< HEAD
-    payload_range_r = [     0.        , 104251.60350581, 110979.64156845]
-=======
-    payload_range_r = [     0.        , 104885.69625034908 , 111611.41071689726]
->>>>>>> 0aacc7e7
+    payload_range_r = [     0.        , 105093.8153429 , 111840.56921215]
 
     assert (np.abs(payload_range.range[1] - payload_range_r[1]) / payload_range_r[1] < 1e-6), "Payload Range Regression Failed at Max Payload Test"
     assert (np.abs(payload_range.range[2] - payload_range_r[2]) / payload_range_r[2] < 1e-6), "Payload Range Regression Failed at Ferry Range Test"
