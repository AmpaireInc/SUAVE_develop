--- conflicted
+++ resolved
@@ -60,17 +60,10 @@
 
 
     # Truth values
-<<<<<<< HEAD
-    departure_throttle_truth          = np.array([0.65161054, 0.65183868, 0.65231039, 0.65255397])
-    transition_1_throttle_truth       = np.array([0.65642843, 0.65147807, 0.53589773, 0.60141026])
-    cruise_throttle_truth             = np.array([0.46357384, 0.46391152, 0.46458863, 0.46492805])
-    transition_y_axis_rotations_truth = np.array([1.34042448, 1.3130777 , 1.05489631, 0.05264738])
-=======
     departure_throttle_truth          = np.array([0.65161055, 0.65183868, 0.65231038, 0.65255396])
     transition_1_throttle_truth       = np.array([0.65310101, 0.65122118, 0.56863722, 0.58205937])
     cruise_throttle_truth             = np.array([0.46431766, 0.46465725, 0.46533815, 0.46567948])
     transition_y_axis_rotations_truth = np.array([1.36961133, 1.34327318, 1.10250854, 0.06580108])
->>>>>>> fdd11433
 
     # Store errors 
     error = Data()
