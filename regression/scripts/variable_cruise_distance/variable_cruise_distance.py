

# ----------------------------------------------------------------------
#  Imports
# ----------------------------------------------------------------------


import SUAVE
from SUAVE.Core import Units, Data

from time import time

import pylab as plt

import scipy as sp
import numpy as np


#SUAVE.Analyses.Process.verbose = True
import sys
sys.path.append('../Vehicles')
sys.path.append('../B737')
from Boeing_737 import vehicle_setup, configs_setup
from Stopped_Rotor import vehicle_setup as vehicle_setup_SR 

import mission_B737
# ----------------------------------------------------------------------
#  Main
# ----------------------------------------------------------------------

def main():
    
    # Setup for converging on weight
    
    vehicle  = vehicle_setup()
    configs  = configs_setup(vehicle)
    analyses = mission_B737.analyses_setup(configs)
    mission  = mission_setup(configs,analyses)
    
    configs.finalize()
    analyses.finalize()
    
    results = mission.evaluate()
    results = results.merged()
    
    plot_results(results)
    
    distance_regression = 3902453.700210854
    distance_calc       = results.conditions.frames.inertial.position_vector[-1,0]
    print('distance_calc = ', distance_calc)
    error_distance      = abs((distance_regression - distance_calc )/distance_regression)
    assert error_distance < 1e-6
    
    error_weight = abs(mission.target_landing_weight - results.conditions.weights.total_mass[-1,0])
    print('landing weight error' , error_weight)
    assert error_weight < 1e-6
    
    
    # Setup for converging on SOC, using the stopped rotor vehicle
    vehicle_SR, analyses_SR = full_setup_SR()
    analyses_SR.finalize()    

    mission_SR              = analyses_SR.mission   
    results_SR              = mission_SR.evaluate()
    results_SR              = results_SR.merged()
    
<<<<<<< HEAD
    distance_regression_SR = 102657.56617755585
=======
    distance_regression_SR = 102424.00743677632
>>>>>>> fdd11433

    distance_calc_SR       = results_SR.conditions.frames.inertial.position_vector[-1,0]
    print('distance_calc_SR = ', distance_calc_SR)
    error_distance_SR      = abs((distance_regression_SR - distance_calc_SR )/distance_regression_SR)
    assert error_distance_SR < 1e-6   
    
    error_soc = abs(mission_SR.target_state_of_charge- results_SR.conditions.propulsion.battery_state_of_charge[-1,0])
    print('landing state of charge error' , error_soc)
    assert error_soc < 1e-6    
    
    
    return


def find_propeller_max_range_endurance_speeds(analyses,altitude,CL_max,up_bnd,delta_isa):
    
    
    # setup a mission that runs a single point segment without propulsion
    def mini_mission():
        
        # ------------------------------------------------------------------
        #   Initialize the Mission
        # ------------------------------------------------------------------
        mission = SUAVE.Analyses.Mission.Sequential_Segments()
        mission.tag = 'the_mission'
        
        # ------------------------------------------------------------------
        #  Single Point Segment 1: constant Speed, constant altitude
        # ------------------------------------------------------------------ 
        segment = SUAVE.Analyses.Mission.Segments.Single_Point.Set_Speed_Set_Altitude_No_Propulsion()
        segment.tag = "single_point" 
        segment.analyses.extend(analyses) 
        segment.altitude    = altitude
        segment.air_speed   = 100.
        segment.temperature_deviation = delta_isa
        segment.state.numerics.tolerance_solution = 1e-6
        segment.state.numerics.max_evaluations    = 500
    
        # add to misison
        mission.append_segment(segment)    

        return mission
        
    
    # This is what's called by the optimizer for CL**3/2 /CD Max
    def single_point_3_halves(X):
        
        # Update the mission
        mission.segments.single_point.air_speed = X
        mission.segments.single_point.state.unknowns.body_angle = np.array([[15.0]]) * Units.degrees
        
        # Run the Mission      
        point_results = mission.evaluate()    
                
        CL = point_results.segments.single_point.conditions.aerodynamics.lift_coefficient
        CD = point_results.segments.single_point.conditions.aerodynamics.drag_coefficient
        
        three_halves = -(CL**(3/2))/CD # Negative because optimizers want to make things small
        
        if not point_results.segments.single_point.converged:
            three_halves = 1.      
        
        return three_halves
    
    
    
    # This is what's called by the optimizer for L/D Max
    def single_point_LDmax(X):
        
        # Modify the mission for the next iteration
        mission.segments.single_point.air_speed = X
        mission.segments.single_point.state.unknowns.body_angle = np.array([[15.0]]) * Units.degrees
        
        # Run the Mission      
        point_results = mission.evaluate()    
                
        CL = point_results.segments.single_point.conditions.aerodynamics.lift_coefficient
        CD = point_results.segments.single_point.conditions.aerodynamics.drag_coefficient
        
        L_D = -CL/CD # Negative because optimizers want to make things small
        
        if not point_results.segments.single_point.converged:
            L_D = 1.

        return L_D


    # ------------------------------------------------------------------
    #   Run the optimizer to solve
    # ------------------------------------------------------------------    
    
    # Setup the a mini mission
    mission = mini_mission()
    
    # Takeoff mass:
    mass = analyses.aerodynamics.geometry.mass_properties.takeoff
    
    # Calculate the stall speed
    Vs = stall_speed(analyses,mass,CL_max,altitude,delta_isa)[0][0]
    
    # The final results to save
    results = Data()
    
    # Wrap an optimizer around both functions to solve for CL**3/2 /CD max
    outputs_32 = sp.optimize.minimize_scalar(single_point_3_halves,bounds=(Vs,up_bnd),method='bounded')    
    
    # Pack the results
    results.cl32_cd = Data()
    results.cl32_cd.air_speed = outputs_32.x
    results.cl32_cd.cl32_cd   = -outputs_32.fun[0][0]
    
    # Wrap an optimizer around both functions to solve for L/D Max
    outputs_ld = sp.optimize.minimize_scalar(single_point_LDmax,bounds=(Vs,up_bnd),method='bounded')    
        
    # Pack the results
    results.ld_max = Data()
    results.ld_max.air_speed = outputs_ld.x
    results.ld_max.L_D_max   = -outputs_ld.fun[0][0]    
  
    return results


def stall_speed(analyses,mass,CL_max,altitude,delta_isa):
    
    # Unpack
    atmo  = analyses.atmosphere 
    S     = analyses.aerodynamics.geometry.reference_area
    
    # Calculations
    atmo_values       = atmo.compute_values(altitude,delta_isa)
    rho               = atmo_values.density
    sea_level_gravity = atmo.planet.sea_level_gravity
    
    W = mass*sea_level_gravity 

    V = np.sqrt(2*W/(rho*S*CL_max))
    
    return V
    
    
    
def mission_setup(configs,analyses):

    # ------------------------------------------------------------------
    #   Initialize the Mission
    # ------------------------------------------------------------------
    
    mission = SUAVE.Analyses.Mission.Variable_Range_Cruise.Given_Weight()
    mission.tag = 'the_mission'
    
    # the cruise tag to vary cruise distance
    mission.cruise_tag = 'cruise'
    mission.target_landing_weight = analyses.base.weights.vehicle.mass_properties.operating_empty
    
    # unpack Segments module
    Segments = SUAVE.Analyses.Mission.Segments    
    
    # base segment
    base_segment = Segments.Segment()
    base_segment.state.numerics.number_control_points = 4
    base_segment.process.iterate.conditions.stability      = SUAVE.Methods.skip
    base_segment.process.finalize.post_process.stability   = SUAVE.Methods.skip    
        
    
    # ------------------------------------------------------------------
    #   Climb Segment: constant Mach, constant segment angle 
    # ------------------------------------------------------------------
    
    segment = Segments.Climb.Constant_Speed_Constant_Rate(base_segment)
    segment.tag = "climb"
    
    segment.analyses.extend( analyses.takeoff )
    
    segment.altitude_start = 0.0   * Units.km
    segment.altitude_end   = 5.0   * Units.km
    segment.air_speed      = 125.0 * Units['m/s']
    segment.climb_rate     = 6.0   * Units['m/s']
    
    # add to misison
    mission.append_segment(segment)
    
    
    # ------------------------------------------------------------------    
    #   Cruise Segment: constant speed, constant altitude
    # ------------------------------------------------------------------    
    
    segment = Segments.Cruise.Constant_Speed_Constant_Altitude(base_segment)
    segment.tag = "cruise"
    
    segment.analyses.extend( analyses.cruise )
    
    segment.air_speed  = 230.412 * Units['m/s']
    segment.distance   = 4000.00 * Units.km
        
    mission.append_segment(segment)
    
    
    # ------------------------------------------------------------------    
    #   Descent Segment: constant speed, constant segment rate
    # ------------------------------------------------------------------    

    segment = Segments.Descent.Constant_Speed_Constant_Rate(base_segment)
    segment.tag = "descent"

    segment.analyses.extend( analyses.landing )
    
    segment.altitude_end = 0.0   * Units.km
    segment.air_speed    = 145.0 * Units['m/s']
    segment.descent_rate = 5.0   * Units['m/s']    
    
    mission.append_segment(segment)
    
    return mission


def mission_setup_SR(vehicle,analyses):

    # ------------------------------------------------------------------
    #   Initialize the Mission
    # ------------------------------------------------------------------
    
    mission = SUAVE.Analyses.Mission.Variable_Range_Cruise.Given_State_of_Charge()
    mission.tag = 'the_mission'
    
    # the cruise tag to vary cruise distance
    mission.cruise_tag = 'cruise'
    mission.target_state_of_charge = 0.51
    
    # unpack Segments module
    Segments = SUAVE.Analyses.Mission.Segments    
    
    # base segment
    base_segment = Segments.Segment()
    ones_row                                                 = base_segment.state.ones_row    
    base_segment.state.numerics.number_control_points        = 2
    base_segment.process.iterate.conditions.stability        = SUAVE.Methods.skip
    base_segment.process.finalize.post_process.stability     = SUAVE.Methods.skip    
    base_segment.process.iterate.conditions.planet_position  = SUAVE.Methods.skip    
    base_segment.process.initialize.initialize_battery       = SUAVE.Methods.Missions.Segments.Common.Energy.initialize_battery
    
    # ------------------------------------------------------------------
    #   First Climb Segment: Constant Speed, Constant Rate
    # ------------------------------------------------------------------
    segment     = Segments.Hover.Climb(base_segment)
    segment.tag = "climb_1"
    segment.analyses.extend( analyses )
    segment.altitude_start                                   = 0.0  * Units.ft
    segment.altitude_end                                     = 40.  * Units.ft
    segment.climb_rate                                       = 500. * Units['ft/min']
    segment.battery_energy                                   = vehicle.networks.lift_cruise.battery.max_energy
    segment.process.iterate.unknowns.mission                 = SUAVE.Methods.skip
    segment.process.iterate.conditions.stability             = SUAVE.Methods.skip
    segment.process.finalize.post_process.stability          = SUAVE.Methods.skip  
    segment = vehicle.networks.lift_cruise.add_lift_unknowns_and_residuals_to_segment(segment,\
                                                                                    initial_lift_rotor_power_coefficient = 0.01,
                                                                                    initial_throttle_lift = 0.9)
    # add to misison
    mission.append_segment(segment)

    # ------------------------------------------------------------------    
    #   Cruise Segment: constant speed, constant altitude
    # ------------------------------------------------------------------    
    
    segment = Segments.Cruise.Constant_Speed_Constant_Altitude(base_segment)
    segment.tag = "cruise"
    
    segment.analyses.extend( analyses )
    
    segment.altitude  = 1000.0 * Units.ft    
    segment.air_speed = 110.   * Units['mph']
    segment.distance  = 40.    * Units.miles     
    segment.state.unknowns.throttle = 0.80 * ones_row(1)
    
    segment = vehicle.networks.lift_cruise.add_cruise_unknowns_and_residuals_to_segment(segment,initial_prop_power_coefficient=0.16)

    mission.append_segment(segment)


    return mission


# ----------------------------------------------------------------------
#   Analysis Setup
# ----------------------------------------------------------------------
def full_setup_SR():
    
    # vehicle data
    vehicle  = vehicle_setup_SR() 

    # vehicle analyses
    analyses = base_analysis_SR(vehicle)

    # mission analyses
    mission  = mission_setup_SR(vehicle,analyses)

    analyses.mission = mission
    
    return  vehicle, analyses


def base_analysis_SR(vehicle):

    # ------------------------------------------------------------------
    #   Initialize the Analyses
    # ------------------------------------------------------------------     
    analyses = SUAVE.Analyses.Vehicle()

    # ------------------------------------------------------------------
    #  Basic Geometry Relations
    sizing = SUAVE.Analyses.Sizing.Sizing()
    sizing.features.vehicle = vehicle
    analyses.append(sizing)

    # ------------------------------------------------------------------
    #  Weights
    weights = SUAVE.Analyses.Weights.Weights_eVTOL() 
    weights.vehicle = vehicle
    analyses.append(weights)

    # ------------------------------------------------------------------
    #  Aerodynamics Analysis
    aerodynamics = SUAVE.Analyses.Aerodynamics.Fidelity_Zero()
    aerodynamics.geometry = vehicle
    aerodynamics.settings.drag_coefficient_increment = 0.4*vehicle.excrescence_area_spin / vehicle.reference_area
    analyses.append(aerodynamics)

    # ------------------------------------------------------------------
    #  Energy
    energy= SUAVE.Analyses.Energy.Energy()
    energy.network = vehicle.networks 
    analyses.append(energy)

    # ------------------------------------------------------------------
    #  Planet Analysis
    planet = SUAVE.Analyses.Planets.Planet()
    analyses.append(planet)

    # ------------------------------------------------------------------
    #  Atmosphere Analysis
    atmosphere = SUAVE.Analyses.Atmospheric.US_Standard_1976()
    atmosphere.features.planet = planet.features
    analyses.append(atmosphere)   

    return analyses    

def plot_results(results):
    
    plt.figure('Altitude')
    plt.plot( results.conditions.frames.inertial.position_vector[:,0,None] / Units.km ,
              results.conditions.freestream.altitude / Units.km ,
              'bo-' )
    plt.xlabel('Distance (km)')
    plt.ylabel('Altitude (km)')
    
    plt.figure('Angle of Attack')
    plt.plot( results.conditions.frames.inertial.position_vector[:,0,None] / Units.km ,
              results.conditions.aerodynamics.angle_of_attack / Units.deg ,
              'bo-' )
    plt.xlabel('Distance (km)')
    plt.ylabel('Angle of Attack (deg)') 
    
    plt.figure('Weight')
    plt.plot( results.conditions.frames.inertial.position_vector[:,0,None] / Units.km ,
              results.conditions.weights.total_mass / Units.kg ,
              'bo-' )
    plt.xlabel('Distance (km)')
    plt.ylabel('Vehicle Total Mass (kg)')     
    

if __name__ == '__main__':
    main()
    plt.show(block=True)<|MERGE_RESOLUTION|>--- conflicted
+++ resolved
@@ -64,11 +64,7 @@
     results_SR              = mission_SR.evaluate()
     results_SR              = results_SR.merged()
     
-<<<<<<< HEAD
-    distance_regression_SR = 102657.56617755585
-=======
     distance_regression_SR = 102424.00743677632
->>>>>>> fdd11433
 
     distance_calc_SR       = results_SR.conditions.frames.inertial.position_vector[-1,0]
     print('distance_calc_SR = ', distance_calc_SR)
